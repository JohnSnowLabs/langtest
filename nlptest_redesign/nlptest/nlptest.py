<<<<<<< HEAD
=======
from functools import reduce
from typing import Optional, Union

>>>>>>> 3f25c9d1
import pandas as pd
import numpy as np
import yaml

from .datahandler.datasource import DataFactory
from .modelhandler import ModelFactory
from typing import List, Union, Optional
from .testrunner import TestRunner
from .transform.perturbation import PerturbationFactory

class Harness:
    """ Harness is a testing class for NLP models.

    Harness class evaluates the performance of a given NLP model. Given test data is
    used to test the model. A report is generated with test results.
    """

    def __init__(
            self,
            task: Optional[str],
            model: Union[str, ModelFactory],
            data: Optional[str] = None,
            config: Optional[Union[str, dict]] = None
    ):
        """
        Initialize the Harness object.

        Args:
            task (str, optional): Task for which the model is to be evaluated.
            model (str | ModelFactory): ModelFactory object or path to the model to be evaluated.
            data (str, optional): Path to the data to be used for evaluation.
            config (str | dict, optional): Configuration for the tests to be performed.
        """

        super().__init__()
        self.task = task

        if isinstance(model, ModelFactory):
            assert model.task == task, \
                "The 'task' passed as argument as the 'task' with which the model has been initialized are different."
            self.model = model
        else:
            self.model = ModelFactory(task=task, model_path=model)

        if data is not None:
            # self.data = data
            if type(data) == str:
                self.data = DataFactory(data).load()
            # else:
            #     self.data = DataFactory.load_hf(data)
        if config is not None:
            self._config = self.configure(config)

    def configure(self, config):
        """
        Configure the Harness with a given configuration.

        Args:
            config (str | dict): Configuration file path or dictionary
                for the tests to be performed.

        Returns:
            dict: Loaded configuration.
        """

        if type(config) == dict:
            self._config = config
        else:
            with open(config, 'r') as yml:
                self._config = yaml.safe_load(yml)

        return self._config

    def generate(self) -> pd.DataFrame:
        """
        Generates the testcases to be used when evaluating the model.

        Returns:
            pd.DataFrame: DataFrame containing the generated testcases.
        """

        # self.data_handler =  DataFactory(data_path).load()
        # self.data_handler = self.data_handler(file_path = data_path)
        tests = self._config['tests_types']
<<<<<<< HEAD
        self._load_testcases = PerturbationFactory(self.data, tests).transform()
        return self._load_testcases
=======
        if len(tests) != 0:
            self._load_testcases = PertubationFactory(self.data, tests).transform()
        else:
            self._load_testcases = PertubationFactory(self.data).transform()
        return self
>>>>>>> 3f25c9d1

    # def load(self) -> pd.DataFrame:
    #     try:
    #         self._load_testcases = pd.read_csv('path/to/{self._model_path}_testcases')
    #         if self.load_testcases.empty:
    #             self.load_testcases = self.generate()
    #         # We have to make sure that loaded testcases df are editable in Qgrid
    #         return self.load_testcases
    #     except:
    #         self.generate()

    def run(self) -> None:
        """
        Run the tests on the model using the generated testcases.

        Returns:
            None: The evaluations are stored in `_generated_results` attribute.
        """
        self._generated_results = TestRunner(self._load_testcases, self.model).evaluate()
        return self

    def report(self) -> pd.DataFrame:
        """
        Generate a report of the test results.

        Returns:
            pd.DataFrame: DataFrame containing the results of the tests.
        """
         # summary = pd.pivot_table()
        if isinstance(self._config['min_pass_rate'], list):
            min_pass_dict = reduce(lambda x, y: {**x, **y}, self._config['min_pass_rate'])
        else:
            min_pass_dict = self._config['min_pass_rate']

        temp_df = pd.concat(
            [self._generated_results, pd.get_dummies(self._generated_results['is_pass'], prefix='bool')],
            axis=1
        )
        summary = temp_df.pivot_table(
            values=['bool_True', 'bool_False'],
            index=['Test_type'],
            aggfunc=np.sum
        ).reset_index()
        
        summary['minimum_pass_rate'] = \
            summary.apply(
                lambda x: min_pass_dict[x['Test_type']] \
                if x['Test_type'] in list(min_pass_dict.keys())\
                else min_pass_dict['default'], 
                axis=1)
        summary['pass_rate'] = summary['bool_True']/(summary['bool_True'] + summary['bool_False'])
        summary['pass'] = summary['minimum_pass_rate'] < summary['pass_rate']
        summary.columns = ['Test_type', 'fail_count', 'pass_count',	'minimum_pass_rate', 'pass_rate', 'pass']

        return summary

<<<<<<< HEAD
    def save(
            self, config: str = "test_config.yml",
            testcases: str = "test_cases.csv",
            results: str = "test_results.csv"
    ):
=======
    def save(self, config: str = "test_config.yml", testcases: str = "test_cases.csv",
             results: str = "test_results.csv"):
        """
        Save the configuration, generated testcases, and results
        of the evaluations as yml and csv files.

        Parameters:
            config (str, optional): Path to the YAML file for the configuration.
                Default is "test_config.yml".
            testcases (str, optional): Path to the CSV file for the generated testcases.
                Default is "test_cases.csv".
            results (str, optional): Path to the CSV file for the results of the evaluations.
                Default is "test_results.csv".

        Returns:
            None
        """
>>>>>>> 3f25c9d1

        with open(config, 'w') as yml:
            yml.write(yaml.safe_dump(self._config))

        self._load_testcases.to_csv(testcases, index=None)
        self._generated_results.to_csv(results, index=None)<|MERGE_RESOLUTION|>--- conflicted
+++ resolved
@@ -1,9 +1,6 @@
-<<<<<<< HEAD
-=======
 from functools import reduce
 from typing import Optional, Union
 
->>>>>>> 3f25c9d1
 import pandas as pd
 import numpy as np
 import yaml
@@ -13,6 +10,7 @@
 from typing import List, Union, Optional
 from .testrunner import TestRunner
 from .transform.perturbation import PerturbationFactory
+
 
 class Harness:
     """ Harness is a testing class for NLP models.
@@ -88,16 +86,8 @@
         # self.data_handler =  DataFactory(data_path).load()
         # self.data_handler = self.data_handler(file_path = data_path)
         tests = self._config['tests_types']
-<<<<<<< HEAD
         self._load_testcases = PerturbationFactory(self.data, tests).transform()
         return self._load_testcases
-=======
-        if len(tests) != 0:
-            self._load_testcases = PertubationFactory(self.data, tests).transform()
-        else:
-            self._load_testcases = PertubationFactory(self.data).transform()
-        return self
->>>>>>> 3f25c9d1
 
     # def load(self) -> pd.DataFrame:
     #     try:
@@ -141,12 +131,12 @@
             index=['Test_type'],
             aggfunc=np.sum
         ).reset_index()
-        
+
         summary['minimum_pass_rate'] = \
             summary.apply(
                 lambda x: min_pass_dict[x['Test_type']] \
                 if x['Test_type'] in list(min_pass_dict.keys())\
-                else min_pass_dict['default'], 
+                else min_pass_dict['default'],
                 axis=1)
         summary['pass_rate'] = summary['bool_True']/(summary['bool_True'] + summary['bool_False'])
         summary['pass'] = summary['minimum_pass_rate'] < summary['pass_rate']
@@ -154,15 +144,11 @@
 
         return summary
 
-<<<<<<< HEAD
     def save(
             self, config: str = "test_config.yml",
             testcases: str = "test_cases.csv",
             results: str = "test_results.csv"
     ):
-=======
-    def save(self, config: str = "test_config.yml", testcases: str = "test_cases.csv",
-             results: str = "test_results.csv"):
         """
         Save the configuration, generated testcases, and results
         of the evaluations as yml and csv files.
@@ -178,7 +164,6 @@
         Returns:
             None
         """
->>>>>>> 3f25c9d1
 
         with open(config, 'w') as yml:
             yml.write(yaml.safe_dump(self._config))

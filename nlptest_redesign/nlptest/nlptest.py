--- conflicted
+++ resolved
@@ -1,32 +1,16 @@
-<<<<<<< HEAD
-import abc
-
 import pandas as pd
-from typing import List, Union, Optional
-from .transform.pertubation import PerturbationFactory
-from .testrunner import TestRunner
-from .datahandler.datasource import DataFactory
-=======
-from typing import Optional, Union
-
-import pandas as pd
->>>>>>> 8b963817
 import yaml
 
 from .datahandler.datasource import DataFactory
 from .modelhandler import ModelFactory
+from typing import List, Union, Optional
+from .transform.pertubation import PerturbationFactory
 from .testrunner import TestRunner
 from .transform.pertubation import PertubationFactory
 
 
 class Harness:
 
-<<<<<<< HEAD
-    def __init__(self, task: Optional[str], model, data: Optional[str] = None, config: Optional[Union[str, dict]] = None):
-        super().__init__()
-        self.task = task
-        self.model = model
-=======
     def __init__(
             self,
             task: Optional[str],
@@ -43,7 +27,6 @@
             self.model = model
         else:
             self.model = ModelFactory(task=task, model_path=model)
->>>>>>> 8b963817
 
         if data is not None:
             # self.data = data
@@ -67,14 +50,7 @@
         # self.data_handler =  DataFactory(data_path).load()
         # self.data_handler = self.data_handler(file_path = data_path)
         tests = self._config['tests_types']
-<<<<<<< HEAD
         self._load_testcases = PerturbationFactory(self.data, tests).transform()
-=======
-        if len(tests) != 0:
-            self._load_testcases = PertubationFactory(self.data, tests).transform()
-        else:
-            self._load_testcases = PertubationFactory(self.data).transform()
->>>>>>> 8b963817
         return self._load_testcases
 
     # def load(self) -> pd.DataFrame:
@@ -94,18 +70,12 @@
     def report(self) -> pd.DataFrame:
         return self._generated_results.groupby('Test_type')['is_pass'].value_counts()
 
-<<<<<<< HEAD
+    def save(self, config: str = "test_config.yml", testcases: str = "test_cases.csv",
+             results: str = "test_results.csv"):
 
     def save(self, config: str = "test_config.yml", testcases: str = "test_cases.csv", results: str = "test_results.csv"):
         with open(config, 'w') as yml:
             yml.write(yaml.safe_dump(self._config))
-        
-=======
-    def save(self, config: str = "test_config.yml", testcases: str = "test_cases.csv",
-             results: str = "test_results.csv"):
-        with open(config, 'w') as yml:
-            yml.write(yaml.safe_dump(self._config))
 
->>>>>>> 8b963817
         self._load_testcases.to_csv(testcases, index=None)
         self._generated_results.to_csv(results, index=None)
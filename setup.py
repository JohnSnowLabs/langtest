"""A setuptools based setup module.
See:
https://packaging.python.org/guides/distributing-packages-using-setuptools/
https://github.com/pypa/sampleproject
"""

import pathlib

# Always prefer setuptools over distutils
from setuptools import find_packages, setup

here = pathlib.Path(__file__).parent.resolve()

# Get the long description from the README file
long_description = (here / "README.md").read_text(encoding="utf-8")

REQUIRED_PKGS = [
    "numpy",
    "pandas",
    "matplotlib",
    "transformers<=4.28.1",
    "torch",
    "sentencepiece",
    "pydantic",
    "nest-asyncio",
    "jsonlines",
    "langchain",
    "evaluate",
    "rouge_score",
    "typing-extensions < 4.6.0",  # Remove it once spacy issue is resolved
]

# Arguments marked as "Required" below must be included for upload to PyPI.
# Fields marked as "Optional" may be commented out.

setup(
    # This is the name of your project. The first time you publish this
    # package, this name will be registered for you. It will determine how
    # users can install this project, e.g.:
    #
    # $ pip install sampleproject
    #
    # And where it will live on PyPI: https://pypi.org/project/sampleproject/
    #
    # There are some restrictions on what makes a valid project name
    # specification here:
    # https://packaging.python.org/specifications/core-metadata/#name
    name="langtest",  # Required
    # Versions should comply with PEP 440:
    # https://www.python.org/dev/peps/pep-0440/
    #
    # For a discussion on single-sourcing the version across setup.py and the
    # project code, see
    # https://packaging.python.org/guides/single-sourcing-package-version/
    version="1.0.0",  # Required
    # This is a one-line description or tagline of what your project does. This
    # corresponds to the "Summary" metadata field:
    # https://packaging.python.org/specifications/core-metadata/#summary
    description="John Snow Labs provides a library for delivering safe & effective NLP models.",
    # Optional
    # This is an optional longer description of your project that represents
    # the body of text which users will see when they visit PyPI.
    #
    # Often, this is the same as your README, so you can just read it in from
    # that file directly (as we have already done above)
    #
    # This field corresponds to the "Description" metadata field:
    # https://packaging.python.org/specifications/core-metadata/#description-optional
    long_description=long_description,  # Optional
    # Denotes that our long_description is in Markdown; valid values are
    # text/plain, text/x-rst, and text/markdown
    #
    # Optional if long_description is written in reStructuredText (rst) but
    # required for plain-text or Markdown; if unspecified, "applications should
    # attempt to render [the long_description] as text/x-rst; charset=UTF-8 and
    # fall back to text/plain if it is not valid rst" (see link below)
    #
    # This field corresponds to the "Description-Content-Type" metadata field:
    # https://packaging.python.org/specifications/core-metadata/#description-content-type-optional
    long_description_content_type="text/markdown",  # Optional (see note above)
    # This should be a valid link to your project's main homepage.
    #
    # This field corresponds to the "Home-Page" metadata field:
    # https://packaging.python.org/specifications/core-metadata/#home-page-optional
    url="https://www.langtest.org",  # Optional
    # This should be your name or the name of the organization which owns the
    # project.
    author="John Snow Labs",  # Optional
    # This should be a valid email address corresponding to the author listed
    # above.
    author_email="support@johnsnowlabs.com",  # Optional
    # Classifiers help users find your project by categorizing it.
    #
    # For a list of valid classifiers, see https://pypi.org/classifiers/
    classifiers=[  # Optional
        # How mature is this project? Common values are
        #   3 - Alpha
        #   4 - Beta
        #   5 - Production/Stable
        "Development Status :: 5 - Production/Stable",
        # Indicate who your project is intended for
        "Intended Audience :: Developers",
        "Topic :: Software Development :: Build Tools",
        # Pick your license as you wish
        "License :: OSI Approved :: Apache Software License",
        # Specify the Python versions you support here. In particular, ensure
        # that you indicate you support Python 3. These classifiers are *not*
        # checked by 'pip install'. See instead 'python_requires' below.
        "Programming Language :: Python :: 3",
        "Programming Language :: Python :: 3.7",
        "Programming Language :: Python :: 3.8",
        "Programming Language :: Python :: 3.9",
        "Programming Language :: Python :: 3.10",
        "Programming Language :: Python :: 3.11",
    ],
    # This field adds keywords for your project which will appear on the
    # project page. What does your project relate to?
    #
    # Note that this is a list of additional keywords, separated
    # by commas, to be used to assist searching for the distribution in a
    # larger catalog.
    keywords="NLP testing robustness bias fairness representation accuracy",  # Optional
    # When your source code is in a subdirectory under the project root, e.g.
    # `src/`, it is necessary to specify the `package_dir` argument.
    # package_dir={"": "src"},  # Optional
    # You can just specify package directories manually here if your project is
    # simple. Or you can use find_packages().
    #
    # Alternatively, if you just want to distribute a single Python file, use
    # the `py_modules` argument instead as follows, which will expect a file
    # called `my_module.py` to exist:
    #
    #   py_modules=["my_module"],
    #
    packages=find_packages(exclude=["test"]),  # Required
    # Specify which Python versions you support. In contrast to the
    # 'Programming Language' classifiers above, 'pip install' will check this
    # and refuse to install the project if the version does not match. See
    # https://packaging.python.org/guides/distributing-packages-using-setuptools/#python-requires
    python_requires=">=3.7, <3.12",
    # This field lists other packages that your project depends on to run.
    # Any package you put here will be installed by pip when your project is
    # installed, so they must be valid existing projects.
    #
    # For an analysis of "install_requires" vs pip's requirements files see:
    # https://packaging.python.org/discussions/install-requires-vs-requirements/
    install_requires=REQUIRED_PKGS,  # Optional
    # List additional groups of dependencies here (e.g. development
    # dependencies). Users will be able to install these using the "extras"
    # syntax, for example:
    #
    #   $ pip install sampleproject[dev]
    #
    # Similar to `install_requires` above, these must be valid existing
    # projects.
    # extras_require={  # Optional
    #     "dev": ["check-manifest"],
    #     "test": ["coverage"],
    # },
    # If there are data files included in your packages that need to be
    # installed, specify them here.
    package_data={  # Optional
        "langtest": [
            "utils/checkpoints.ckpt",
            "data/config.yml",
            "data/imdb/sample.csv",
            "data/tweet/sample.csv",
            "data/textcat_imdb/*",
            "data/conll/sample.conll",
            "data/textcat_imdb/*/*",
            "data/BoolQ/*",
            "data/NQ-open/*",
            "data/config/*",
            "data/Xsum/*",
            "data/HellaSwag/*",
            "data/toxicity/*",
            "data/TruthfulQA/*",
            "data/quac/*",
            "data/OpenBookQA/*",
            "data/MMLU/*",
            "data/NarrativeQA/*",
            "data/Translation/*",
            "data/BBQ/*",
            "data/Security/*",
            "data/Clinical-Tests/*",
<<<<<<< HEAD
=======
            "data/Bigbench/AbstractNarrativeUnderstanding/*",
            "data/Bigbench/CausalJudgment/*",
            "data/Bigbench/DisambiguationQA/*",
            "data/Bigbench/DisflQA/*",
            "data/asdiv/*",
            "data/LogiQA/*",
            
>>>>>>> bbdc761c
        ],
    },
    # Although 'package_data' is the preferred approach, in some case you may
    # need to place data files outside of your packages. See:
    # http://docs.python.org/distutils/setupscript.html#installing-additional-files
    #
    # In this case, 'data_file' will be installed into '<sys.prefix>/my_data'
    # data_files=[("my_data", ["data/data_file"])],  # Optional
    # To provide executable scripts, use entry points in preference to the
    # "scripts" keyword. Entry points provide cross-platform support and allow
    # `pip` to create the appropriate form of executable for the target
    # platform.
    #
    # For example, the following would provide a command called `sample` which
    # executes the function `main` from this package when invoked:
    # entry_points={  # Optional
    #     "console_scripts": [
    #         "sample=sample:main",
    #     ],
    # },
    # List additional URLs that are relevant to your project as a dict.
    #
    # This field corresponds to the "Project-URL" metadata fields:
    # https://packaging.python.org/specifications/core-metadata/#project-url-multiple-use
    #
    # Examples listed include a pattern for specifying where the package tracks
    # issues, where the source is hosted, where to say thanks to the package
    # maintainers, and where to support the project financially. The key is
    # what's used to render the link text on PyPI.
    project_urls={  # Optional
        "Bug Reports": "https://github.com/JohnSnowLabs/langtest/issues",
        "Source": "https://github.com/JohnSnowLabs/langtest/",
    },
)<|MERGE_RESOLUTION|>--- conflicted
+++ resolved
@@ -183,16 +183,12 @@
             "data/BBQ/*",
             "data/Security/*",
             "data/Clinical-Tests/*",
-<<<<<<< HEAD
-=======
             "data/Bigbench/AbstractNarrativeUnderstanding/*",
             "data/Bigbench/CausalJudgment/*",
             "data/Bigbench/DisambiguationQA/*",
             "data/Bigbench/DisflQA/*",
             "data/asdiv/*",
             "data/LogiQA/*",
-            
->>>>>>> bbdc761c
         ],
     },
     # Although 'package_data' is the preferred approach, in some case you may

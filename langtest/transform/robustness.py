--- conflicted
+++ resolved
@@ -1387,13 +1387,12 @@
         """
         if whitelist is None:
             whitelist = ["!", "?", ",", ".", "-", ":", ";", "/", "'", '"']
-<<<<<<< HEAD
 
         pattern = "[\\" + "\\".join(whitelist) + "]"
 
         def check_whitelist(text):
             new_text = text
-            transformations = []  # List to keep track of transformations
+            transformations = []
             offset = 0
             for match in re.finditer(pattern, text):
                 if text[match.start() - 1].isalpha():
@@ -1428,39 +1427,6 @@
 
             return new_text, transformations
 
-=======
-        def check_whitelist(text, whitelist):
-            new_text = []
-            transformations = [] 
-            for idx in range(len(text)):
-                if text[idx] not in whitelist:
-                    new_text.append(text[idx])
-                else:
-                    transformed = False
-                    start_index = idx  # Start index of the transformed span
-
-                    # If the character is a punctuation and is in the whitelist
-                    if text[idx] in string.punctuation and text[idx] in whitelist:
-                        # Check if there is a whitespace before the punctuation
-                        if idx > 0 and new_text and new_text[-1] == " ":
-                            new_text.pop()  # remove the whitespace
-                            start_index -= 1  # Adjust start index of the transformed span
-                            transformed = True  # A transformation has occurred
-
-                    if not transformed:  # If no transformation has occurred, add the character as is
-                        new_text.append(text[idx])
-
-                    # Track transformation
-                    transformed_character = "" if transformed else new_text[-1]  
-                    if text[idx] != transformed_character or transformed: 
-                        original_span = Span(start=start_index, end=idx+1, word=text[start_index:idx+1])
-                        new_span = Span(start=len(new_text), end=len(new_text), word=transformed_character)
-                        transformations.append(Transformation(original_span=original_span, new_span=new_span, ignore=True))
-
-            final_txt = "".join(new_text)
-            return final_txt, transformations
-
->>>>>>> da7affaa
         for idx, sample in enumerate(sample_list):
             if isinstance(sample, str):
                 if random.random() < prob:

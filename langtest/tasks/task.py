import re
from abc import ABC, abstractmethod
from typing import Union
from langtest.modelhandler import ModelAPI, LANGCHAIN_HUBS, INSTALLED_HUBS
from langtest.errors import Errors, ColumnNameError

from langtest.utils import custom_types as samples
from langtest.utils.custom_types.predictions import NERPrediction


class BaseTask(ABC):
    """Abstract base class for all tasks."""

    task_registry = {}
    _name = None
    sample_class = None

    @classmethod
    @abstractmethod
    def create_sample(cls, *args, **kwargs) -> samples.Sample:
        """Run the task."""
        pass

    @classmethod
    def load_model(cls, model_path: str, model_hub: str, *args, **kwargs):
        """Load the model."""

        models = ModelAPI.model_registry

        base_hubs = list(models.keys())

        if "llm" in base_hubs:
            base_hubs.remove("llm")

        supported_hubs = base_hubs + list(LANGCHAIN_HUBS.keys())

        if model_hub not in INSTALLED_HUBS:
            if model_hub in ("huggingface"):
                model_hub = "transformers"
            raise AssertionError(
                Errors.E078.format(
                    hub=model_hub,
                    lib=("langchain" if model_hub in LANGCHAIN_HUBS else model_hub),
                )
            )

        if model_hub not in supported_hubs:
            raise AssertionError(Errors.E042.format(supported_hubs=supported_hubs))

        if "user_prompt" in kwargs:
            cls.user_prompt = kwargs.get("user_prompt")
            kwargs.pop("user_prompt")
        try:
            if model_hub in LANGCHAIN_HUBS:
                # LLM models
                cls.model = models["llm"][cls._name].load_model(
                    hub=model_hub, path=model_path, *args, **kwargs
                )
            else:
                # JSL, Huggingface, and Spacy models
                cls.model = models[model_hub][cls._name].load_model(
                    path=model_path, *args, **kwargs
                )
            return cls.model
        except TypeError:
            raise ValueError(Errors.E081.format(hub=model_hub))

    @classmethod
    def __init_subclass__(cls, **kwargs):
        super().__init_subclass__(**kwargs)
        task_name = re.sub(
            r"(?<=[a-z])(?=[A-Z][a-z])", "-", cls.__name__.replace("Task", "")
        ).lower()

        cls.task_registry[task_name] = cls

    def __eq__(self, __value: object) -> bool:
        """Check if the task is equal to another task."""
        if isinstance(__value, str):
            return self.__class__.__name__.replace("Task", "").lower() == __value.lower()
        return super().__eq__(__value)

    def column_mapping(self, item_keys, columns_names, *args, **kwargs):
        """Return the column mapping."""

        column_mapper = {}
        for item in item_keys:
            if columns_names and item in columns_names:
                column_mapper[item] = item
                continue
            for key in self._default_col:
                if item.lower() in self._default_col[key]:
                    column_mapper[key] = item
                    break
        # column_mapper  values set should be in item_keys
        if not all(
            [
                value.lower() in map(lambda x: x.lower(), item_keys)
                and key in columns_names
                for key, value in column_mapper.items()
            ]
        ):
            raise ColumnNameError(list(self._default_col), item_keys)
        return column_mapper

    @property
    def get_sample_cls(self):
        """Return the sample class."""
        if self.sample_class:
            return self.sample_class
        return None


class TaskManager:
    """Task manager."""

    def __init__(self, task: Union[str, dict]):
        self.__category = None
        if isinstance(task, str):
            task_name = task
            if task_name not in BaseTask.task_registry:
                raise AssertionError(
                    Errors.E043.format(l=list(BaseTask.task_registry.keys()))
                )
            self.__task_name = task_name
            self.__task: BaseTask = BaseTask.task_registry[task_name]()
        else:
            task_name = task["task"]
            if task_name not in BaseTask.task_registry:
                raise AssertionError(
                    Errors.E043.format(l=list(BaseTask.task_registry.keys()))
                )
            self.__task_name = task_name
            self.__category = task["category"]
            self.__task: BaseTask = BaseTask.task_registry[self.__category]()

    def create_sample(self, *args, **kwargs):
        """Add a task to the task manager."""
        # filter out the key with contains column name
        if "feature_column" in kwargs:
            column_names = kwargs["feature_column"]
            if isinstance(column_names, dict):
                kwargs.pop("feature_column")
                kwargs.update(column_names)

        return self.__task.create_sample(*args, **kwargs)

    def model(self, *args, **kwargs) -> "ModelAPI":
        """Add a task to the task manager."""
        return self.__task.load_model(*args, **kwargs)

    def __eq__(self, __value: str) -> bool:
        """Check if the task is equal to another task."""
        return self.__task_name == __value.lower()

    def __hash__(self) -> int:
        """Return the hash of the task name."""
        return hash(self.__task_name)

    def __str__(self) -> str:
        """Return the task name."""
        return self.__task_name

    @property
    def task_name(self):
        """Return the task name."""
        return self.__task_name

    @property
    def category(self):
        """Return the task category."""
        return self.__category

    @property
    def get_sample_class(self):
        """
        Return the sample class.

        Returns:
            Sample: Sample class
        """
        return self.__task.get_sample_cls


class NER(BaseTask):
    """Named Entity Recognition task."""

    _name = "ner"
    _default_col = {
        "text": ["text", "sentences", "sentence", "sample", "tokens"],
        "ner": [
            "label",
            "labels ",
            "class",
            "classes",
            "ner_tag",
            "ner_tags",
            "ner",
            "entity",
        ],
        "pos": ["pos_tags", "pos_tag", "pos", "part_of_speech"],
        "chunk": ["chunk_tags", "chunk_tag"],
    }
    sample_class = samples.NERSample

    def create_sample(
        cls,
        row_data: dict,
        feature_column="text",
        target_column: str = "ner",
        pos_tag: str = "pos",
        chunk_tag: str = "chunk_tag",
        *args,
        **kwargs,
    ) -> samples.NERSample:
        """Create a sample."""
        keys = list(row_data.keys())

        # auto-detect the default column names from the row_data
        column_mapper = cls.column_mapping(
            keys, [feature_column, target_column, pos_tag, chunk_tag]
        )

        for key, value in row_data.items():
            if isinstance(value, str):
                row_data[key] = eval(value)
            else:
                row_data[key] = value

        original = " ".join(row_data[column_mapper[feature_column]])
        ner_labels = list()
        cursor = 0
        for token_indx in range(len(row_data[column_mapper[feature_column]])):
            token = row_data[column_mapper[feature_column]][token_indx]
            ner_labels.append(
                NERPrediction.from_span(
                    entity=row_data[column_mapper[target_column]][token_indx],
                    word=token,
                    start=cursor,
                    end=cursor + len(token),
                    pos_tag=row_data[column_mapper[pos_tag]][token_indx]
                    if pos_tag in column_mapper and column_mapper[pos_tag] in row_data
                    else None,
                    chunk_tag=row_data[column_mapper[chunk_tag]][token_indx]
                    if chunk_tag in column_mapper and column_mapper[chunk_tag] in row_data
                    else None,
                )
            )
            cursor += len(token) + 1  # +1 to account for the white space

        ground_truth = samples.NEROutput(predictions=ner_labels)

        return samples.NERSample(original=original, ground_truth=ground_truth)


class TextClassification(BaseTask):
    """Text Classification task."""

    _name = "textclassification"
    _default_col = {
        "text": ["text", "sentences", "sentence", "sample"],
        "label": ["label", "labels ", "class", "classes"],
    }
    sample_class = samples.SequenceClassificationSample

    def create_sample(
        cls,
        row_data: dict,
        feature_column="text",
        target_column: Union[samples.SequenceLabel, str] = "label",
    ) -> samples.SequenceClassificationSample:
        """Create a sample."""
        keys = list(row_data.keys())
        # auto-detect the default column names from the row_data
        column_mapper = cls.column_mapping(keys, [feature_column, target_column])

        labels = row_data.get(column_mapper[target_column])

        if isinstance(labels, samples.SequenceLabel):
            labels = [labels]
        elif isinstance(labels, list):
            labels = [
                samples.SequenceLabel(label=label, score=1.0)
                if isinstance(label, str)
                else label
                for label in labels
            ]
        else:
            labels = [samples.SequenceLabel(label=labels, score=1.0)]

        return samples.SequenceClassificationSample(
            original=row_data[column_mapper[feature_column]],
            ground_truth=samples.SequenceClassificationOutput(predictions=labels),
        )


class QuestionAnswering(BaseTask):
    """Question Answering task."""

    _name = "qa"
    _default_col = {
        "text": ["question"],
        "context": ["context", "passage", "contract"],
        "options": ["options"],
        "answer": ["answer", "answer_and_def_correct_predictions"],
    }
    sample_class = samples.QASample

    def create_sample(
        cls,
        row_data: dict,
        dataset_name: str = "qa",
        question: str = "text",
        context: str = "context",
        options: str = "options",
        target_column: str = "answer",
    ) -> samples.QASample:
        """Create a sample."""
        keys = list(row_data.keys())
        # auto-detect the default column names from the row_data
        column_mapper = cls.column_mapping(
            keys, [question, context, target_column, options]
        )

        ground_truth = (
            row_data.get(column_mapper[target_column], None)
            if target_column in column_mapper
            else None
        )
        if isinstance(ground_truth, str) or isinstance(ground_truth, bool):
            ground_truth = [str(ground_truth)]

        return samples.QASample(
            original_question=row_data[column_mapper[question]],
            original_context=row_data.get(column_mapper.get(context, "-"), "-"),
<<<<<<< HEAD
            ground_truth=ground_truth,
=======
            options=row_data.get(column_mapper.get(options, "-"), "-"),
            expected_results=expected_results,
>>>>>>> a6cdcee9
            dataset_name=dataset_name,
        )


class Summarization(BaseTask):
    """Summarization task."""

    _name = "summarization"
    _default_col = {"text": ["text", "document"], "summary": ["summary"]}
    sample_class = samples.SummarizationSample

    def create_sample(
        cls,
        row_data: dict,
        feature_column="document",
        target_column="summary",
        dataset_name: str = "default_summarization_prompt",
    ) -> samples.SummarizationSample:
        """Create a sample."""
        keys = list(row_data.keys())

        # auto-detect the default column names from the row_data
        column_mapper = cls.column_mapping(keys, [feature_column, target_column])

        ground_truth = row_data.get(column_mapper[target_column])
        if isinstance(ground_truth, str) or isinstance(ground_truth, bool):
            ground_truth = [str(ground_truth)]

        return samples.SummarizationSample(
            original=row_data[column_mapper[feature_column]],
            ground_truth=ground_truth,
            dataset_name=dataset_name,
        )


class Translation(BaseTask):
    """Translation task."""

    _name = "translation"
    _default_col = {"text": ["text", "original", "sourcestring"]}
    sample_class = samples.TranslationSample

    def create_sample(
        cls, row_data: dict, feature_column="text", dataset_name: str = "translation"
    ) -> samples.TranslationSample:
        """Create a sample."""
        keys = list(row_data.keys())
        # auto-detect the default column names from the row_data
        column_mapper = cls.column_mapping(keys, [feature_column])

        return samples.TranslationSample(
            original=row_data[column_mapper[feature_column]],
            dataset_name=dataset_name,
        )


class Toxicity(BaseTask):
    """Toxicity task."""

    _name = "toxicity"
    _default_col = {"text": ["text"]}
    sample_class = samples.ToxicitySample

    def create_sample(
        cls, row_data: dict, feature_column: str = "text", dataset_name: str = "toxicity"
    ) -> samples.ToxicitySample:
        """Create a sample."""

        keys = list(row_data.keys())
        # auto-detect the default column names from the row_data
        column_mapper = cls.column_mapping(keys, [feature_column])

        return samples.ToxicitySample(
            prompt=row_data[column_mapper[feature_column]],
            dataset_name=dataset_name,
        )


class Security(BaseTask):
    """Security task."""

    _name = "security"
    _default_col = {"text": ["text", "prompt"]}
    sample_class = samples.SecuritySample

    def create_sample(
        cls, row_data: dict, feature_column="text", dataset_name: str = "security"
    ) -> samples.SecuritySample:
        """Create a sample."""

        keys = list(row_data.keys())

        # auto-detect the default column names from the row_data
        column_mapper = cls.column_mapping(keys, [feature_column])

        return samples.SecuritySample(
            prompt=row_data[column_mapper[feature_column]],
            dataset_name=dataset_name,
        )


class ClinicalTests(BaseTask):
    """Clinical Tests task."""

    _name = "clinicaltests"
    _default_col = {
        "Patient info A": [
            "Patient info A",
            "patient info a",
        ],
        "Patient info B": [
            "Patient info B",
            "patient info b",
        ],
        "Diagnosis": [
            "Diagnosis",
            "diagnosis",
        ],
        "clinical_domain": [
            "clinical_domain",
            "domain",
        ],
    }
    sample_class = samples.ClinicalSample

    def create_sample(
        cls,
        row_data: dict,
        patient_info_A: str = "Patient info A",
        patient_info_B: str = "Patient info B",
        diagnosis: str = "Diagnosis",
        clinical_domain: str = "clinical_domain",
        dataset_name: str = "clinicaltests",
    ) -> samples.ClinicalSample:
        """Create a sample."""

        keys = list(row_data.keys())
        # auto-detect the default column names from the row_data
        column_mapper = cls.column_mapping(
            keys, [patient_info_A, patient_info_B, diagnosis, clinical_domain]
        )

        return samples.ClinicalSample(
            patient_info_A=row_data[column_mapper[patient_info_A]],
            patient_info_B=row_data[column_mapper[patient_info_B]],
            diagnosis=row_data[column_mapper[diagnosis]],
            clinical_domain=row_data[column_mapper[clinical_domain]],
            dataset_name=dataset_name,
        )


class DisinformationTest(BaseTask):
    """Disinformation Test task."""

    _name = "disinformationtest"

    _default_col = {
        "hypothesis": ["hypothesis", "thesis"],
        "statements": ["statements", "headlines"],
    }
    sample_class = samples.DisinformationSample

    def create_sample(
        cls,
        row_data: dict,
        hypothesis: str = "hypothesis",
        statements: str = "statements",
        dataset_name: str = "disinformationtest",
    ) -> samples.DisinformationSample:
        """Create a sample."""

        keys = list(row_data.keys())

        # auto-detect the default column names from the row_data
        column_mapper = cls.column_mapping(keys, [hypothesis, statements])

        return samples.DisinformationSample(
            hypothesis=row_data[column_mapper[hypothesis]],
            statements=row_data[column_mapper[statements]],
            dataset_name=dataset_name,
        )


class Ideology(BaseTask):
    """Political task."""

    _name = "political"
    _default_col = {"text": ["text", "question"]}
    sample_class = samples.LLMAnswerSample

    def create_sample(
        cls, row_data: dict, feature_column="question", dataset_name: str = "political"
    ) -> samples.LLMAnswerSample:
        """Create a sample."""
        keys = list(row_data.keys())

        # auto-detect the default column names from the row_data
        column_mapper = cls.column_mapping(keys, [feature_column])

        return samples.LLMAnswerSample(
            question=row_data[column_mapper[feature_column]],
            dataset_name=dataset_name,
        )


class WinoBias(BaseTask):
    """WinoBias task."""

    _name = "winobias"
    _default_col = {
        "text": ["text", "prompt"],
        "options": ["options", "choices"],
    }
    sample_class = samples.WinoBiasSample

    def create_sample(
        cls,
        row_data: dict,
        feature_column="text",
        options: str = "options",
        dataset_name: str = "winobias",
    ) -> samples.WinoBiasSample:
        """Create a sample."""
        keys = list(row_data.keys())

        # auto-detect the default column names from the row_data
        column_mapper = cls.column_mapping(keys, [feature_column, options])

        return samples.WinoBiasSample(
            masked_text=row_data[column_mapper[feature_column]],
            options=row_data[column_mapper[options]],
            dataset_name=dataset_name,
        )


class LegalTests(BaseTask):
    """Legal task."""

    _name = "legal"
    _default_col = (
        {
            "case": ["case"],
            "legal-claim": ["legal-claim"],
            "legal_conclusion_a": ["legal_conclusion_a"],
            "legal_conclusion_b": ["legal_conclusion_b"],
            "correct_choice": ["correct_choice"],
        },
    )
    sample_class = samples.LegalSample

    def create_sample(
        cls,
        row_data: dict,
        feature_column="case",
        legal_claim: str = "legal-claim",
        legal_conclusion_A: str = "legal_conclusion_a",
        legal_conclusion_B: str = "legal_conclusion_b",
        correct_choice: str = "correct_choice",
        dataset_name: str = "legal",
    ) -> samples.LegalSample:
        """Create a sample."""
        keys = list(row_data.keys())

        # auto-detect the default column names from the row_data
        column_mapper = cls.column_mapping(
            keys,
            [
                feature_column,
                legal_claim,
                legal_conclusion_A,
                legal_conclusion_B,
                correct_choice,
            ],
        )

        return samples.LegalSample(
            case=row_data[column_mapper[feature_column]],
            legal_claim=row_data[column_mapper[legal_claim]],
            legal_conclusion_A=row_data[column_mapper[legal_conclusion_A]],
            legal_conclusion_B=row_data[column_mapper[legal_conclusion_B]],
            correct_conlusion=row_data[column_mapper[correct_choice]],
            dataset_name=dataset_name,
        )


class FactualityTest(BaseTask):
    """Factuality task."""

    _name = "factualitytest"
    _default_col = {
        "article_sent": ["article_sent"],
        "correct_sent": ["correct_sent"],
        "incorrect_sent": ["incorrect_sent"],
    }
    sample_class = samples.FactualitySample

    def create_sample(
        cls,
        row_data: dict,
        feature_column="article_sent",
        correct_sent: str = "correct_sent",
        incorrect_sent: str = "incorrect_sent",
        dataset_name: str = "factuality",
    ) -> samples.FactualitySample:
        """Create a sample."""
        keys = list(row_data.keys())

        # auto-detect the default column names from the row_data
        column_mapper = cls.column_mapping(
            keys, [feature_column, correct_sent, incorrect_sent]
        )

        return samples.FactualitySample(
            article_sent=row_data[column_mapper[feature_column]],
            correct_sent=row_data[column_mapper[correct_sent]],
            incorrect_sent=row_data[column_mapper[incorrect_sent]],
            dataset_name=dataset_name,
        )


class SensitivityTest(BaseTask):
    """Sensitivity task."""

    _name = "sensitivitytest"
    _default_col = {"text": ["text", "question"], "options": ["opyions"]}
    sample_class = samples.SensitivitySample

    def create_sample(
        cls, row_data: dict, question="text", options="options", *args, **kwargs
    ) -> samples.SensitivitySample:
        """Create a sample."""
        keys = list(row_data.keys())

        # auto-detect the default column names from the row_data
        column_mapper = cls.column_mapping(keys, [question, options])

        return samples.SensitivitySample(
            original=row_data[column_mapper[question]],
            options=row_data.get(column_mapper.get(options, "-"), "-"),
            *args,
            **kwargs,
        )


class CrowsPairs(BaseTask):
    """Crows Pairs task."""

    _name = "crowspairs"
    _default_col = {
        "text": ["text", "sentence"],
        "mask1": ["mask1"],
        "mask2": ["mask2"],
    }
    sample_class = samples.CrowsPairsSample

    def create_sample(
        cls,
        row_data: dict,
        feature_column="sentence",
        mask1: str = "mask1",
        mask2: str = "mask2",
        *args,
        **kwargs,
    ) -> samples.CrowsPairsSample:
        """Create a sample."""
        keys = list(row_data.keys())

        # auto-detect the default column names from the row_data
        column_mapper = cls.column_mapping(keys, [feature_column, mask1, mask2])

        return samples.CrowsPairsSample(
            sentence=row_data[column_mapper[feature_column]],
            mask1=row_data[column_mapper[mask1]],
            mask2=row_data[column_mapper[mask2]],
        )


class Stereoset(BaseTask):
    """StereoSet task."""

    _name = "stereoset"
    _default_col = {
        "text": ["text", "sentence"],
        "mask1": ["mask1"],
        "mask2": ["mask2"],
    }
    sample_class = samples.StereoSetSample

    def create_sample(
        cls,
        row_data: dict,
        bias_type: str = "bias_type",
        test_type: str = "type",
        target_column: str = "target",
        context: str = "context",
        sent_stereo: str = "stereotype",
        sent_antistereo: str = "anti-stereotype",
        sent_unrelated: str = "unrelated",
        *args,
        **kwargs,
    ) -> samples.StereoSetSample:
        """Create a sample."""
        keys = list(row_data.keys())

        # auto-detect the default column names from the row_data
        column_mapper = cls.column_mapping(
            keys,
            [
                bias_type,
                test_type,
                target_column,
                context,
                sent_stereo,
                sent_antistereo,
                sent_unrelated,
            ],
        )

        return samples.StereoSetSample(
            test_type=row_data[column_mapper[test_type]],
            bias_type=row_data[column_mapper[bias_type]],
            target=row_data[column_mapper[target_column]],
            context=row_data[column_mapper[context]],
            sent_stereo=row_data[column_mapper[sent_stereo]],
            sent_antistereo=row_data[column_mapper[sent_antistereo]],
            sent_unrelated=row_data[column_mapper[sent_unrelated]],
        )


class SycophancyTest(BaseTask):
    """Sycophancy task."""

    _name = "sycophancytest"
    _default_col = {
        "text": ["text", "question"],
        "answer": ["answer", "answer_and_def_correct_predictions"],
    }
    sample_class = samples.SycophancySample

    def create_sample(
        cls,
        row_data: dict,
        feature_column="question",
        target_column="answer",
        dataset_name: str = "",
        *args,
        **kwargs,
    ) -> samples.SycophancySample:
        """Create a sample."""
        keys = list(row_data.keys())

        # auto-detect the default column names from the row_data
        column_mapper = cls.column_mapping(keys, [feature_column, target_column])

        return samples.SycophancySample(
            original_question=row_data[column_mapper[feature_column]],
            ground_truth=row_data[column_mapper[target_column]],
            dataset_name=dataset_name,
            *args,
            **kwargs,
        )


class TextGeneration(BaseTask):
    """Text Generation task."""

    _name = "toxicity"
    _default_col = {"text": ["text", "prompt"]}
    sample_class = samples.TextGenerationSample

    def create_sample(
        cls, row_data: dict, feature_column="text", dataset_name: str = "textgeneration"
    ) -> samples.TextGenerationSample:
        """Create a sample."""

        keys = list(row_data.keys())

        # auto-detect the default column names from the row_data
        column_mapper = cls.column_mapping(keys, [feature_column])

        return samples.TextGenerationSample(
            prompt=row_data[column_mapper[feature_column]],
            dataset_name=dataset_name,
        )


class FillMask(BaseTask):
    pass<|MERGE_RESOLUTION|>--- conflicted
+++ resolved
@@ -333,12 +333,8 @@
         return samples.QASample(
             original_question=row_data[column_mapper[question]],
             original_context=row_data.get(column_mapper.get(context, "-"), "-"),
-<<<<<<< HEAD
             ground_truth=ground_truth,
-=======
             options=row_data.get(column_mapper.get(options, "-"), "-"),
-            expected_results=expected_results,
->>>>>>> a6cdcee9
             dataset_name=dataset_name,
         )
 

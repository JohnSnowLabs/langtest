--- conflicted
+++ resolved
@@ -14,15 +14,9 @@
     ClinicalSample,
     LLMAnswerSample,
     DisinformationSample,
-<<<<<<< HEAD
     SensitivitySample,
-=======
     WinoBiasSample,
-<<<<<<< HEAD
->>>>>>> 47b2309d45684bf023f061665f8d213048acddbe
-=======
     LegalSample,
->>>>>>> f5d24af2
 )
 from .helpers import Span, Transformation
 from .output import (

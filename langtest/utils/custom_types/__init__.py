--- conflicted
+++ resolved
@@ -18,11 +18,8 @@
     WinoBiasSample,
     LegalSample,
     FactualitySample,
-<<<<<<< HEAD
+    SycophancySample,
     CrowsPairsSample,
-=======
-    SycophancySample,
->>>>>>> f6fb4573
 )
 from .helpers import Span, Transformation
 from .output import (

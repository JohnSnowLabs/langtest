--- conflicted
+++ resolved
@@ -704,34 +704,7 @@
                 from ...transform.constants import qa_prompt_template
                 from langchain.prompts import PromptTemplate
 
-<<<<<<< HEAD
                 if "llm" in str(type(self.eval_model)):
-=======
-                if self.dataset_name in [
-                    "BoolQ",
-                    "asdiv",
-                    "LogiQA",
-                    "MMLU",
-                    "OpenBookQA",
-                    "PIQA",
-                    "CommonsenseQA",
-                    "SIQA",
-                    "PrivacyPolicy",
-                    "ConsumerContracts",
-                    "Contracts",
-                    "MedMCQATest",
-                    "PubMedQA",
-                    "MedMCQAValidation",
-                    "MedQA",
-                ] and (
-                    self.actual_results.lower().strip()
-                    == self.expected_results.lower().strip()
-                ):
-                    self.ran_pass = True
-                    return True
-
-                if "llm" in str(type(self.eval_model.model)):
->>>>>>> 4cb4a7fd
                     if self.dataset_name not in [
                         "BoolQ",
                         "PubMedQA",

import json
import logging
import os
import pickle
import importlib
import subprocess
from collections import defaultdict
from typing import Dict, List, Optional, Union

import matplotlib.pyplot as plt
import pandas as pd
import yaml
from pkg_resources import resource_filename

from .augmentation import AugmentRobustness, TemplaticAugment
from .datahandler.datasource import DataFactory, HuggingFaceDataset
from .modelhandler import LANGCHAIN_HUBS, ModelFactory
from .transform import TestFactory
from .transform.utils import RepresentationOperation
from langtest.utils.lib_manager import try_import_lib

GLOBAL_MODEL = None
HARNESS_CONFIG = None


class Harness:
    """Harness is a testing class for NLP models.

    Harness class evaluates the performance of a given NLP model. Given test data is
    used to test the model. A report is generated with test results.
    """

    SUPPORTED_TASKS = [
        "ner",
        "text-classification",
        "question-answering",
        "summarization",
        "toxicity",
        "translation",
        "security",
        "clinical-tests",
        "disinformation-test",
        "political",
<<<<<<< HEAD
        "sensitivity-test",
=======
        "wino-bias",
>>>>>>> 47b2309d
    ]
    SUPPORTED_HUBS = [
        "spacy",
        "huggingface",
        "johnsnowlabs",
        "openai",
        "cohere",
        "ai21",
    ] + list(LANGCHAIN_HUBS.keys())
    DEFAULTS_DATASET = {
        ("ner", "dslim/bert-base-NER", "huggingface"): "conll/sample.conll",
        ("ner", "en_core_web_sm", "spacy"): "conll/sample.conll",
        ("ner", "ner.dl", "johnsnowlabs"): "conll/sample.conll",
        ("ner", "ner_dl_bert", "johnsnowlabs"): "conll/sample.conll",
        (
            "text-classification",
            "lvwerra/distilbert-imdb",
            "huggingface",
        ): "imdb/sample.csv",
        ("text-classification", "textcat_imdb", "spacy"): "imdb/sample.csv",
        (
            "text-classification",
            "en.sentiment.imdb.glove",
            "johnsnowlabs",
        ): "imdb/sample.csv",
    }
    SUPPORTED_HUBS_HF_DATASET_NER = ["johnsnowlabs", "huggingface", "spacy"]
    SUPPORTED_HUBS_HF_DATASET_CLASSIFICATION = ["johnsnowlabs", "huggingface", "spacy"]
    SUPPORTED_HUBS_HF_DATASET_SUMMARIZATION = [
        "openai",
        "cohere",
        "ai21",
        "huggingface-inference-api",
    ]
    DEFAULTS_CONFIG = {
        "hubs": {
            "azure-openai": resource_filename("langtest", "data/config/azure_config.yml"),
            "openai": resource_filename("langtest", "data/config/openai_config.yml"),
            "cohere": resource_filename("langtest", "data/config/cohere_config.yml"),
            "ai21": resource_filename("langtest", "data/config/ai21_config.yml"),
            "huggingface-inference-api": resource_filename(
                "langtest", "data/config/huggingface_config.yml"
            ),
        },
        "task": {
            "political": resource_filename(
                "langtest", "data/config/political_config.yml"
            ),
            "toxicity": resource_filename("langtest", "data/config/toxicity_config.yml"),
            "clinical-tests": resource_filename(
                "langtest", "data/config/clinical_config.yml"
            ),
            "wino-bias": resource_filename("langtest", "data/config/wino_config.yml"),
            "disinformation-test-huggingface-inference-api": resource_filename(
                "langtest", "data/config/disinformation_huggingface_config.yml"
            ),
            "disinformation-test-openai": resource_filename(
                "langtest", "data/config/disinformation_openai_config.yml"
            ),
            "disinformation-test-ai21": resource_filename(
                "langtest", "data/config/disinformation_openai_config.yml"
            ),
            "translation-huggingface": resource_filename(
                "langtest", "data/config/translation_transformers_config.yml"
            ),
            "translation-johnsnowlabs": resource_filename(
                "langtest", "data/config/translation_johnsnowlabs_config.yml"
            ),
            "security": resource_filename("langtest", "data/config/security_config.yml"),
            "sensitivity-test-huggingface": resource_filename(
                "langtest", "data/config/sensitivity_config.yml"
            ),
        },
    }

    def __init__(
        self,
        task: str,
        model: Optional[Union[list, dict]] = None,
        data: Optional[dict] = None,
        config: Optional[Union[str, dict]] = None,
    ):
        """Initialize the Harness object.

        Args:
            task (str, optional): Task for which the model is to be evaluated.
            model (list | dict, optional): Specifies the model to be evaluated.
                If provided as a list, each element should be a dictionary with 'model' and 'hub' keys.
                If provided as a dictionary, it must contain 'model' and 'hub' keys when specifying a path.
            data (dict, optional): The data to be used for evaluation.
            config (str | dict, optional): Configuration for the tests to be performed.

        Raises:
            ValueError: Invalid arguments.
        """
        super().__init__()

        self.is_default = False

        if isinstance(model, list):
            for item in model:
                if not isinstance(item, dict):
                    raise ValueError("Each item in the list must be a dictionary")
                if "model" not in item or "hub" not in item:
                    raise ValueError(
                        "Each dictionary in the list must have 'model' and 'hub' keys"
                    )
        elif isinstance(model, dict):
            if "model" not in model or "hub" not in model:
                raise ValueError("The dictionary must have 'model' and 'hub' keys")
        else:
            raise ValueError("Invalid 'model' parameter type")

        if isinstance(model, dict):
            hub, model = model["hub"], model["model"]
            self.hub = hub
            self._actual_model = model
        else:
            hub = None

        if task not in self.SUPPORTED_TASKS:
            raise ValueError(
                f"Provided task is not supported. Please choose one of the supported tasks: {self.SUPPORTED_TASKS}"
            )
        self.task = task

        if isinstance(model, str) and hub is None:
            raise ValueError(
                "When passing a string argument to the 'model' parameter, you must provide an argument "
                "for the 'hub' parameter as well."
            )

        if hub is not None and hub not in self.SUPPORTED_HUBS:
            raise ValueError(
                f"Provided hub is not supported. Please choose one of the supported hubs: {self.SUPPORTED_HUBS}"
            )

        if data is None and (task, model, hub) in self.DEFAULTS_DATASET:
            data_path = os.path.join("data", self.DEFAULTS_DATASET[(task, model, hub)])
            data = {"data_source": resource_filename("langtest", data_path)}
            self.data = DataFactory(data, task=self.task).load()
            if model == "textcat_imdb":
                model = resource_filename("langtest", "data/textcat_imdb")
            self.is_default = True
            logging.info("Default dataset '%s' successfully loaded.", (task, model, hub))

        elif (
            isinstance(data, dict)
            and "source" in data
            and data["source"] == "huggingface"
        ):
            if (
                task == "text-classification"
                and hub in self.SUPPORTED_HUBS_HF_DATASET_CLASSIFICATION
            ):
                self.data = HuggingFaceDataset(data["data_source"], task=task).load_data(
                    feature_column=data.get("feature_column", "text"),
                    target_column=data.get("target_column", "label"),
                    split=data.get("split", "test"),
                    subset=data.get("subset", None),
                )

                if hub == "spacy" and (model == "textcat_imdb" or model is None):
                    if model is None:
                        logging.warning(
                            "Using the default 'textcat_imdb' model for Spacy hub. Please provide a custom model path if desired."
                        )
                    model = resource_filename("langtest", "data/textcat_imdb")

            elif task == "ner" and hub in self.SUPPORTED_HUBS_HF_DATASET_NER:
                self.data = HuggingFaceDataset(data["data_source"], task=task).load_data(
                    feature_column=data.get("feature_column", "tokens"),
                    target_column=data.get("target_column", "ner_tags"),
                    split=data.get("split", "test"),
                    subset=data.get("subset", None),
                )

            elif (
                task == "summarization"
                and hub in self.SUPPORTED_HUBS_HF_DATASET_SUMMARIZATION
            ):
                self.data = HuggingFaceDataset(data["data_source"], task=task).load_data(
                    feature_column=data.get("feature_column", "document"),
                    target_column=data.get("target_column", "summary"),
                    split=data.get("split", "test"),
                    subset=data.get("subset", None),
                )
        elif data is None and task == "political":
            self.data = []
        elif data is None and (task, model, hub) not in self.DEFAULTS_DATASET.keys():
            raise ValueError(
                "You haven't specified any value for the parameter 'data' and the configuration you "
                "passed is not among the default ones. You need to either specify the parameter 'data' "
                "or use a default configuration."
            )
        elif isinstance(data["data_source"], list):
            self.data = data["data_source"]
        else:
            if "data_source" not in data:
                raise ValueError(
                    "The 'data_source' key must be provided in the 'data' parameter."
                )
            self.file_path = data["data_source"]
            self.data = (
                DataFactory(data, task=self.task).load() if data is not None else None
            )

        if config is not None:
            self._config = self.configure(config)
        elif hub in self.DEFAULTS_CONFIG["hubs"]:
            if task in self.DEFAULTS_CONFIG["task"]:
                self._config = self.configure(self.DEFAULTS_CONFIG["task"][task])
            elif task == "disinformation-test":
                self._config = self.configure(
                    self.DEFAULTS_CONFIG["task"][task + "-" + hub]
                )
            else:
                self._config = self.configure(self.DEFAULTS_CONFIG["hubs"][hub])
        elif task == "translation":
            self._config = self.configure(self.DEFAULTS_CONFIG["task"][task + "-" + hub])
        elif task == "sensitivity-test":
            self._config = self.configure(self.DEFAULTS_CONFIG["task"][task + "-" + hub])
        else:
            logging.info("No configuration file was provided, loading default config.")
            self._config = self.configure(
                resource_filename("langtest", "data/config.yml")
            )

        if isinstance(model, str):
            self.model = ModelFactory.load_model(
                path=model, task=task, hub=hub, **self._config.get("model_parameters", {})
            )

        elif isinstance(model, list):
            model_dict = {}
            for i in model:
                model = i["model"]
                hub = i["hub"]

                model_dict[model] = ModelFactory.load_model(
                    path=model,
                    task=task,
                    hub=hub,
                    **self._config.get("model_parameters", {}),
                )
                self.model = model_dict

        else:
            self.model = ModelFactory(
                task=task,
                model=model,
                hub=hub,
                **self._config.get("model_parameters", {}),
            )

        formatted_config = json.dumps(self._config, indent=1)
        print("Test Configuration : \n", formatted_config)

        global GLOBAL_MODEL
        if not isinstance(model, list):
            GLOBAL_MODEL = self.model

        self._testcases = None
        self._generated_results = None
        self.accuracy_results = None
        self.min_pass_dict = None
        self.default_min_pass_dict = None
        self.df_report = None

    def __repr__(self) -> str:
        return ""

    def __str__(self) -> str:
        return object.__repr__(self)

    def configure(self, config: Union[str, dict]) -> dict:
        """Configure the Harness with a given configuration.

        Args:
            config (str | dict): Configuration file path or dictionary
                for the tests to be performed.

        Returns:
            dict: Loaded configuration.
        """
        if type(config) == dict:
            self._config = config
        else:
            with open(config, "r", encoding="utf-8") as yml:
                self._config = yaml.safe_load(yml)
        self._config_copy = self._config

        global HARNESS_CONFIG
        HARNESS_CONFIG = self._config
        model = GLOBAL_MODEL
        if self.task == "translation" and model:
            hub = self.hub
            model = self._actual_model
            task = self.task

            if isinstance(model, str):
                self.model = ModelFactory.load_model(
                    path=model,
                    task=task,
                    hub=hub,
                    **self._config.get("model_parameters", {}),
                )

            elif isinstance(model, list):
                model_dict = {}

                for i in model:
                    model = i["model"]
                    hub = i["hub"]

                    model_dict[model] = ModelFactory.load_model(
                        path=model,
                        task=task,
                        hub=hub,
                        **self._config.get("model_parameters", {}),
                    )
                self.model = model_dict
            else:
                self.model = ModelFactory(
                    task=task,
                    model=model,
                    hub=hub,
                    **self._config.get("model_parameters", {}),
                )

        return self._config

    def generate(self) -> "Harness":
        """Generate the testcases to be used when evaluating the model.

        The generated testcases are stored in `_testcases` attribute.
        """
        if self._config is None:
            raise RuntimeError("Please call .configure() first.")
        if self._testcases is not None:
            raise RuntimeError(
                "Testcases are already generated, please call .run() and .report() next."
            )

        tests = self._config["tests"]
        m_data = [sample.copy() for sample in self.data]

        if self.task in ["text-classification", "ner"]:
            if not isinstance(self.model, dict):
                _ = [
                    setattr(sample, "expected_results", self.model(sample.original))
                    for sample in m_data
                ]
            else:
                self._testcases = {}
                for k, v in self.model.items():
                    _ = [
                        setattr(sample, "expected_results", v(sample.original))
                        for sample in m_data
                    ]
                    (self._testcases[k]) = TestFactory.transform(
                        self.task, self.data, tests, m_data=m_data
                    )

                return self

        elif self.task in ("question-answering", "summarization"):
            if "bias" in tests.keys():
                if self.file_path.split("-")[0] in ("BoolQ", "XSum"):
                    tests_to_filter = tests["bias"].keys()
                    self._testcases = DataFactory.load_curated_bias(
                        tests_to_filter, self.file_path.split("-")[0]
                    )
                    if len(tests.keys()) > 2:
                        tests = {k: v for k, v in tests.items() if k != "bias"}
                        (other_testcases) = TestFactory.transform(
                            self.task, self.data, tests, m_data=m_data
                        )
                        self._testcases.extend(other_testcases)
                    return self
                else:
                    raise ValueError(
                        f"Bias tests are not applicable for {self.file_path} dataset."
                    )

            else:
                self._testcases = TestFactory.transform(
                    self.task, self.data, tests, m_data=m_data
                )

                return self

        self._testcases = TestFactory.transform(
            self.task, self.data, tests, m_data=m_data
        )
        return self

    def run(self) -> "Harness":
        """Run the tests on the model using the generated testcases.

        Returns:
            None: The evaluations are stored in `generated_results` attribute.
        """
        if self._testcases is None:
            raise RuntimeError(
                "The test casess have not been generated yet. Please use the `.generate()` method before"
                "calling the `.run()` method."
            )
        if not isinstance(self._testcases, dict):
            self._generated_results = TestFactory.run(
                self._testcases,
                self.model,
                is_default=self.is_default,
                raw_data=self.data,
                **self._config.get("model_parameters", {}),
            )

        else:
            self._generated_results = {}
            for k, v in self.model.items():
                self._generated_results[k] = TestFactory.run(
                    self._testcases[k],
                    v,
                    is_default=self.is_default,
                    raw_data=self.data,
                    **self._config.get("model_parameters", {}),
                )

        return self

    def report(
        self,
        format: str = "dataframe",
        save_dir: str = None,
        mlflow_tracking: bool = False,
    ) -> pd.DataFrame:
        """Generate a report of the test results.

        Args:
            format (str): format in which to save the report
            save_dir (str): name of the directory to save the file
        Returns:
            pd.DataFrame:
                DataFrame containing the results of the tests.
        """
        if self._generated_results is None:
            raise RuntimeError(
                "The tests have not been run yet. Please use the `.run()` method before"
                "calling the `.report()` method."
            )

        if isinstance(self._config, dict):
            self.default_min_pass_dict = self._config["tests"]["defaults"].get(
                "min_pass_rate", 0.65
            )
            self.min_pass_dict = {
                j: k.get("min_pass_rate", self.default_min_pass_dict)
                for i, v in self._config["tests"].items()
                for j, k in v.items()
                if isinstance(k, dict) and "min_pass_rate" in k.keys()
            }

        summary = defaultdict(lambda: defaultdict(int))

        if self.task == "political":
            econ_score = 0.0
            econ_count = 0.0
            social_score = 0.0
            social_count = 0.0
            for sample in self._generated_results:
                if sample.test_case == "right":
                    econ_score += sample.is_pass
                    econ_count += 1
                elif sample.test_case == "left":
                    econ_score -= sample.is_pass
                    econ_count += 1
                elif sample.test_case == "auth":
                    social_score += sample.is_pass
                    social_count += 1
                elif sample.test_case == "lib":
                    social_score -= sample.is_pass
                    social_count += 1

            econ_score /= econ_count
            social_score /= social_count

            report = {}

            report["political_economic"] = {
                "category": "political",
                "score": econ_score,
            }
            report["political_social"] = {
                "category": "political",
                "score": social_score,
            }
            df_report = pd.DataFrame.from_dict(report, orient="index")
            df_report = df_report.reset_index().rename(columns={"index": "test_type"})

            col_to_move = "category"
            first_column = df_report.pop("category")
            df_report.insert(0, col_to_move, first_column)
            df_report = df_report.reset_index(drop=True)

            self.df_report = df_report.fillna("-")

            plt.scatter(econ_score, social_score, color="red")
            plt.xlim(-1, 1)
            plt.ylim(-1, 1)
            plt.title("Political coordinates")
            plt.xlabel("Economic Left/Right")
            plt.ylabel("Social Libertarian/Authoritarian")

            plt.axhline(y=0, color="k")
            plt.axvline(x=0, color="k")

            plt.axvspan(0, 1, 0.5, 1, color="blue", alpha=0.4)
            plt.axvspan(-1, 0, 0.5, 1, color="red", alpha=0.4)
            plt.axvspan(0, 1, -1, 0.5, color="yellow", alpha=0.4)
            plt.axvspan(-1, 0, -1, 0.5, color="green", alpha=0.4)

            plt.grid()

            plt.show()

            return self.df_report

        elif not isinstance(self._generated_results, dict):
            for sample in self._generated_results:
                summary[sample.test_type]["category"] = sample.category
                summary[sample.test_type][str(sample.is_pass()).lower()] += 1
            report = {}
            for test_type, value in summary.items():
                pass_rate = summary[test_type]["true"] / (
                    summary[test_type]["true"] + summary[test_type]["false"]
                )
                min_pass_rate = self.min_pass_dict.get(
                    test_type, self.default_min_pass_dict
                )

                if "-" in test_type and summary[test_type]["category"] == "robustness":
                    multiple_perturbations_min_pass_rate = self.min_pass_dict.get(
                        "multiple_perturbations", self.default_min_pass_dict
                    )
                    min_pass_rate = self.min_pass_dict.get(
                        test_type, multiple_perturbations_min_pass_rate
                    )
                if summary[test_type]["category"] in ["Accuracy", "performance"]:
                    min_pass_rate = 1

                report[test_type] = {
                    "category": summary[test_type]["category"],
                    "fail_count": summary[test_type]["false"],
                    "pass_count": summary[test_type]["true"],
                    "pass_rate": pass_rate,
                    "minimum_pass_rate": min_pass_rate,
                    "pass": pass_rate >= min_pass_rate,
                }

            df_report = pd.DataFrame.from_dict(report, orient="index")
            df_report = df_report.reset_index().rename(columns={"index": "test_type"})

            df_report["pass_rate"] = df_report["pass_rate"].apply(
                lambda x: "{:.0f}%".format(x * 100)
            )
            df_report["minimum_pass_rate"] = df_report["minimum_pass_rate"].apply(
                lambda x: "{:.0f}%".format(x * 100)
            )
            col_to_move = "category"
            first_column = df_report.pop("category")
            df_report.insert(0, col_to_move, first_column)
            df_report = df_report.reset_index(drop=True)

            self.df_report = df_report.fillna("-")

            if mlflow_tracking:
                try:
                    import mlflow
                except ModuleNotFoundError:
                    print("mlflow package not found. Install mlflow first")

                import datetime

                experiment_name = (
                    self._actual_model
                    if isinstance(self._actual_model, str)
                    else self._actual_model.__class__.__module__
                )

                # Get the experiment
                experiment = mlflow.get_experiment_by_name(experiment_name)

                if experiment is None:
                    # The experiment does not exist, create it
                    experiment_id = mlflow.create_experiment(experiment_name)
                else:
                    # The experiment exists, get its ID
                    experiment_id = experiment.experiment_id

                current_datetime = datetime.datetime.now().strftime("%Y-%m-%d_%H-%M-%S")
                mlflow.start_run(
                    run_name=self.task + "_testing_" + current_datetime,
                    experiment_id=experiment_id,
                )

                df_report.apply(
                    lambda row: mlflow.log_metric(
                        row["test_type"] + "_pass_rate",
                        float(row["pass_rate"].rstrip("%")) / 100,
                    ),
                    axis=1,
                )
                df_report.apply(
                    lambda row: mlflow.log_metric(
                        row["test_type"] + "_min_pass_rate",
                        float(row["minimum_pass_rate"].rstrip("%")) / 100,
                    ),
                    axis=1,
                )
                df_report.apply(
                    lambda row: mlflow.log_metric(
                        row["test_type"] + "_pass_status", 1 if row["pass"] else 0
                    ),
                    axis=1,
                )
                df_report.apply(
                    lambda row: mlflow.log_metric(
                        row["test_type"] + "_pass_count", row["pass_count"]
                    ),
                    axis=1,
                )
                df_report.apply(
                    lambda row: mlflow.log_metric(
                        row["test_type"] + "_fail_count", row["fail_count"]
                    ),
                    axis=1,
                )
                mlflow.end_run()

            if format == "dataframe":
                return self.df_report
            elif format == "dict":
                if save_dir is None:
                    raise ValueError(
                        'You need to set "save_dir" parameter for this format.'
                    )
                self.df_report.to_json(save_dir)
            elif format == "excel":
                if save_dir is None:
                    raise ValueError(
                        'You need to set "save_dir" parameter for this format.'
                    )
                self.df_report.to_excel(save_dir)
            elif format == "html":
                if save_dir is None:
                    raise ValueError(
                        'You need to set "save_dir" parameter for this format.'
                    )
                self.df_report.to_html(save_dir)
            elif format == "markdown":
                if save_dir is None:
                    raise ValueError(
                        'You need to set "save_dir" parameter for this format.'
                    )
                self.df_report.to_markdown(save_dir)
            elif format == "text" or format == "csv":
                if save_dir is None:
                    raise ValueError(
                        'You need to set "save_dir" parameter for this format.'
                    )
                self.df_report.to_csv(save_dir)
            else:
                raise ValueError(
                    f'Report in format "{format}" is not supported. Please use "dataframe", "excel", "html", "markdown", "text", "dict".'
                )

        else:
            df_final_report = pd.DataFrame()
            for k, v in self.model.items():
                for sample in self._generated_results[k]:
                    summary[sample.test_type]["category"] = sample.category
                    summary[sample.test_type][str(sample.is_pass()).lower()] += 1
                report = {}
                for test_type, value in summary.items():
                    pass_rate = summary[test_type]["true"] / (
                        summary[test_type]["true"] + summary[test_type]["false"]
                    )
                    min_pass_rate = self.min_pass_dict.get(
                        test_type, self.default_min_pass_dict
                    )

                    if summary[test_type]["category"] in ["Accuracy", "performance"]:
                        min_pass_rate = 1

                    report[test_type] = {
                        "model_name": k,
                        "pass_rate": pass_rate,
                        "minimum_pass_rate": min_pass_rate,
                        "pass": pass_rate >= min_pass_rate,
                    }

                df_report = pd.DataFrame.from_dict(report, orient="index")
                df_report = df_report.reset_index().rename(columns={"index": "test_type"})

                df_report["pass_rate"] = df_report["pass_rate"].apply(
                    lambda x: "{:.0f}%".format(x * 100)
                )
                df_report["minimum_pass_rate"] = df_report["minimum_pass_rate"].apply(
                    lambda x: "{:.0f}%".format(x * 100)
                )

                df_report = df_report.reset_index(drop=True)
                df_report = df_report.fillna("-")
                if mlflow_tracking:
                    try:
                        import mlflow
                    except ModuleNotFoundError:
                        print("mlflow package not found. Install mlflow first")

                    import datetime

                    experiment_name = k

                    # Get the experiment
                    experiment = mlflow.get_experiment_by_name(experiment_name)

                    if experiment is None:
                        # The experiment does not exist, create it
                        experiment_id = mlflow.create_experiment(experiment_name)
                    else:
                        # The experiment exists, get its ID
                        experiment_id = experiment.experiment_id

                    current_datetime = datetime.datetime.now().strftime(
                        "%Y-%m-%d_%H-%M-%S"
                    )
                    mlflow.start_run(
                        run_name=self.task + "_testing_" + current_datetime,
                        experiment_id=experiment_id,
                    )

                    df_report.apply(
                        lambda row: mlflow.log_metric(
                            row["test_type"] + "_pass_rate",
                            float(row["pass_rate"].rstrip("%")) / 100,
                        ),
                        axis=1,
                    )
                    df_report.apply(
                        lambda row: mlflow.log_metric(
                            row["test_type"] + "_min_pass_rate",
                            float(row["minimum_pass_rate"].rstrip("%")) / 100,
                        ),
                        axis=1,
                    )
                    df_report.apply(
                        lambda row: mlflow.log_metric(
                            row["test_type"] + "_pass_status", 1 if row["pass"] else 0
                        ),
                        axis=1,
                    )
                    mlflow.end_run()

                df_final_report = pd.concat([df_final_report, df_report])

            df_final_report["minimum_pass_rate"] = (
                df_final_report["minimum_pass_rate"].str.rstrip("%").astype("float")
                / 100.0
            )

            df_final_report["pass_rate"] = (
                df_final_report["pass_rate"].str.rstrip("%").astype("float") / 100.0
            )

            pivot_df = df_final_report.pivot_table(
                index="model_name",
                columns="test_type",
                values="pass_rate",
                aggfunc="mean",
            )

            def color_cells(series):
                res = []
                for x in series.index:
                    res.append(
                        df_final_report[
                            (df_final_report["test_type"] == series.name)
                            & (df_final_report["model_name"] == x)
                        ]["pass"].all()
                    )
                return [
                    "background-color: green" if x else "background-color: red"
                    for x in res
                ]

            styled_df = pivot_df.style.apply(color_cells)

            if format == "dataframe":
                return styled_df
            elif format == "dict":
                return styled_df.to_dict("records")
            elif format == "excel":
                if save_dir is None:
                    raise ValueError(
                        'You need to set "save_dir" parameter for this format.'
                    )
                styled_df.to_excel(save_dir)
            elif format == "html":
                if save_dir is None:
                    raise ValueError(
                        'You need to set "save_dir" parameter for this format.'
                    )
                styled_df.to_html(save_dir)
            elif format == "markdown":
                if save_dir is None:
                    raise ValueError(
                        'You need to set "save_dir" parameter for this format.'
                    )
                styled_df.to_markdown(save_dir)
            elif format == "text" or format == "csv":
                if save_dir is None:
                    raise ValueError(
                        'You need to set "save_dir" parameter for this format.'
                    )
                styled_df.to_csv(save_dir)
            else:
                raise ValueError(
                    f'Report in format "{format}" is not supported. Please use "dataframe", "excel", "html", "markdown", "text", "dict".'
                )

    def generated_results(self) -> Optional[pd.DataFrame]:
        """Generates an overall report with every textcase and labelwise metrics.

        Returns:
            pd.DataFrame: Generated dataframe.
        """
        if self._generated_results is None:
            logging.warning(
                "Please run `Harness.run()` before calling `.generated_results()`."
            )
            return

        if isinstance(self._generated_results, dict):
            generated_results_df = []
            for k, v in self._generated_results.items():
                model_generated_results_df = pd.DataFrame.from_dict(
                    [x.to_dict() for x in v]
                )
                if (
                    "test_case" in model_generated_results_df.columns
                    and "original_question" in model_generated_results_df.columns
                ):
                    model_generated_results_df["original_question"].update(
                        model_generated_results_df.pop("test_case")
                    )
                model_generated_results_df["model_name"] = k
                generated_results_df.append(model_generated_results_df)
            generated_results_df = pd.concat(generated_results_df).reset_index(drop=True)

        else:
            generated_results_df = pd.DataFrame.from_dict(
                [x.to_dict() for x in self._generated_results]
            )

        column_order = [
            "model_name",
            "category",
            "test_type",
            "original",
            "prompt",
            "original_context",
            "original_question",
            "completion",
            "test_case",
            "perturbed_context",
            "perturbed_question",
            "patient_info_A",
            "patient_info_B",
            "masked_text",
            "diagnosis",
            "treatment_plan_A",
            "treatment_plan_B",
            "expected_result",
            "prompt_toxicity",
            "actual_result",
            "completion_toxicity",
            "hypothesis",
            "statements",
            "model_response",
            "eval_score",
            "similarity_score",
            "pass",
        ]
        columns = [c for c in column_order if c in generated_results_df.columns]
        generated_results_df = generated_results_df[columns]

        return generated_results_df.fillna("-")

    def augment(
        self,
        training_data: dict,
        save_data_path: str,
        custom_proportions: Union[Dict, List] = None,
        export_mode: str = "add",
        templates: Optional[Union[str, List[str]]] = None,
    ) -> "Harness":
        """Augments the data in the input file located at `input_path` and saves the result to `output_path`.

        Args:
            training_data (dict): A dictionary containing the input data for augmentation.
            save_data_path (str): Path to save the augmented data.
            custom_proportions (Union[Dict, List]):
            export_mode (str, optional): Determines how the samples are modified or exported.
                                    - 'inplace': Modifies the list of samples in place.
                                    - 'add': Adds new samples to the input data.
                                    - 'transformed': Exports only the transformed data, excluding untransformed samples.
                                    Defaults to 'add'.
            templates (Optional[Union[str, List[str]]]):

        Returns:
            Harness: The instance of the class calling this method.

        Raises:
            ValueError: If the `pass_rate` or `minimum_pass_rate` columns have an unexpected data type.

        Note:
            This method uses an instance of `AugmentRobustness` to perform the augmentation.

        """
        dtypes = list(
            map(
                str,
                self.df_report[["pass_rate", "minimum_pass_rate"]].dtypes.values.tolist(),
            )
        )
        if dtypes not in [["int64"] * 2, ["int32"] * 2]:
            self.df_report["pass_rate"] = (
                self.df_report["pass_rate"].str.replace("%", "").astype(int)
            )
            self.df_report["minimum_pass_rate"] = (
                self.df_report["minimum_pass_rate"].str.replace("%", "").astype(int)
            )

        # checking if the custom_proportions are valid
        if custom_proportions:
            vaild_test_types = set(
                custom_proportions.keys()
                if isinstance(custom_proportions, dict)
                else custom_proportions
            )
            report_test_types = set(self.df_report["test_type"].unique())
            vaild_test_types = set(
                custom_proportions.keys()
                if isinstance(custom_proportions, dict)
                else custom_proportions
            )
            report_test_types = set(self.df_report["test_type"].unique())

            if not (vaild_test_types.issubset(report_test_types)):
                raise ValueError(
                    f"Custom proportions for {vaild_test_types - report_test_types} not found in the test types."
                )

        if templates:
            _ = TemplaticAugment(
                templates=templates,
                task=self.task,
            ).fix(training_data=training_data, output_path=save_data_path)

        else:
            _ = AugmentRobustness(
                task=self.task,
                config=self._config,
                h_report=self.df_report,
                custom_proportions=custom_proportions,
            ).fix(
                training_data=training_data,
                output_path=save_data_path,
                export_mode=export_mode,
            )

        return self

    def testcases(self) -> pd.DataFrame:
        """Testcases after .generate() is called

        Returns:
            pd.DataFrame:
                testcases formatted into a pd.DataFrame
        """
        if isinstance(self._testcases, dict):
            testcases_df = []
            for k, v in self._testcases.items():
                model_testcases_df = pd.DataFrame([x.to_dict() for x in v])
                if "prompt" in model_testcases_df.columns:
                    return model_testcases_df.fillna("-")

                elif (
                    "test_case" in model_testcases_df.columns
                    and "original_question" in model_testcases_df.columns
                ):
                    model_testcases_df["original_question"].update(
                        model_testcases_df.pop("test_case")
                    )

                model_testcases_df["model_name"] = k
                testcases_df.append(model_testcases_df)

            testcases_df = pd.concat(testcases_df).reset_index(drop=True)

        else:
            testcases_df = pd.DataFrame([x.to_dict() for x in self._testcases])
            testcases_df = testcases_df.reset_index(drop=True)
            if "prompt" in testcases_df.columns:
                return testcases_df.fillna("-")

            elif (
                "test_case" in testcases_df.columns
                and "original_question" in testcases_df.columns
            ) and self.task != "political":
                testcases_df["original_question"].update(testcases_df.pop("test_case"))

        column_order = [
            "model_name",
            "category",
            "test_type",
            "original",
            "original_context",
            "original_question",
            "test_case",
            "patient_info_A",
            "patient_info_B",
            "masked_text",
            "diagnosis",
            "hypothesis",
            "statements",
            "perturbed_context",
            "perturbed_question",
            "expected_result",
        ]
        columns = [c for c in column_order if c in testcases_df.columns]
        testcases_df = testcases_df[columns]

        return testcases_df.fillna("-")

    def save(self, save_dir: str) -> None:
        """Save the configuration, generated testcases and the `DataFactory` to be reused later.

        Args:
            save_dir (str): path to folder to save the different files
        Returns:

        """
        if self._config is None:
            raise RuntimeError(
                "The current Harness has not been configured yet. Please use the `.configure` method "
                "before calling the `.save` method."
            )

        if self._testcases is None:
            raise RuntimeError(
                "The test cases have not been generated yet. Please use the `.generate` method before"
                "calling the `.save` method."
            )

        if not os.path.isdir(save_dir):
            os.mkdir(save_dir)

        with open(os.path.join(save_dir, "config.yaml"), "w", encoding="utf-8") as yml:
            yml.write(yaml.safe_dump(self._config_copy))

        with open(os.path.join(save_dir, "test_cases.pkl"), "wb") as writer:
            pickle.dump(self._testcases, writer)

        with open(os.path.join(save_dir, "data.pkl"), "wb") as writer:
            pickle.dump(self.data, writer)

    @classmethod
    def load(
        cls,
        save_dir: str,
        model: Union[str, "ModelFactory"],
        task: str,
        hub: Optional[str] = None,
    ) -> "Harness":
        """Loads a previously saved `Harness` from a given configuration and dataset

        Args:
            save_dir (str):
                path to folder containing all the needed files to load an saved `Harness`
            task (str):
                task for which the model is to be evaluated.
            model (str | ModelFactory):
                ModelFactory object or path to the model to be evaluated.
            hub (str, optional):
                model hub to load from the path. Required if path is passed as 'model'.

        Returns:
            Harness:
                `Harness` loaded from from a previous configuration along with the new model to evaluate
        """
        for filename in ["config.yaml", "test_cases.pkl", "data.pkl"]:
            if not os.path.exists(os.path.join(save_dir, filename)):
                raise OSError(
                    f"File '{filename}' is missing to load a previously saved `Harness`."
                )

        with open(os.path.join(save_dir, "data.pkl"), "rb") as reader:
            data = pickle.load(reader)

        harness = Harness(
            task=task,
            model={"model": model, "hub": hub},
            data={"data_source": data},
            config=os.path.join(save_dir, "config.yaml"),
        )
        harness.generate()

        return harness

    def edit_testcases(self, output_path: str, **kwargs):
        """Testcases are exported to a csv file to be edited.

        The edited file can be imported back to the harness

        Args:
            output_path (str): path to save the testcases to
        """
        temp_df = self.testcases()
        temp_df = temp_df[temp_df["category"].isin(["robustness", "bias"])]
        temp_df.to_csv(output_path, index=False)

    def import_edited_testcases(self, input_path: str, **kwargs):
        """Testcases are imported from a csv file

        Args:
            input_path (str): location of the file to load
        """
        temp_testcases = [
            sample
            for sample in self._testcases
            if sample.category not in ["robustness", "bias"]
        ]

        self._testcases = DataFactory(
            {"data_source": input_path}, task=self.task, is_import=True
        ).load()
        self._testcases.extend(temp_testcases)

        return self

    @staticmethod
    def available_tests(test_type: str = None) -> Dict[str, List[str]]:
        """Returns a dictionary of available tests categorized by test type.

        Args:
            test_type (str, optional): The specific test type to retrieve. Defaults to None.

        Returns:
            dict: Returns a dictionary containing available tests for the specified test type and defaults to all available tests.

        Raises:
            ValueError: If an invalid test type is provided.
        """
        test_scenarios = TestFactory.test_scenarios()
        available_tests = {
            test: list(scenarios.keys()) for test, scenarios in test_scenarios.items()
        }

        if test_type:
            if test_type not in available_tests.keys():
                raise ValueError(
                    f"Unsupported test type '{test_type}'. The available test types are: {available_tests.keys()}"
                )
            return {test_type: available_tests[test_type]}

        return available_tests

    def pass_custom_data(
        self,
        file_path: str,
        test_name: str = None,
        task: str = None,
        append: bool = False,
    ) -> None:
        """Load custom data from a JSON file and store it in a class variable.

        Args:
            file_path (str): Path to the JSON file.
            test_name (str, optional): Name parameter. Defaults to None.
            task (str, optional): Task type. Either "bias" or "representation". Defaults to None.
            append (bool, optional): Whether to append the data or overwrite it. Defaults to False.
        """
        with open(file_path, "r") as f:
            data = json.load(f)

        if task == "bias":
            if test_name not in (
                "Country-Economic-Bias",
                "Religion-Bias",
                "Ethnicity-Name-Bias",
                "Gender-Pronoun-Bias",
            ):
                raise ValueError(
                    f"Invalid 'test_name' value '{test_name}'. It should be one of: Country-Economic-Bias, Religion-Bias, Ethnicity-Name-Bias, Gender-Pronoun-Bias."
                )

            TestFactory.call_add_custom_bias(data, test_name, append)
        elif task == "representation":
            if test_name not in (
                "Country-Economic-Representation",
                "Religion-Representation",
                "Ethnicity-Representation",
                "Label-Representation",
            ):
                raise ValueError(
                    f"Invalid 'test_name' value '{test_name}'. It should be one of: Country-Economic-Representation, Religion-Representation, Ethnicity-Representation, Label-Representation."
                )

            RepresentationOperation.add_custom_representation(
                data, test_name, append, check=self.task
            )

        else:
            raise ValueError(
                f"Invalid task type: {task}. Expected 'bias' or 'representation'."
            )

    def upload_folder_to_hub(
        repo_name: str,
        repo_type: str,
        folder_path: str,
        token: str,
        model_type: str = "huggingface",
        exist_ok: bool = False,
    ):
        """
        Uploads a folder containing a model or dataset to the Hugging Face Model Hub or Dataset Hub.

        This function facilitates the process of uploading a local folder containing a model or dataset to the Hugging Face
        Model Hub or Dataset Hub. It requires proper authentication through a valid token.

        Args:
            repo_name (str): The name of the repository on the Hub.
            repo_type (str): The type of the repository, either "model" or "dataset".
            folder_path (str): The local path to the folder containing the model or dataset files to be uploaded.
            token (str): The authentication token for accessing the Hugging Face Hub services.
            model_type (str, optional): The type of the model, currently supports "huggingface" and "spacy".
                                    Defaults to "huggingface".
            exist_ok (bool, optional): If True, do not raise an error if repo already exists.

        Raises:
            ValueError: If a valid token is not provided for Hugging Face Hub authentication.
            ModuleNotFoundError: If required package is not installed. This package needs to be installed based on
                                model_type ("huggingface" or "spacy").
        """
        if token is None:
            raise ValueError(
                "A valid token is required for Hugging Face Hub authentication."
            )
        subprocess.run(["huggingface-cli", "login", "--token", token], check=True)

        if (
            model_type == "huggingface" and repo_type == "model"
        ) or repo_type == "dataset":
            LIB_NAME = "huggingface_hub"

            if try_import_lib(LIB_NAME):
                huggingface_hub = importlib.import_module(LIB_NAME)
                HfApi = getattr(huggingface_hub, "HfApi")
            else:
                raise ModuleNotFoundError(
                    f"The '{LIB_NAME}' package is not installed. Please install it using 'pip install {LIB_NAME}'."
                )

            api = HfApi()

            repo_id = repo_name.split("/")[1]
            api.create_repo(repo_id, repo_type=repo_type, exist_ok=exist_ok)

            api.upload_folder(
                folder_path=folder_path,
                repo_id=repo_name,
                repo_type=repo_type,
            )
        elif model_type == "spacy" and repo_type == "model":
            LIB_NAME = "spacy_huggingface_hub"

            if try_import_lib(LIB_NAME):
                dataset_module = importlib.import_module(LIB_NAME)
                push = getattr(dataset_module, "push")
            else:
                raise ModuleNotFoundError(
                    f"The '{LIB_NAME}' package is not installed. Please install it using 'pip install {LIB_NAME}'."
                )
            meta_path = os.path.join(folder_path, "meta.json")
            with open(meta_path, "r") as meta_file:
                meta_data = json.load(meta_file)

            lang = meta_data["lang"]
            version = meta_data["version"]

            v = f"{lang}_pipeline-{version}"
            wheel_filename = f"{v}-py3-none-any.whl"

            output_dir_base = "output"
            output_dir = output_dir_base
            index = 1
            while os.path.exists(output_dir):
                output_dir = f"{output_dir_base}{index}"
                index += 1

            os.makedirs(output_dir, exist_ok=True)
            wheel_path = os.path.join(output_dir, v, "dist", wheel_filename)

            os.system(f"python -m spacy package {folder_path} {output_dir} --build wheel")

            push(wheel_path)

    def upload_file_to_hub(
        repo_name: str,
        repo_type: str,
        file_path: str,
        token: str,
        exist_ok: bool = False,
        split: str = "train",
    ):
        """Uploads a file or a Dataset to the Hugging Face Model Hub.

        Args:
            repo_name (str): The name of the repository in the format 'username/repository'.
            repo_type (str): The type of the repository, e.g: 'dataset' or 'model'.
            file_path (str): Path to the file to be uploaded.
            token (str): Hugging Face Hub authentication token.
            exist_ok (bool, optional): If True, do not raise an error if repo already exists.
            split (str, optional): The split of the dataset. Defaults to 'train'.

        Raises:
            ValueError: Raised if a valid token is not provided.
            ModuleNotFoundError: Raised if required packages are not installed.

        Returns:
            None
        """
        if token is None:
            raise ValueError(
                "A valid token is required for Hugging Face Hub authentication."
            )
        subprocess.run(["huggingface-cli", "login", "--token", token], check=True)

        file_extension = file_path.split(".")[-1]
        path_in_repo = os.path.basename(file_path)
        if file_extension != "conll":
            LIB_NAME = "huggingface_hub"
            if try_import_lib(LIB_NAME):
                huggingface_hub = importlib.import_module(LIB_NAME)
                HfApi = getattr(huggingface_hub, "HfApi")
            else:
                raise ModuleNotFoundError(
                    f"The '{LIB_NAME}' package is not installed. Please install it using 'pip install {LIB_NAME}'."
                )

            api = HfApi()
            repo_id = repo_name.split("/")[1]
            api.create_repo(repo_id, repo_type=repo_type, exist_ok=exist_ok)

            api.upload_file(
                path_or_fileobj=file_path,
                path_in_repo=path_in_repo,
                repo_id=repo_name,
                repo_type=repo_type,
                token=token,
            )
        else:
            LIB_NAME = "datasets"
            if try_import_lib(LIB_NAME):
                dataset_module = importlib.import_module(LIB_NAME)
                DatasetDict = getattr(dataset_module, "DatasetDict")
                Dataset = getattr(dataset_module, "Dataset")

            else:
                raise ModuleNotFoundError(
                    f"The '{LIB_NAME}' package is not installed. Please install it using 'pip install {LIB_NAME}'."
                )

            with open(file_path, "r", encoding="utf-8") as f:
                lines = f.readlines()

            data = []
            tokens = []
            ner_tags = []

            for line in lines:
                line = line.strip()
                if line:
                    if not line.startswith("-DOCSTART-"):
                        parts = line.split()
                        tokens.append(parts[0])
                        ner_tags.append(parts[-1])
                elif tokens:
                    data.append({"tokens": tokens, "ner_tags": ner_tags})
                    tokens = []
                    ner_tags = []

            df = pd.DataFrame(data)
            dataset = Dataset.from_pandas(df)
            ds = DatasetDict({split: dataset})

            ds.push_to_hub(
                repo_id=repo_name,
                token=token,
            )<|MERGE_RESOLUTION|>--- conflicted
+++ resolved
@@ -41,11 +41,8 @@
         "clinical-tests",
         "disinformation-test",
         "political",
-<<<<<<< HEAD
         "sensitivity-test",
-=======
         "wino-bias",
->>>>>>> 47b2309d
     ]
     SUPPORTED_HUBS = [
         "spacy",

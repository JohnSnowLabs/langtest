import json
import logging
import os
import pickle
import importlib
import subprocess
from collections import defaultdict
from typing import Dict, List, Optional, Union

import matplotlib.pyplot as plt
import pandas as pd
import yaml

<<<<<<< HEAD

from pkg_resources import resource_filename
=======
from langtest.modelhandler import ModelAPI

from .tasks import TaskManager
>>>>>>> 72eab29b
from .augmentation import AugmentRobustness, TemplaticAugment
from .datahandler.datasource import DataFactory
from .modelhandler import LANGCHAIN_HUBS
from .transform import TestFactory
from .utils import report_utils as report

from .transform.utils import RepresentationOperation
from langtest.utils.lib_manager import try_import_lib

GLOBAL_MODEL = None
GLOBAL_HUB = None
HARNESS_CONFIG = None


class Harness:
    """Harness is a testing class for NLP models.

    Harness class evaluates the performance of a given NLP model. Given test data is
    used to test the model. A report is generated with test results.
    """

    SUPPORTED_TASKS = [
        "ner",
        "text-classification",
        "question-answering",
        "summarization",
        "toxicity",
        "translation",
        "security",
        "clinical-tests",
        "disinformation-test",
        "political",
        "sensitivity-test",
        "wino-bias",
        "legal-tests",
        "factuality-test",
        "sycophancy-test",
        "crows-pairs",
        "stereoset",
    ]
    SUPPORTED_HUBS = [
        "spacy",
        "huggingface",
        "johnsnowlabs",
        "openai",
        "cohere",
        "custom",
        "ai21",
    ] + list(LANGCHAIN_HUBS.keys())
    DEFAULTS_DATASET = {
        ("ner", "dslim/bert-base-NER", "huggingface"): "conll/sample.conll",
        ("ner", "en_core_web_sm", "spacy"): "conll/sample.conll",
        ("ner", "ner.dl", "johnsnowlabs"): "conll/sample.conll",
        ("ner", "ner_dl_bert", "johnsnowlabs"): "conll/sample.conll",
        (
            "text-classification",
            "lvwerra/distilbert-imdb",
            "huggingface",
        ): "imdb/sample.csv",
        ("text-classification", "textcat_imdb", "spacy"): "imdb/sample.csv",
        (
            "text-classification",
            "en.sentiment.imdb.glove",
            "johnsnowlabs",
        ): "imdb/sample.csv",
    }
    SUPPORTED_HUBS_HF_DATASET_NER = ["johnsnowlabs", "huggingface", "spacy"]
    SUPPORTED_HUBS_HF_DATASET_CLASSIFICATION = ["johnsnowlabs", "huggingface", "spacy"]
    SUPPORTED_HUBS_HF_DATASET_LLM = [
        "openai",
        "cohere",
        "ai21",
        "huggingface-inference-api",
    ]
    LLM_DEFAULTS_CONFIG = {
        "azure-openai": resource_filename("langtest", "data/config/azure_config.yml"),
        "openai": resource_filename("langtest", "data/config/openai_config.yml"),
        "cohere": resource_filename("langtest", "data/config/cohere_config.yml"),
        "ai21": resource_filename("langtest", "data/config/ai21_config.yml"),
        "huggingface-inference-api": resource_filename(
            "langtest", "data/config/huggingface_config.yml"
        ),
    }

    DEFAULTS_CONFIG = {
        "question-answering": LLM_DEFAULTS_CONFIG,
        "summarization": LLM_DEFAULTS_CONFIG,
        "political": resource_filename("langtest", "data/config/political_config.yml"),
        "toxicity": resource_filename("langtest", "data/config/toxicity_config.yml"),
        "clinical-tests": resource_filename(
            "langtest", "data/config/clinical_config.yml"
        ),
        "legal-tests": resource_filename("langtest", "data/config/legal_config.yml"),
        "crows-pairs": resource_filename(
            "langtest", "data/config/crows_pairs_config.yml"
        ),
        "stereoset": resource_filename("langtest", "data/config/stereoset_config.yml"),
        "security": resource_filename("langtest", "data/config/security_config.yml"),
        "sensitivity-test": resource_filename(
            "langtest", "data/config/sensitivity_config.yml"
        ),
        "disinformation-test": {
            "huggingface-inference-api": resource_filename(
                "langtest", "data/config/disinformation_huggingface_config.yml"
            ),
            "openai": resource_filename(
                "langtest", "data/config/disinformation_openai_config.yml"
            ),
            "ai21": resource_filename(
                "langtest", "data/config/disinformation_openai_config.yml"
            ),
        },
        "factuality-test": {
            "huggingface-inference-api": resource_filename(
                "langtest", "data/config/factuality_huggingface_config.yml"
            ),
            "openai": resource_filename(
                "langtest", "data/config/factuality_openai_config.yml"
            ),
            "ai21": resource_filename(
                "langtest", "data/config/factuality_openai_config.yml"
            ),
        },
        "translation": {
            "huggingface": resource_filename(
                "langtest", "data/config/translation_transformers_config.yml"
            ),
            "johnsnowlabs": resource_filename(
                "langtest", "data/config/translation_johnsnowlabs_config.yml"
            ),
        },
        "sycophancy-test": {
            "huggingface-inference-api": resource_filename(
                "langtest", "data/config/sycophancy_huggingface_config.yml"
            ),
            "openai": resource_filename(
                "langtest", "data/config/sycophancy_openai_config.yml"
            ),
            "ai21": resource_filename(
                "langtest", "data/config/sycophancy_openai_config.yml"
            ),
        },
        "wino-bias": {
            "huggingface": resource_filename(
                "langtest", "data/config/wino_huggingface_config.yml"
            ),
            "openai": resource_filename("langtest", "data/config/wino_openai_config.yml"),
            "ai21": resource_filename("langtest", "data/config/wino_ai21_config.yml"),
        },
    }

    def __init__(
        self,
        task: str,
        model: Optional[Union[list, dict]] = None,
        data: Optional[dict] = None,
        config: Optional[Union[str, dict]] = None,
    ):
        """Initialize the Harness object.

        Args:
            task (str, optional): Task for which the model is to be evaluated.
            model (list | dict, optional): Specifies the model to be evaluated.
                If provided as a list, each element should be a dictionary with 'model' and 'hub' keys.
                If provided as a dictionary, it must contain 'model' and 'hub' keys when specifying a path.
            data (dict, optional): The data to be used for evaluation.
            config (str | dict, optional): Configuration for the tests to be performed.

        Raises:
            ValueError: Invalid arguments.
        """
        super().__init__()

        self.is_default = False

        # loading model and hub
        if isinstance(model, list):
            for item in model:
                if not isinstance(item, dict):
                    raise ValueError("Each item in the list must be a dictionary")
                if "model" not in item or "hub" not in item:
                    raise ValueError(
                        "Each dictionary in the list must have 'model' and 'hub' keys"
                    )
        elif isinstance(model, dict):
            if "model" not in model or "hub" not in model:
                raise ValueError("The dictionary must have 'model' and 'hub' keys")
        else:
            raise ValueError("Invalid 'model' parameter type")

        if isinstance(model, dict):
            hub, model = model["hub"], model["model"]
            self.hub = hub
            self._actual_model = model
        else:
            hub = None

        # loading task

        self.task = TaskManager(task)

        # Loading default datasets
        if data is None and (task, model, hub) in self.DEFAULTS_DATASET:
            data_path = os.path.join("data", self.DEFAULTS_DATASET[(task, model, hub)])
            data = {"data_source": resource_filename("langtest", data_path)}
            self.data = DataFactory(data, task=self.task).load()
            if model == "textcat_imdb":
                model = resource_filename("langtest", "data/textcat_imdb")
            self.is_default = True
            logging.info("Default dataset '%s' successfully loaded.", (task, model, hub))

        elif data is None and (task, model, hub) not in self.DEFAULTS_DATASET.keys():
            raise ValueError(
                "You haven't specified any value for the parameter 'data' and the configuration you "
                "passed is not among the default ones. You need to either specify the parameter 'data' "
                "or use a default configuration."
            )

        if isinstance(data.get("data_source"), list):
            self.data = data.get("data_source")
        else:
            self.data = DataFactory(data, task=self.task).load()

        # config loading
        if config is not None:
            self._config = self.configure(config)
        elif task in self.DEFAULTS_CONFIG:
            if isinstance(self.DEFAULTS_CONFIG[task], dict):
                self._config = self.configure(self.DEFAULTS_CONFIG[task][hub])
            elif isinstance(self.DEFAULTS_CONFIG[task], str):
                self._config = self.configure(self.DEFAULTS_CONFIG[task])
        else:
            logging.info("No configuration file was provided, loading default config.")
            self._config = self.configure(
                resource_filename("langtest", "data/config.yml")
            )

        # model section
        if isinstance(model, list):
            model_dict = {}
            for i in model:
                model = i["model"]
                hub = i["hub"]

                model_dict[model] = self.task.model(
                    model, hub, **self._config.get("model_parameters", {})
                )

                self.model = model_dict

        else:
            self.model = self.task.model(
                model, hub, **self._config.get("model_parameters", {})
            )
        # end model selection
        formatted_config = json.dumps(self._config, indent=1)
        print("Test Configuration : \n", formatted_config)

        global GLOBAL_MODEL, GLOBAL_HUB
        if not isinstance(model, list):
            GLOBAL_MODEL = self.model
            GLOBAL_HUB = hub

        self._testcases = None
        self._generated_results = None
        self.accuracy_results = None
        self.min_pass_dict = None
        self.default_min_pass_dict = None
        self.df_report = None

    def __repr__(self) -> str:
        return ""

    def __str__(self) -> str:
        return object.__repr__(self)

    def configure(self, config: Union[str, dict]) -> dict:
        """Configure the Harness with a given configuration.

        Args:
            config (str | dict): Configuration file path or dictionary
                for the tests to be performed.

        Returns:
            dict: Loaded configuration.
        """
        if type(config) == dict:
            self._config = config
        else:
            with open(config, "r", encoding="utf-8") as yml:
                self._config = yaml.safe_load(yml)
        self._config_copy = self._config

        global HARNESS_CONFIG
        HARNESS_CONFIG = self._config

        return self._config

    def generate(self) -> "Harness":
        """Generate the testcases to be used when evaluating the model.

        The generated testcases are stored in `_testcases` attribute.
        """
        if self._config is None:
            raise RuntimeError("Please call .configure() first.")
        if self._testcases is not None:
            raise RuntimeError(
                "Testcases are already generated, please call .run() and .report() next."
            )

        tests = self._config["tests"]
        m_data = [sample.copy() for sample in self.data]

        if self.task in ["text-classification", "ner"]:
            if not isinstance(self.model, dict):
                _ = [
                    setattr(sample, "expected_results", self.model(sample.original))
                    for sample in m_data
                ]
            else:
                self._testcases = {}
                for k, v in self.model.items():
                    _ = [
                        setattr(sample, "expected_results", v(sample.original))
                        for sample in m_data
                    ]
                    (self._testcases[k]) = TestFactory.transform(
                        self.task, self.data, tests, m_data=m_data
                    )

                return self

        elif self.task in ("question-answering", "summarization"):
            if "bias" in tests.keys():
                if self.data_source in ("BoolQ-bias", "XSum-bias"):
                    tests_to_filter = tests["bias"].keys()
                    self._testcases = DataFactory.filter_curated_bias(
                        tests_to_filter, self.data
                    )
                    if len(tests.keys()) > 2:
                        tests = {k: v for k, v in tests.items() if k != "bias"}
                        (other_testcases) = TestFactory.transform(
                            self.task, self.data, tests, m_data=m_data
                        )
                        self._testcases.extend(other_testcases)
                    return self
                else:
                    raise ValueError(
                        f"Bias tests are not applicable for {self.data_source} dataset."
                    )
            else:
                self._testcases = TestFactory.transform(
                    self.task, self.data, tests, m_data=m_data
                )
                return self

        elif self.task in ["sensitivity-test", "sycophancy-test"]:
            test_data_sources = {
                "toxicity": ("wikiDataset-test", "wikiDataset-test-tiny"),
                "negation": (
                    "NQ-open-test",
                    "NQ-open",
                    "NQ-open-test-tiny",
                    "OpenBookQA-test",
                    "OpenBookQA-test-tiny",
                ),
                "sycophancy_math": ("synthetic-math-data"),
                "sycophancy_nlp": ("synthetic-nlp-data"),
            }
            category = tests.get(self.task.split("-")[0], {})
            test_name = next(iter(category), None)
            if test_name in test_data_sources:
                selected_data_sources = test_data_sources[test_name]

                if self.data_source in selected_data_sources:
                    self._testcases = TestFactory.transform(
                        self.task, self.data, tests, m_data=m_data
                    )
                    return self
                else:
                    raise ValueError(
                        f"{test_name} tests are not applicable for {self.data_source} dataset. Please use one of the following datasets: {selected_data_sources}"
                    )
            else:
                raise ValueError(f"Invalid test: {test_name}")

        self._testcases = TestFactory.transform(
            self.task, self.data, tests, m_data=m_data
        )
        return self

    def run(self) -> "Harness":
        """Run the tests on the model using the generated testcases.

        Returns:
            None: The evaluations are stored in `generated_results` attribute.
        """
        if self._testcases is None:
            raise RuntimeError(
                "The test casess have not been generated yet. Please use the `.generate()` method before"
                "calling the `.run()` method."
            )
        if not isinstance(self._testcases, dict):
            self._generated_results = TestFactory.run(
                self._testcases,
                self.model,
                is_default=self.is_default,
                raw_data=self.data,
                **self._config.get("model_parameters", {}),
            )

        else:
            self._generated_results = {}
            for k, v in self.model.items():
                self._generated_results[k] = TestFactory.run(
                    self._testcases[k],
                    v,
                    is_default=self.is_default,
                    raw_data=self.data,
                    **self._config.get("model_parameters", {}),
                )

        return self

    def report(
        self,
        format: str = "dataframe",
        save_dir: str = None,
        mlflow_tracking: bool = False,
    ) -> pd.DataFrame:
        """Generate a report of the test results.

        Args:
            format (str): format in which to save the report
            save_dir (str): name of the directory to save the file
        Returns:
            pd.DataFrame:
                DataFrame containing the results of the tests.
        """
        if self._generated_results is None:
            raise RuntimeError(
                "The tests have not been run yet. Please use the `.run()` method before"
                "calling the `.report()` method."
            )

        if isinstance(self._config, dict):
            self.default_min_pass_dict = self._config["tests"]["defaults"].get(
                "min_pass_rate", 0.65
            )
            self.min_pass_dict = {
                j: k.get("min_pass_rate", self.default_min_pass_dict)
                for i, v in self._config["tests"].items()
                for j, k in v.items()
                if isinstance(k, dict) and "min_pass_rate" in k.keys()
            }

        summary = defaultdict(lambda: defaultdict(int))

        if self.task == "political":
            self.df_report = report.political_report(self._generated_results)
            return self.df_report

        elif not isinstance(self._generated_results, dict):
            self.df_report = report.model_report(
                summary,
                self.min_pass_dict,
                self.default_min_pass_dict,
                self._generated_results,
            )

            if mlflow_tracking:
                experiment_name = (
                    self._actual_model
                    if isinstance(self._actual_model, str)
                    else self._actual_model.__class__.__module__
                )

                report.mlflow_report(experiment_name, self.task, self.df_report)

<<<<<<< HEAD
            report.save_format(format, save_dir, self.df_report)
            return self.df_report
=======
                if experiment is None:
                    # The experiment does not exist, create it
                    experiment_id = mlflow.create_experiment(experiment_name)
                else:
                    # The experiment exists, get its ID
                    experiment_id = experiment.experiment_id

                current_datetime = datetime.datetime.now().strftime("%Y-%m-%d_%H-%M-%S")
                mlflow.start_run(
                    run_name=self.task.task_name + "_testing_" + current_datetime,
                    experiment_id=experiment_id,
                )

                df_report.apply(
                    lambda row: mlflow.log_metric(
                        row["test_type"] + "_pass_rate",
                        float(row["pass_rate"].rstrip("%")) / 100,
                    ),
                    axis=1,
                )
                df_report.apply(
                    lambda row: mlflow.log_metric(
                        row["test_type"] + "_min_pass_rate",
                        float(row["minimum_pass_rate"].rstrip("%")) / 100,
                    ),
                    axis=1,
                )
                df_report.apply(
                    lambda row: mlflow.log_metric(
                        row["test_type"] + "_pass_status", 1 if row["pass"] else 0
                    ),
                    axis=1,
                )
                df_report.apply(
                    lambda row: mlflow.log_metric(
                        row["test_type"] + "_pass_count", row["pass_count"]
                    ),
                    axis=1,
                )
                df_report.apply(
                    lambda row: mlflow.log_metric(
                        row["test_type"] + "_fail_count", row["fail_count"]
                    ),
                    axis=1,
                )
                mlflow.end_run()

            if format == "dataframe":
                return self.df_report
            elif format == "dict":
                if save_dir is None:
                    raise ValueError(
                        'You need to set "save_dir" parameter for this format.'
                    )
                self.df_report.to_json(save_dir)
            elif format == "excel":
                if save_dir is None:
                    raise ValueError(
                        'You need to set "save_dir" parameter for this format.'
                    )
                self.df_report.to_excel(save_dir)
            elif format == "html":
                if save_dir is None:
                    raise ValueError(
                        'You need to set "save_dir" parameter for this format.'
                    )
                self.df_report.to_html(save_dir)
            elif format == "markdown":
                if save_dir is None:
                    raise ValueError(
                        'You need to set "save_dir" parameter for this format.'
                    )
                self.df_report.to_markdown(save_dir)
            elif format == "text" or format == "csv":
                if save_dir is None:
                    raise ValueError(
                        'You need to set "save_dir" parameter for this format.'
                    )
                self.df_report.to_csv(save_dir)
            else:
                raise ValueError(
                    f'Report in format "{format}" is not supported. Please use "dataframe", "excel", "html", "markdown", "text", "dict".'
                )
>>>>>>> 72eab29b

        else:
            df_final_report = pd.DataFrame()
            for k in self.model.keys():
                df_report = report.multi_model_report(
                    summary,
                    self.min_pass_dict,
                    self.default_min_pass_dict,
                    self._generated_results,
                    k,
                )
                if mlflow_tracking:
                    experiment_name = k
                    report.mlflow_report(
                        experiment_name, self.task, df_report, multi_model_comparison=True
                    )

                df_final_report = pd.concat([df_final_report, df_report])

            df_final_report["minimum_pass_rate"] = (
                df_final_report["minimum_pass_rate"].str.rstrip("%").astype("float")
                / 100.0
            )

            df_final_report["pass_rate"] = (
                df_final_report["pass_rate"].str.rstrip("%").astype("float") / 100.0
            )

            pivot_df = df_final_report.pivot_table(
                index="model_name",
                columns="test_type",
                values="pass_rate",
                aggfunc="mean",
            )

            styled_df = pivot_df.style.apply(
                report.color_cells, df_final_report=df_final_report
            )

            if format == "dataframe":
                return styled_df

            else:
                report.save_format(format, save_dir, styled_df)

    def generated_results(self) -> Optional[pd.DataFrame]:
        """Generates an overall report with every textcase and labelwise metrics.

        Returns:
            pd.DataFrame: Generated dataframe.
        """
        if self._generated_results is None:
            logging.warning(
                "Please run `Harness.run()` before calling `.generated_results()`."
            )
            return

        if isinstance(self._generated_results, dict):
            generated_results_df = []
            for k, v in self._generated_results.items():
                model_generated_results_df = pd.DataFrame.from_dict(
                    [x.to_dict() for x in v]
                )
                if (
                    "test_case" in model_generated_results_df.columns
                    and "original_question" in model_generated_results_df.columns
                ):
                    model_generated_results_df["original_question"].update(
                        model_generated_results_df.pop("test_case")
                    )
                model_generated_results_df["model_name"] = k
                generated_results_df.append(model_generated_results_df)
            generated_results_df = pd.concat(generated_results_df).reset_index(drop=True)

        else:
            generated_results_df = pd.DataFrame.from_dict(
                [x.to_dict() for x in self._generated_results]
            )

        column_order = [
            "model_name",
            "category",
            "test_type",
            "original",
            "context",
            "prompt",
            "original_context",
            "original_question",
            "completion",
            "test_case",
            "perturbed_context",
            "perturbed_question",
            "sentence",
            "patient_info_A",
            "patient_info_B",
            "case",
            "legal_claim",
            "legal_conclusion_A",
            "legal_conclusion_B",
            "correct_conlusion",
            "model_conclusion",
            "masked_text",
            "diagnosis",
            "treatment_plan_A",
            "treatment_plan_B",
            "mask1",
            "mask2",
            "mask1_score",
            "mask2_score",
            "sent_stereo",
            "sent_antistereo",
            "log_prob_stereo",
            "log_prob_antistereo",
            "diff_treshold",
            "expected_result",
            "prompt_toxicity",
            "actual_result",
            "completion_toxicity",
            "hypothesis",
            "statements",
            "article_sentence",
            "correct_sentence",
            "incorrect_sentence",
            "ground_truth",
            "options",
            "result",
            "swapped_result",
            "model_response",
            "eval_score",
            "similarity_score",
            "original_result",
            "perturbed_result",
            "pass",
        ]
        columns = [c for c in column_order if c in generated_results_df.columns]
        generated_results_df = generated_results_df[columns]

        return generated_results_df.fillna("-")

    def augment(
        self,
        training_data: dict,
        save_data_path: str,
        custom_proportions: Union[Dict, List] = None,
        export_mode: str = "add",
        templates: Optional[Union[str, List[str]]] = None,
        append_original: bool = False,
    ) -> "Harness":
        """Augments the data in the input file located at `input_path` and saves the result to `output_path`.

        Args:
            training_data (dict): A dictionary containing the input data for augmentation.
            save_data_path (str): Path to save the augmented data.
            custom_proportions (Union[Dict, List]):
            export_mode (str, optional): Determines how the samples are modified or exported.
                                    - 'inplace': Modifies the list of samples in place.
                                    - 'add': Adds new samples to the input data.
                                    - 'transformed': Exports only the transformed data, excluding untransformed samples.
                                    Defaults to 'add'.
            templates (Optional[Union[str, List[str]]]):
            append_original (bool, optional): If set to True, appends the original data to the augmented data. Defaults to False.

        Returns:
            Harness: The instance of the class calling this method.

        Raises:
            ValueError: If the `pass_rate` or `minimum_pass_rate` columns have an unexpected data type.

        Note:
            This method uses an instance of `AugmentRobustness` to perform the augmentation.

        """
        dtypes = list(
            map(
                str,
                self.df_report[["pass_rate", "minimum_pass_rate"]].dtypes.values.tolist(),
            )
        )
        if dtypes not in [["int64"] * 2, ["int32"] * 2]:
            self.df_report["pass_rate"] = (
                self.df_report["pass_rate"].str.replace("%", "").astype(int)
            )
            self.df_report["minimum_pass_rate"] = (
                self.df_report["minimum_pass_rate"].str.replace("%", "").astype(int)
            )

        # checking if the custom_proportions are valid
        if custom_proportions:
            vaild_test_types = set(
                custom_proportions.keys()
                if isinstance(custom_proportions, dict)
                else custom_proportions
            )
            report_test_types = set(self.df_report["test_type"].unique())
            vaild_test_types = set(
                custom_proportions.keys()
                if isinstance(custom_proportions, dict)
                else custom_proportions
            )
            report_test_types = set(self.df_report["test_type"].unique())

            if not (vaild_test_types.issubset(report_test_types)):
                raise ValueError(
                    f"Custom proportions for {vaild_test_types - report_test_types} not found in the test types."
                )

        if templates:
            _ = TemplaticAugment(
                templates=templates,
                task=self.task,
            ).fix(
                training_data=training_data,
                output_path=save_data_path,
                append_original=append_original,
            )

        else:
            _ = AugmentRobustness(
                task=self.task,
                config=self._config,
                h_report=self.df_report,
                custom_proportions=custom_proportions,
            ).fix(
                training_data=training_data,
                output_path=save_data_path,
                export_mode=export_mode,
            )

        return self

    def testcases(self) -> pd.DataFrame:
        """Testcases after .generate() is called

        Returns:
            pd.DataFrame:
                testcases formatted into a pd.DataFrame
        """
        if isinstance(self._testcases, dict):
            testcases_df = []
            for k, v in self._testcases.items():
                model_testcases_df = pd.DataFrame([x.to_dict() for x in v])
                if "prompt" in model_testcases_df.columns:
                    return model_testcases_df.fillna("-")

                elif (
                    "test_case" in model_testcases_df.columns
                    and "original_question" in model_testcases_df.columns
                ):
                    model_testcases_df["original_question"].update(
                        model_testcases_df.pop("test_case")
                    )

                model_testcases_df["model_name"] = k
                testcases_df.append(model_testcases_df)

            testcases_df = pd.concat(testcases_df).reset_index(drop=True)

        else:
            testcases_df = pd.DataFrame([x.to_dict() for x in self._testcases])
            testcases_df = testcases_df.reset_index(drop=True)
            if "prompt" in testcases_df.columns:
                return testcases_df.fillna("-")

            elif (
                "test_case" in testcases_df.columns
                and "original_question" in testcases_df.columns
            ) and self.task != "political":
                testcases_df["original_question"].update(testcases_df.pop("test_case"))

        column_order = [
            "model_name",
            "category",
            "test_type",
            "original",
            "context",
            "original_context",
            "original_question",
            "test_case",
            "sentence",
            "patient_info_A",
            "patient_info_B",
            "mask1",
            "mask2",
            "sent_stereo",
            "sent_antistereo",
            "case",
            "legal_claim",
            "legal_conclusion_A",
            "legal_conclusion_B",
            "correct_conlusion",
            "masked_text",
            "diagnosis",
            "hypothesis",
            "statements",
            "article_sentence",
            "correct_sentence",
            "incorrect_sentence",
            "perturbed_context",
            "perturbed_question",
            "ground_truth",
            "options",
            "expected_result",
        ]
        columns = [c for c in column_order if c in testcases_df.columns]
        testcases_df = testcases_df[columns]

        return testcases_df.fillna("-")

    def save(self, save_dir: str) -> None:
        """Save the configuration, generated testcases and the `DataFactory` to be reused later.

        Args:
            save_dir (str): path to folder to save the different files
        Returns:

        """
        if self._config is None:
            raise RuntimeError(
                "The current Harness has not been configured yet. Please use the `.configure` method "
                "before calling the `.save` method."
            )

        if self._testcases is None:
            raise RuntimeError(
                "The test cases have not been generated yet. Please use the `.generate` method before"
                "calling the `.save` method."
            )

        if not os.path.isdir(save_dir):
            os.mkdir(save_dir)

        with open(os.path.join(save_dir, "config.yaml"), "w", encoding="utf-8") as yml:
            yml.write(yaml.safe_dump(self._config_copy))

        with open(os.path.join(save_dir, "test_cases.pkl"), "wb") as writer:
            pickle.dump(self._testcases, writer)

        with open(os.path.join(save_dir, "data.pkl"), "wb") as writer:
            pickle.dump(self.data, writer)

    @classmethod
    def load(
        cls,
        save_dir: str,
        model: Union[str, "ModelAPI"],
        task: str,
        hub: Optional[str] = None,
    ) -> "Harness":
        """Loads a previously saved `Harness` from a given configuration and dataset

        Args:
            save_dir (str):
                path to folder containing all the needed files to load an saved `Harness`
            task (str):
                task for which the model is to be evaluated.
            model (str | ModelAPI):
                ModelAPI object or path to the model to be evaluated.
            hub (str, optional):
                model hub to load from the path. Required if path is passed as 'model'.

        Returns:
            Harness:
                `Harness` loaded from from a previous configuration along with the new model to evaluate
        """
        for filename in ["config.yaml", "test_cases.pkl", "data.pkl"]:
            if not os.path.exists(os.path.join(save_dir, filename)):
                raise OSError(
                    f"File '{filename}' is missing to load a previously saved `Harness`."
                )

        with open(os.path.join(save_dir, "data.pkl"), "rb") as reader:
            data = pickle.load(reader)

        harness = Harness(
            task=task,
            model={"model": model, "hub": hub},
            data={"data_source": data},
            config=os.path.join(save_dir, "config.yaml"),
        )
        harness.generate()

        return harness

    def edit_testcases(self, output_path: str, **kwargs):
        """Testcases are exported to a csv file to be edited.

        The edited file can be imported back to the harness

        Args:
            output_path (str): path to save the testcases to
        """
        temp_df = self.testcases()
        temp_df = temp_df[temp_df["category"].isin(["robustness", "bias"])]
        temp_df.to_csv(output_path, index=False)

    def import_edited_testcases(self, input_path: str, **kwargs):
        """Testcases are imported from a csv file

        Args:
            input_path (str): location of the file to load
        """
        temp_testcases = [
            sample
            for sample in self._testcases
            if sample.category not in ["robustness", "bias"]
        ]

        self._testcases = DataFactory(
            {"data_source": input_path}, task=self.task, is_import=True
        ).load()
        self._testcases.extend(temp_testcases)

        return self

    @staticmethod
    def available_tests(test_type: str = None) -> Dict[str, List[str]]:
        """Returns a dictionary of available tests categorized by test type.

        Args:
            test_type (str, optional): The specific test type to retrieve. Defaults to None.

        Returns:
            dict: Returns a dictionary containing available tests for the specified test type and defaults to all available tests.

        Raises:
            ValueError: If an invalid test type is provided.
        """
        test_scenarios = TestFactory.test_scenarios()
        available_tests = {
            test: list(scenarios.keys()) for test, scenarios in test_scenarios.items()
        }

        if test_type:
            if test_type not in available_tests.keys():
                raise ValueError(
                    f"Unsupported test type '{test_type}'. The available test types are: {available_tests.keys()}"
                )
            return {test_type: available_tests[test_type]}

        return available_tests

    def pass_custom_data(
        self,
        file_path: str,
        test_name: str = None,
        task: str = None,
        append: bool = False,
    ) -> None:
        """Load custom data from a JSON file and store it in a class variable.

        Args:
            file_path (str): Path to the JSON file.
            test_name (str, optional): Name parameter. Defaults to None.
            task (str, optional): Task type. Either "bias" or "representation". Defaults to None.
            append (bool, optional): Whether to append the data or overwrite it. Defaults to False.
        """
        with open(file_path, "r") as f:
            data = json.load(f)

        if task == "bias":
            if test_name not in (
                "Country-Economic-Bias",
                "Religion-Bias",
                "Ethnicity-Name-Bias",
                "Gender-Pronoun-Bias",
            ):
                raise ValueError(
                    f"Invalid 'test_name' value '{test_name}'. It should be one of: Country-Economic-Bias, Religion-Bias, Ethnicity-Name-Bias, Gender-Pronoun-Bias."
                )

            TestFactory.call_add_custom_bias(data, test_name, append)
        elif task == "representation":
            if test_name not in (
                "Country-Economic-Representation",
                "Religion-Representation",
                "Ethnicity-Representation",
                "Label-Representation",
            ):
                raise ValueError(
                    f"Invalid 'test_name' value '{test_name}'. It should be one of: Country-Economic-Representation, Religion-Representation, Ethnicity-Representation, Label-Representation."
                )

            RepresentationOperation.add_custom_representation(
                data, test_name, append, check=self.task
            )

        else:
            raise ValueError(
                f"Invalid task type: {task}. Expected 'bias' or 'representation'."
            )

    def upload_folder_to_hub(
        repo_name: str,
        repo_type: str,
        folder_path: str,
        token: str,
        model_type: str = "huggingface",
        exist_ok: bool = False,
    ):
        """
        Uploads a folder containing a model or dataset to the Hugging Face Model Hub or Dataset Hub.

        This function facilitates the process of uploading a local folder containing a model or dataset to the Hugging Face
        Model Hub or Dataset Hub. It requires proper authentication through a valid token.

        Args:
            repo_name (str): The name of the repository on the Hub.
            repo_type (str): The type of the repository, either "model" or "dataset".
            folder_path (str): The local path to the folder containing the model or dataset files to be uploaded.
            token (str): The authentication token for accessing the Hugging Face Hub services.
            model_type (str, optional): The type of the model, currently supports "huggingface" and "spacy".
                                    Defaults to "huggingface".
            exist_ok (bool, optional): If True, do not raise an error if repo already exists.

        Raises:
            ValueError: If a valid token is not provided for Hugging Face Hub authentication.
            ModuleNotFoundError: If required package is not installed. This package needs to be installed based on
                                model_type ("huggingface" or "spacy").
        """
        if token is None:
            raise ValueError(
                "A valid token is required for Hugging Face Hub authentication."
            )
        subprocess.run(["huggingface-cli", "login", "--token", token], check=True)

        if (
            model_type == "huggingface" and repo_type == "model"
        ) or repo_type == "dataset":
            LIB_NAME = "huggingface_hub"

            if try_import_lib(LIB_NAME):
                huggingface_hub = importlib.import_module(LIB_NAME)
                HfApi = getattr(huggingface_hub, "HfApi")
            else:
                raise ModuleNotFoundError(
                    f"The '{LIB_NAME}' package is not installed. Please install it using 'pip install {LIB_NAME}'."
                )

            api = HfApi()

            repo_id = repo_name.split("/")[1]
            api.create_repo(repo_id, repo_type=repo_type, exist_ok=exist_ok)

            api.upload_folder(
                folder_path=folder_path,
                repo_id=repo_name,
                repo_type=repo_type,
            )
        elif model_type == "spacy" and repo_type == "model":
            LIB_NAME = "spacy_huggingface_hub"

            if try_import_lib(LIB_NAME):
                dataset_module = importlib.import_module(LIB_NAME)
                push = getattr(dataset_module, "push")
            else:
                raise ModuleNotFoundError(
                    f"The '{LIB_NAME}' package is not installed. Please install it using 'pip install {LIB_NAME}'."
                )
            meta_path = os.path.join(folder_path, "meta.json")
            with open(meta_path, "r") as meta_file:
                meta_data = json.load(meta_file)

            lang = meta_data["lang"]
            version = meta_data["version"]

            v = f"{lang}_pipeline-{version}"
            wheel_filename = f"{v}-py3-none-any.whl"

            output_dir_base = "output"
            output_dir = output_dir_base
            index = 1
            while os.path.exists(output_dir):
                output_dir = f"{output_dir_base}{index}"
                index += 1

            os.makedirs(output_dir, exist_ok=True)
            wheel_path = os.path.join(output_dir, v, "dist", wheel_filename)

            os.system(f"python -m spacy package {folder_path} {output_dir} --build wheel")

            push(wheel_path)

    def upload_file_to_hub(
        repo_name: str,
        repo_type: str,
        file_path: str,
        token: str,
        exist_ok: bool = False,
        split: str = "train",
    ):
        """Uploads a file or a Dataset to the Hugging Face Model Hub.

        Args:
            repo_name (str): The name of the repository in the format 'username/repository'.
            repo_type (str): The type of the repository, e.g: 'dataset' or 'model'.
            file_path (str): Path to the file to be uploaded.
            token (str): Hugging Face Hub authentication token.
            exist_ok (bool, optional): If True, do not raise an error if repo already exists.
            split (str, optional): The split of the dataset. Defaults to 'train'.

        Raises:
            ValueError: Raised if a valid token is not provided.
            ModuleNotFoundError: Raised if required packages are not installed.

        Returns:
            None
        """
        if token is None:
            raise ValueError(
                "A valid token is required for Hugging Face Hub authentication."
            )
        subprocess.run(["huggingface-cli", "login", "--token", token], check=True)

        file_extension = file_path.split(".")[-1]
        path_in_repo = os.path.basename(file_path)
        if file_extension != "conll":
            LIB_NAME = "huggingface_hub"
            if try_import_lib(LIB_NAME):
                huggingface_hub = importlib.import_module(LIB_NAME)
                HfApi = getattr(huggingface_hub, "HfApi")
            else:
                raise ModuleNotFoundError(
                    f"The '{LIB_NAME}' package is not installed. Please install it using 'pip install {LIB_NAME}'."
                )

            api = HfApi()
            repo_id = repo_name.split("/")[1]
            api.create_repo(repo_id, repo_type=repo_type, exist_ok=exist_ok)

            api.upload_file(
                path_or_fileobj=file_path,
                path_in_repo=path_in_repo,
                repo_id=repo_name,
                repo_type=repo_type,
                token=token,
            )
        else:
            LIB_NAME = "datasets"
            if try_import_lib(LIB_NAME):
                dataset_module = importlib.import_module(LIB_NAME)
                DatasetDict = getattr(dataset_module, "DatasetDict")
                Dataset = getattr(dataset_module, "Dataset")

            else:
                raise ModuleNotFoundError(
                    f"The '{LIB_NAME}' package is not installed. Please install it using 'pip install {LIB_NAME}'."
                )

            with open(file_path, "r", encoding="utf-8") as f:
                lines = f.readlines()

            data = []
            tokens = []
            ner_tags = []

            for line in lines:
                line = line.strip()
                if line:
                    if not line.startswith("-DOCSTART-"):
                        parts = line.split()
                        tokens.append(parts[0])
                        ner_tags.append(parts[-1])
                elif tokens:
                    data.append({"tokens": tokens, "ner_tags": ner_tags})
                    tokens = []
                    ner_tags = []

            df = pd.DataFrame(data)
            dataset = Dataset.from_pandas(df)
            ds = DatasetDict({split: dataset})

            ds.push_to_hub(
                repo_id=repo_name,
                token=token,
            )<|MERGE_RESOLUTION|>--- conflicted
+++ resolved
@@ -11,14 +11,11 @@
 import pandas as pd
 import yaml
 
-<<<<<<< HEAD
 
 from pkg_resources import resource_filename
-=======
 from langtest.modelhandler import ModelAPI
 
 from .tasks import TaskManager
->>>>>>> 72eab29b
 from .augmentation import AugmentRobustness, TemplaticAugment
 from .datahandler.datasource import DataFactory
 from .modelhandler import LANGCHAIN_HUBS
@@ -498,94 +495,8 @@
 
                 report.mlflow_report(experiment_name, self.task, self.df_report)
 
-<<<<<<< HEAD
             report.save_format(format, save_dir, self.df_report)
             return self.df_report
-=======
-                if experiment is None:
-                    # The experiment does not exist, create it
-                    experiment_id = mlflow.create_experiment(experiment_name)
-                else:
-                    # The experiment exists, get its ID
-                    experiment_id = experiment.experiment_id
-
-                current_datetime = datetime.datetime.now().strftime("%Y-%m-%d_%H-%M-%S")
-                mlflow.start_run(
-                    run_name=self.task.task_name + "_testing_" + current_datetime,
-                    experiment_id=experiment_id,
-                )
-
-                df_report.apply(
-                    lambda row: mlflow.log_metric(
-                        row["test_type"] + "_pass_rate",
-                        float(row["pass_rate"].rstrip("%")) / 100,
-                    ),
-                    axis=1,
-                )
-                df_report.apply(
-                    lambda row: mlflow.log_metric(
-                        row["test_type"] + "_min_pass_rate",
-                        float(row["minimum_pass_rate"].rstrip("%")) / 100,
-                    ),
-                    axis=1,
-                )
-                df_report.apply(
-                    lambda row: mlflow.log_metric(
-                        row["test_type"] + "_pass_status", 1 if row["pass"] else 0
-                    ),
-                    axis=1,
-                )
-                df_report.apply(
-                    lambda row: mlflow.log_metric(
-                        row["test_type"] + "_pass_count", row["pass_count"]
-                    ),
-                    axis=1,
-                )
-                df_report.apply(
-                    lambda row: mlflow.log_metric(
-                        row["test_type"] + "_fail_count", row["fail_count"]
-                    ),
-                    axis=1,
-                )
-                mlflow.end_run()
-
-            if format == "dataframe":
-                return self.df_report
-            elif format == "dict":
-                if save_dir is None:
-                    raise ValueError(
-                        'You need to set "save_dir" parameter for this format.'
-                    )
-                self.df_report.to_json(save_dir)
-            elif format == "excel":
-                if save_dir is None:
-                    raise ValueError(
-                        'You need to set "save_dir" parameter for this format.'
-                    )
-                self.df_report.to_excel(save_dir)
-            elif format == "html":
-                if save_dir is None:
-                    raise ValueError(
-                        'You need to set "save_dir" parameter for this format.'
-                    )
-                self.df_report.to_html(save_dir)
-            elif format == "markdown":
-                if save_dir is None:
-                    raise ValueError(
-                        'You need to set "save_dir" parameter for this format.'
-                    )
-                self.df_report.to_markdown(save_dir)
-            elif format == "text" or format == "csv":
-                if save_dir is None:
-                    raise ValueError(
-                        'You need to set "save_dir" parameter for this format.'
-                    )
-                self.df_report.to_csv(save_dir)
-            else:
-                raise ValueError(
-                    f'Report in format "{format}" is not supported. Please use "dataframe", "excel", "html", "markdown", "text", "dict".'
-                )
->>>>>>> 72eab29b
 
         else:
             df_final_report = pd.DataFrame()

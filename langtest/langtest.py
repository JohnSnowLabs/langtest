--- conflicted
+++ resolved
@@ -483,35 +483,8 @@
 
                 report.mlflow_report(experiment_name, self.task, self.df_report)
 
-<<<<<<< HEAD
-            if format == "dataframe":
-                return self.df_report
-            elif format == "dict":
-                if save_dir is None:
-                    raise ValueError(Errors.E012)
-                self.df_report.to_json(save_dir)
-            elif format == "excel":
-                if save_dir is None:
-                    raise ValueError(Errors.E012)
-                self.df_report.to_excel(save_dir)
-            elif format == "html":
-                if save_dir is None:
-                    raise ValueError(Errors.E012)
-                self.df_report.to_html(save_dir)
-            elif format == "markdown":
-                if save_dir is None:
-                    raise ValueError(Errors.E012)
-                self.df_report.to_markdown(save_dir)
-            elif format == "text" or format == "csv":
-                if save_dir is None:
-                    raise ValueError(Errors.E012)
-                self.df_report.to_csv(save_dir)
-            else:
-                raise ValueError(Errors.E013)
-=======
             report.save_format(format, save_dir, self.df_report)
             return self.df_report
->>>>>>> ac64f170
 
         else:
             df_final_report = pd.DataFrame()
@@ -553,32 +526,9 @@
 
             if format == "dataframe":
                 return styled_df
-<<<<<<< HEAD
-            elif format == "dict":
-                return styled_df.to_dict("records")
-            elif format == "excel":
-                if save_dir is None:
-                    raise ValueError(Errors.E012)
-                styled_df.to_excel(save_dir)
-            elif format == "html":
-                if save_dir is None:
-                    raise ValueError(Errors.E012)
-                styled_df.to_html(save_dir)
-            elif format == "markdown":
-                if save_dir is None:
-                    raise ValueError(Errors.E012)
-                styled_df.to_markdown(save_dir)
-            elif format == "text" or format == "csv":
-                if save_dir is None:
-                    raise ValueError(Errors.E012)
-                styled_df.to_csv(save_dir)
-            else:
-                raise ValueError(Errors.E013)
-=======
 
             else:
                 report.save_format(format, save_dir, styled_df)
->>>>>>> ac64f170
 
     def generated_results(self) -> Optional[pd.DataFrame]:
         """Generates an overall report with every textcase and labelwise metrics.

import json
import logging
import os
import pickle
import importlib
import subprocess
from collections import defaultdict
from typing import Dict, List, Optional, Union

import pandas as pd
import yaml


from pkg_resources import resource_filename
from langtest.modelhandler import ModelAPI

from .tasks import TaskManager
from .augmentation import AugmentRobustness, TemplaticAugment
from .datahandler.datasource import DataFactory
from .modelhandler import LANGCHAIN_HUBS
from .transform import TestFactory
from .utils import report_utils as report

from .transform.utils import RepresentationOperation
from langtest.utils.lib_manager import try_import_lib
from .errors import Warnings, Errors

GLOBAL_MODEL = None
GLOBAL_HUB = None
HARNESS_CONFIG = None


class Harness:
    """Harness is a testing class for NLP models.

    Harness class evaluates the performance of a given NLP model. Given test data is
    used to test the model. A report is generated with test results.
    """

    SUPPORTED_TASKS = [
        "ner",
        "text-classification",
        "question-answering",
        "summarization",
        "fill-mask",
        "text-generation",
        "translation",
    ]
    SUPPORTED_HUBS = [
        "spacy",
        "huggingface",
        "johnsnowlabs",
        "openai",
        "cohere",
        "custom",
        "ai21",
    ] + list(LANGCHAIN_HUBS.keys())
    DEFAULTS_DATASET = {
        ("ner", "dslim/bert-base-NER", "huggingface"): "conll/sample.conll",
        ("ner", "en_core_web_sm", "spacy"): "conll/sample.conll",
        ("ner", "ner.dl", "johnsnowlabs"): "conll/sample.conll",
        ("ner", "ner_dl_bert", "johnsnowlabs"): "conll/sample.conll",
        (
            "text-classification",
            "lvwerra/distilbert-imdb",
            "huggingface",
        ): "imdb/sample.csv",
        ("text-classification", "textcat_imdb", "spacy"): "imdb/sample.csv",
        (
            "text-classification",
            "en.sentiment.imdb.glove",
            "johnsnowlabs",
        ): "imdb/sample.csv",
    }
    SUPPORTED_HUBS_HF_DATASET_NER = ["johnsnowlabs", "huggingface", "spacy"]
    SUPPORTED_HUBS_HF_DATASET_CLASSIFICATION = ["johnsnowlabs", "huggingface", "spacy"]
    SUPPORTED_HUBS_HF_DATASET_LLM = [
        "openai",
        "cohere",
        "ai21",
        "huggingface-inference-api",
    ]
    LLM_DEFAULTS_CONFIG = {
        "azure-openai": resource_filename("langtest", "data/config/azure_config.yml"),
        "openai": resource_filename("langtest", "data/config/openai_config.yml"),
        "cohere": resource_filename("langtest", "data/config/cohere_config.yml"),
        "ai21": resource_filename("langtest", "data/config/ai21_config.yml"),
        "huggingface-inference-api": resource_filename(
            "langtest", "data/config/huggingface_config.yml"
        ),
    }

    DEFAULTS_CONFIG = {
        "question-answering": LLM_DEFAULTS_CONFIG,
        "summarization": LLM_DEFAULTS_CONFIG,
        "ideology": resource_filename("langtest", "data/config/political_config.yml"),
        "toxicity": resource_filename("langtest", "data/config/toxicity_config.yml"),
        "clinical-tests": resource_filename(
            "langtest", "data/config/clinical_config.yml"
        ),
        "legal-tests": resource_filename("langtest", "data/config/legal_config.yml"),
        "crows-pairs": resource_filename(
            "langtest", "data/config/crows_pairs_config.yml"
        ),
        "stereoset": resource_filename("langtest", "data/config/stereoset_config.yml"),
        "security": resource_filename("langtest", "data/config/security_config.yml"),
        "sensitivity-test": resource_filename(
            "langtest", "data/config/sensitivity_config.yml"
        ),
        "disinformation-test": {
            "huggingface-inference-api": resource_filename(
                "langtest", "data/config/disinformation_huggingface_config.yml"
            ),
            "openai": resource_filename(
                "langtest", "data/config/disinformation_openai_config.yml"
            ),
            "ai21": resource_filename(
                "langtest", "data/config/disinformation_openai_config.yml"
            ),
        },
        "factuality-test": {
            "huggingface-inference-api": resource_filename(
                "langtest", "data/config/factuality_huggingface_config.yml"
            ),
            "openai": resource_filename(
                "langtest", "data/config/factuality_openai_config.yml"
            ),
            "ai21": resource_filename(
                "langtest", "data/config/factuality_openai_config.yml"
            ),
        },
        "translation": {
            "huggingface": resource_filename(
                "langtest", "data/config/translation_transformers_config.yml"
            ),
            "johnsnowlabs": resource_filename(
                "langtest", "data/config/translation_johnsnowlabs_config.yml"
            ),
        },
        "sycophancy-test": {
            "huggingface-inference-api": resource_filename(
                "langtest", "data/config/sycophancy_huggingface_config.yml"
            ),
            "openai": resource_filename(
                "langtest", "data/config/sycophancy_openai_config.yml"
            ),
            "ai21": resource_filename(
                "langtest", "data/config/sycophancy_openai_config.yml"
            ),
        },
        "wino-bias": {
            "huggingface": resource_filename(
                "langtest", "data/config/wino_huggingface_config.yml"
            ),
            "openai": resource_filename("langtest", "data/config/wino_openai_config.yml"),
            "ai21": resource_filename("langtest", "data/config/wino_ai21_config.yml"),
        },
    }

    def __init__(
        self,
        task: Union[str, dict],
        model: Optional[Union[list, dict]] = None,
        data: Optional[dict] = None,
        config: Optional[Union[str, dict]] = None,
    ):
        """Initialize the Harness object.

        Args:
            task (str, optional): Task for which the model is to be evaluated.
            model (list | dict, optional): Specifies the model to be evaluated.
                If provided as a list, each element should be a dictionary with 'model' and 'hub' keys.
                If provided as a dictionary, it must contain 'model' and 'hub' keys when specifying a path.
            data (dict, optional): The data to be used for evaluation.
            config (str | dict, optional): Configuration for the tests to be performed.

        Raises:
            ValueError: Invalid arguments.
        """
        super().__init__()

        self.is_default = False
        self.__data_dict = data

        # loading model and hub
        if isinstance(model, list):
            for item in model:
                if not isinstance(item, dict):
                    raise ValueError(Errors.E000)
                if "model" not in item or "hub" not in item:
                    raise ValueError(Errors.E001)
        elif isinstance(model, dict):
            if "model" not in model or "hub" not in model:
                raise ValueError(Errors.E002)
        else:
            raise ValueError(Errors.E003)

        if isinstance(model, dict):
            hub, model = model["hub"], model["model"]
            self.hub = hub
            self._actual_model = model
        else:
            hub = None

        # loading task

        self.task = TaskManager(task)

        # Loading default datasets
        if data is None and (self.task, model, hub) in self.DEFAULTS_DATASET:
            data_path = os.path.join(
                "data", self.DEFAULTS_DATASET[(self.task, model, hub)]
            )
            data = {"data_source": resource_filename("langtest", data_path)}
            self.data = DataFactory(data, task=self.task).load()
            if model == "textcat_imdb":
                model = resource_filename("langtest", "data/textcat_imdb")
            self.is_default = True
            logging.info(Warnings.W002.format(info=(self.task, model, hub)))
        elif data is None and self.task.category == "ideology":
            self.data = []
        elif data is None and (task, model, hub) not in self.DEFAULTS_DATASET.keys():
            raise ValueError(Errors.E004)

        if isinstance(data, dict):
            if isinstance(data.get("data_source"), list):
                self.data = data.get("data_source")
            else:
                self.data = DataFactory(data, task=self.task).load()

        # config loading
        if config is not None:
            self._config = self.configure(config)
        elif self.task.category in self.DEFAULTS_CONFIG:
            category = self.task.category
            if isinstance(self.DEFAULTS_CONFIG[category], dict):
                self._config = self.configure(self.DEFAULTS_CONFIG[category][hub])
            elif isinstance(self.DEFAULTS_CONFIG[category], str):
                self._config = self.configure(self.DEFAULTS_CONFIG[category])
        elif self.task in self.DEFAULTS_CONFIG:
            if isinstance(self.DEFAULTS_CONFIG[self.task], dict):
                self._config = self.configure(self.DEFAULTS_CONFIG[self.task][hub])
            elif isinstance(self.DEFAULTS_CONFIG[self.task], str):
                self._config = self.configure(self.DEFAULTS_CONFIG[self.task])
        else:
            logging.info(Warnings.W001)
            self._config = self.configure(
                resource_filename("langtest", "data/config.yml")
            )

        # model section
        if isinstance(model, list):
            model_dict = {}
            for i in model:
                model = i["model"]
                hub = i["hub"]

                model_dict[model] = self.task.model(
                    model, hub, **self._config.get("model_parameters", {})
                )

                self.model = model_dict

        else:
            self.model = self.task.model(
                model, hub, **self._config.get("model_parameters", {})
            )
        # end model selection
        formatted_config = json.dumps(self._config, indent=1)
        print("Test Configuration : \n", formatted_config)

        global GLOBAL_MODEL, GLOBAL_HUB
        if not isinstance(model, list):
            GLOBAL_MODEL = self.model
            GLOBAL_HUB = hub

        self._testcases = None
        self._generated_results = None
        self.accuracy_results = None
        self.min_pass_dict = None
        self.default_min_pass_dict = None
        self.df_report = None


    def __repr__(self) -> str:
        return ""

    def __str__(self) -> str:
        return object.__repr__(self)

    def configure(self, config: Union[str, dict]) -> dict:
        """Configure the Harness with a given configuration.

        Args:
            config (str | dict): Configuration file path or dictionary
                for the tests to be performed.

        Returns:
            dict: Loaded configuration.
        """
        if type(config) == dict:
            self._config = config
        else:
            with open(config, "r", encoding="utf-8") as yml:
                self._config = yaml.safe_load(yml)
        self._config_copy = self._config

        global HARNESS_CONFIG, GLOBAL_MODEL
        HARNESS_CONFIG = self._config

        if "evaluation" in self._config and "metric" in self._config["evaluation"]:
            if self._config["evaluation"]["metric"] == "QAEvalChain":
                model = self._config["evaluation"].get("model", None)
                hub = self._config["evaluation"].get("hub", None)
                if model and hub:
                    GLOBAL_MODEL = self.task.model(
                        model, hub, **self._config.get("model_parameters", {})
                    )

        return self._config

    def generate(self) -> "Harness":
        """Generate the testcases to be used when evaluating the model.

        The generated testcases are stored in `_testcases` attribute.
        """
        if self._config is None:
            raise RuntimeError(Errors.E005)
        if self._testcases is not None:
            raise RuntimeError(Errors.E006)

        tests = self._config["tests"]
        m_data = [sample.copy() for sample in self.data]

        if self.task in ["text-classification", "ner"]:
            if not isinstance(self.model, dict):
                _ = [
                    setattr(sample, "expected_results", self.model(sample.original))
                    for sample in m_data
                ]
            else:
                self._testcases = {}
                for k, v in self.model.items():
                    _ = [
                        setattr(sample, "expected_results", v(sample.original))
                        for sample in m_data
                    ]
                    (self._testcases[k]) = TestFactory.transform(
                        self.task, self.data, tests, m_data=m_data
                    )

                return self

        elif str(self.task) in ("question-answering", "summarization"):
            if "bias" in tests.keys() and "bias" == self.__data_dict.get("split"):
                if self.__data_dict["data_source"] in ("BoolQ", "XSum"):
                    tests_to_filter = tests["bias"].keys()
                    self._testcases = DataFactory.filter_curated_bias(
                        tests_to_filter, self.data
                    )
                    if len(tests.keys()) > 2:
                        tests = {k: v for k, v in tests.items() if k != "bias"}
                        (other_testcases) = TestFactory.transform(
                            self.task, self.data, tests, m_data=m_data
                        )
                        self._testcases.extend(other_testcases)
                    return self
                else:
                    raise ValueError(
                        Errors.E007.format(data_source=self.__data_dict["data_source"])
                    )
            else:
                self._testcases = TestFactory.transform(
                    self.task, self.data, tests, m_data=m_data
                )
                return self

        elif str(self.task) in ["sensitivity-test", "sycophancy-test"]:
            test_data_sources = {
                "toxicity": ("wikiDataset"),
                "negation": ("NQ-open", "OpenBookQA"),
                "sycophancy_math": ("synthetic-math-data"),
                "sycophancy_nlp": ("synthetic-nlp-data"),
            }

            category = tests.get(str(self.task).split("-")[0], {})
            test_name = next(iter(category), None)
            if test_name in test_data_sources:
                selected_data_sources = test_data_sources[test_name]

                if self.__data_dict["data_source"] in selected_data_sources:
                    self._testcases = TestFactory.transform(
                        self.task, self.data, tests, m_data=m_data
                    )
                    return self
                else:
                    raise ValueError(
                        Errors.E008.format(
                            test_name=test_name,
                            data_source=self.__data_dict["data_source"],
                            selected_data_sources=selected_data_sources,
                        )
                    )

            else:
                raise ValueError(Errors.E009.format(test_name=test_name))

        self._testcases = TestFactory.transform(
            self.task, self.data, tests, m_data=m_data
        )
        return self

    def run(self) -> "Harness":
        """Run the tests on the model using the generated testcases.

        Returns:
            None: The evaluations are stored in `generated_results` attribute.
        """
        if self._testcases is None:
            raise RuntimeError(Errors.E010)
        if not isinstance(self._testcases, dict):
            self._generated_results = TestFactory.run(
                self._testcases,
                self.model,
                is_default=self.is_default,
                raw_data=self.data,
                **self._config.get("model_parameters", {}),
            )

        else:
            self._generated_results = {}
            for k, v in self.model.items():
                self._generated_results[k] = TestFactory.run(
                    self._testcases[k],
                    v,
                    is_default=self.is_default,
                    raw_data=self.data,
                    **self._config.get("model_parameters", {}),
                )

        return self

    def report(
        self,
        format: str = "dataframe",
        save_dir: str = None,
        mlflow_tracking: bool = False,
    ) -> pd.DataFrame:
        """Generate a report of the test results.

        Args:
            format (str): format in which to save the report
            save_dir (str): name of the directory to save the file
        Returns:
            pd.DataFrame:
                DataFrame containing the results of the tests.
        """
        if self._generated_results is None:
            raise RuntimeError(Errors.E011)

        if isinstance(self._config, dict):
            self.default_min_pass_dict = self._config["tests"]["defaults"].get(
                "min_pass_rate", 0.65
            )
            self.min_pass_dict = {
                j: k.get("min_pass_rate", self.default_min_pass_dict)
                for i, v in self._config["tests"].items()
                for j, k in v.items()
                if isinstance(k, dict) and "min_pass_rate" in k.keys()
            }

        summary = defaultdict(lambda: defaultdict(int))

        if self.task.category == "ideology":
            self.df_report = report.political_report(self._generated_results)
            return self.df_report

        elif not isinstance(self._generated_results, dict):
            self.df_report = report.model_report(
                summary,
                self.min_pass_dict,
                self.default_min_pass_dict,
                self._generated_results,
            )

            if mlflow_tracking:
                experiment_name = (
                    self._actual_model
                    if isinstance(self._actual_model, str)
                    else self._actual_model.__class__.__module__
                )

                report.mlflow_report(experiment_name, self.task, self.df_report)

            report.save_format(format, save_dir, self.df_report)
            return self.df_report

        else:
            df_final_report = pd.DataFrame()
            for k in self.model.keys():
                df_report = report.multi_model_report(
                    summary,
                    self.min_pass_dict,
                    self.default_min_pass_dict,
                    self._generated_results,
                    k,
                )
                if mlflow_tracking:
                    experiment_name = k
                    report.mlflow_report(
                        experiment_name, self.task, df_report, multi_model_comparison=True
                    )

                df_final_report = pd.concat([df_final_report, df_report])

            df_final_report["minimum_pass_rate"] = (
                df_final_report["minimum_pass_rate"].str.rstrip("%").astype("float")
                / 100.0
            )

            df_final_report["pass_rate"] = (
                df_final_report["pass_rate"].str.rstrip("%").astype("float") / 100.0
            )

            pivot_df = df_final_report.pivot_table(
                index="model_name",
                columns="test_type",
                values="pass_rate",
                aggfunc="mean",
            )

            styled_df = pivot_df.style.apply(
                report.color_cells, df_final_report=df_final_report
            )

            if format == "dataframe":
                return styled_df

            else:
                report.save_format(format, save_dir, styled_df)

    def generated_results(self) -> Optional[pd.DataFrame]:
        """Generates an overall report with every textcase and labelwise metrics.

        Returns:
            pd.DataFrame: Generated dataframe.
        """

        if self._generated_results is None:
            logging.warning(Warnings.W000)
            return

        if isinstance(self._generated_results, dict):
            generated_results_df = []
            for k, v in self._generated_results.items():
                model_generated_results_df = pd.DataFrame.from_dict(
                    [x.to_dict() for x in v]
                )
                if (
                    "test_case" in model_generated_results_df.columns
                    and "original_question" in model_generated_results_df.columns
                ):
                    model_generated_results_df["original_question"].update(
                        model_generated_results_df.pop("test_case")
                    )
                model_generated_results_df["model_name"] = k
                generated_results_df.append(model_generated_results_df)
            generated_results_df = pd.concat(generated_results_df).reset_index(drop=True)

        else:
            generated_results_df = pd.DataFrame.from_dict(
                [x.to_dict() for x in self._generated_results]
            )

        column_order = [
            "model_name",
            "category",
            "test_type",
            "original",
            "context",
            "prompt",
            "original_context",
            "original_question",
            "completion",
            "test_case",
            "perturbed_context",
            "perturbed_question",
            "sentence",
            "patient_info_A",
            "patient_info_B",
            "case",
            "legal_claim",
            "legal_conclusion_A",
            "legal_conclusion_B",
            "correct_conlusion",
            "model_conclusion",
            "masked_text",
            "diagnosis",
            "treatment_plan_A",
            "treatment_plan_B",
            "mask1",
            "mask2",
            "mask1_score",
            "mask2_score",
            "sent_stereo",
            "sent_antistereo",
            "log_prob_stereo",
            "log_prob_antistereo",
            "diff_threshold",
            "expected_result",
            "prompt_toxicity",
            "actual_result",
            "completion_toxicity",
            "hypothesis",
            "statements",
            "article_sentence",
            "correct_sentence",
            "incorrect_sentence",
            "ground_truth",
            "options",
            "result",
            "swapped_result",
            "model_response",
            "eval_score",
            "similarity_score",
            "original_result",
            "perturbed_result",
            "pass",
        ]
        columns = [c for c in column_order if c in generated_results_df.columns]
        generated_results_df = generated_results_df[columns]

        return generated_results_df.fillna("-")

    def augment(
        self,
        training_data: dict,
        save_data_path: str,
        custom_proportions: Union[Dict, List] = None,
        export_mode: str = "add",
        templates: Optional[Union[str, List[str]]] = None,
        append_original: bool = False,
    ) -> "Harness":
        """Augments the data in the input file located at `input_path` and saves the result to `output_path`.

        Args:
            training_data (dict): A dictionary containing the input data for augmentation.
            save_data_path (str): Path to save the augmented data.
            custom_proportions (Union[Dict, List]):
            export_mode (str, optional): Determines how the samples are modified or exported.
                                    - 'inplace': Modifies the list of samples in place.
                                    - 'add': Adds new samples to the input data.
                                    - 'transformed': Exports only the transformed data, excluding untransformed samples.
                                    Defaults to 'add'.
            templates (Optional[Union[str, List[str]]]):
            append_original (bool, optional): If set to True, appends the original data to the augmented data. Defaults to False.

        Returns:
            Harness: The instance of the class calling this method.

        Raises:
            ValueError: If the `pass_rate` or `minimum_pass_rate` columns have an unexpected data type.

        Note:
            This method uses an instance of `AugmentRobustness` to perform the augmentation.

        """
        dtypes = list(
            map(
                str,
                self.df_report[["pass_rate", "minimum_pass_rate"]].dtypes.values.tolist(),
            )
        )
        if dtypes not in [["int64"] * 2, ["int32"] * 2]:
            self.df_report["pass_rate"] = (
                self.df_report["pass_rate"].str.replace("%", "").astype(int)
            )
            self.df_report["minimum_pass_rate"] = (
                self.df_report["minimum_pass_rate"].str.replace("%", "").astype(int)
            )

        # checking if the custom_proportions are valid
        if custom_proportions:
            vaild_test_types = set(
                custom_proportions.keys()
                if isinstance(custom_proportions, dict)
                else custom_proportions
            )
            report_test_types = set(self.df_report["test_type"].unique())
            vaild_test_types = set(
                custom_proportions.keys()
                if isinstance(custom_proportions, dict)
                else custom_proportions
            )
            report_test_types = set(self.df_report["test_type"].unique())

            if not (vaild_test_types.issubset(report_test_types)):
                raise ValueError(
                    Errors.E014.format(test_name=(vaild_test_types - report_test_types))
                )

        if templates:
            _ = TemplaticAugment(
                templates=templates,
                task=self.task,
            ).fix(
                training_data=training_data,
                output_path=save_data_path,
                append_original=append_original,
            )

        else:
            _ = AugmentRobustness(
                task=self.task,
                config=self._config,
                h_report=self.df_report,
                custom_proportions=custom_proportions,
            ).fix(
                training_data=training_data,
                output_path=save_data_path,
                export_mode=export_mode,
            )

        return self

    def testcases(self) -> pd.DataFrame:
        """Testcases after .generate() is called

        Returns:
            pd.DataFrame:
                testcases formatted into a pd.DataFrame
        """
        if isinstance(self._testcases, dict):
            testcases_df = []
            for k, v in self._testcases.items():
                model_testcases_df = pd.DataFrame([x.to_dict() for x in v])
                if "prompt" in model_testcases_df.columns:
                    return model_testcases_df.fillna("-")

                elif (
                    "test_case" in model_testcases_df.columns
                    and "original_question" in model_testcases_df.columns
                ):
                    model_testcases_df["original_question"].update(
                        model_testcases_df.pop("test_case")
                    )

                model_testcases_df["model_name"] = k
                testcases_df.append(model_testcases_df)

            testcases_df = pd.concat(testcases_df).reset_index(drop=True)

        else:
            testcases_df = pd.DataFrame([x.to_dict() for x in self._testcases])
            testcases_df = testcases_df.reset_index(drop=True)
            if "prompt" in testcases_df.columns:
                return testcases_df.fillna("-")

            elif (
                "test_case" in testcases_df.columns
                and "original_question" in testcases_df.columns
            ) and self.task != "political":
                testcases_df["original_question"].update(testcases_df.pop("test_case"))

        column_order = [
            "model_name",
            "category",
            "test_type",
            "original",
            "context",
            "original_context",
            "original_question",
            "test_case",
            "sentence",
            "patient_info_A",
            "patient_info_B",
            "mask1",
            "mask2",
            "sent_stereo",
            "sent_antistereo",
            "case",
            "legal_claim",
            "legal_conclusion_A",
            "legal_conclusion_B",
            "correct_conlusion",
            "masked_text",
            "diagnosis",
            "hypothesis",
            "statements",
            "article_sentence",
            "correct_sentence",
            "incorrect_sentence",
            "perturbed_context",
            "perturbed_question",
            "ground_truth",
            "options",
            "expected_result",
        ]
        columns = [c for c in column_order if c in testcases_df.columns]
        testcases_df = testcases_df[columns]

        return testcases_df.fillna("-")

<<<<<<< HEAD
    def save(self, save_dir: str, include_generated_results: bool = False) -> None:
=======
    def save(self, save_dir: str,include_generated_results:bool =False) -> None:
>>>>>>> 5a819830
        """Save the configuration, generated testcases and the `DataFactory` to be reused later.

        Args:
            save_dir (str): path to folder to save the different files
        Returns:

        """
        if self._config is None:
            raise RuntimeError(Errors.E015)

        if self._testcases is None:
            raise RuntimeError(Errors.E016)

        if not os.path.isdir(save_dir):
            os.mkdir(save_dir)
        
        if include_generated_results and self._generated_results  :
            with open(os.path.join(save_dir, "generated_results.pkl"), "wb") as writer:
                pickle.dump(self._generated_results, writer)

        with open(os.path.join(save_dir, "config.yaml"), "w", encoding="utf-8") as yml:
            yml.write(yaml.safe_dump(self._config_copy))

        with open(os.path.join(save_dir, "test_cases.pkl"), "wb") as writer:
            pickle.dump(self._testcases, writer)

        with open(os.path.join(save_dir, "data.pkl"), "wb") as writer:
            pickle.dump(self.data, writer)

    @classmethod
    def load(
        cls,
        save_dir: str,
        task: str,
        model: Optional[Union[list, dict]] = None,
    ) -> "Harness":
        """Loads a previously saved `Harness` from a given configuration and dataset

        Args:
            save_dir (str):
                path to folder containing all the needed files to load an saved `Harness`
            task (str):
                task for which the model is to be evaluated.
            model (str | ModelAPI):
                ModelAPI object or path to the model to be evaluated.
            hub (str, optional):
                model hub to load from the path. Required if path is passed as 'model'.

        Returns:
            Harness:
                `Harness` loaded from from a previous configuration along with the new model to evaluate
        """
        for filename in ["config.yaml", "test_cases.pkl", "data.pkl"]:
            if not os.path.exists(os.path.join(save_dir, filename)):
                raise OSError(Errors.E017)

        with open(os.path.join(save_dir, "data.pkl"), "rb") as reader:
            data = pickle.load(reader)

        harness = Harness(
            task=task,
            model=model,
            data={"data_source": data},
            config=os.path.join(save_dir, "config.yaml"),
        )
        harness.generate()
        if os.path.exists(os.path.join(save_dir, "generated_results.pkl")):
            with open(os.path.join(save_dir, "generated_results.pkl"), "rb") as reader:
                generated_results = pickle.load(reader)
            harness._generated_results = generated_results
        return harness

    def edit_testcases(self, output_path: str, **kwargs):
        """Testcases are exported to a csv file to be edited.

        The edited file can be imported back to the harness

        Args:
            output_path (str): path to save the testcases to
        """
        temp_df = self.testcases()
        temp_df = temp_df[temp_df["category"].isin(["robustness", "bias"])]
        temp_df.to_csv(output_path, index=False)

    def import_edited_testcases(self, input_path: str, **kwargs):
        """Testcases are imported from a csv file

        Args:
            input_path (str): location of the file to load
        """
        temp_testcases = [
            sample
            for sample in self._testcases
            if sample.category not in ["robustness", "bias"]
        ]

        self._testcases = DataFactory(
            {"data_source": input_path}, task=self.task, is_import=True
        ).load()
        self._testcases.extend(temp_testcases)

        return self

    @staticmethod
    def available_tests(test_type: str = None) -> Dict[str, List[str]]:
        """Returns a dictionary of available tests categorized by test type.

        Args:
            test_type (str, optional): The specific test type to retrieve. Defaults to None.

        Returns:
            dict: Returns a dictionary containing available tests for the specified test type and defaults to all available tests.

        Raises:
            ValueError: If an invalid test type is provided.
        """
        test_scenarios = TestFactory.test_scenarios()
        available_tests = {
            test: list(scenarios.keys()) for test, scenarios in test_scenarios.items()
        }

        if test_type:
            if test_type not in available_tests.keys():
                raise ValueError(
                    Errors.E018.format(
                        test_type=test_type, available_tests=available_tests.keys()
                    )
                )
            return {test_type: available_tests[test_type]}

        return available_tests

    def pass_custom_data(
        self,
        file_path: str,
        test_name: str = None,
        task: str = None,
        append: bool = False,
    ) -> None:
        """Load custom data from a JSON file and store it in a class variable.

        Args:
            file_path (str): Path to the JSON file.
            test_name (str, optional): Name parameter. Defaults to None.
            task (str, optional): Task type. Either "bias" or "representation". Defaults to None.
            append (bool, optional): Whether to append the data or overwrite it. Defaults to False.
        """
        with open(file_path, "r") as f:
            data = json.load(f)

        if task == "bias":
            if test_name not in (
                "Country-Economic-Bias",
                "Religion-Bias",
                "Ethnicity-Name-Bias",
                "Gender-Pronoun-Bias",
            ):
                raise ValueError(Errors.E019.format(test_name=test_name))

            TestFactory.call_add_custom_bias(data, test_name, append)
        elif task == "representation":
            if test_name not in (
                "Country-Economic-Representation",
                "Religion-Representation",
                "Ethnicity-Representation",
                "Label-Representation",
            ):
                raise ValueError(Errors.E020.format(test_name=test_name))

            RepresentationOperation.add_custom_representation(
                data, test_name, append, check=self.task
            )

        else:
            raise ValueError(Errors.E021.format(category=task))

    def upload_folder_to_hub(
        repo_name: str,
        repo_type: str,
        folder_path: str,
        token: str,
        model_type: str = "huggingface",
        exist_ok: bool = False,
    ):
        """
        Uploads a folder containing a model or dataset to the Hugging Face Model Hub or Dataset Hub.

        This function facilitates the process of uploading a local folder containing a model or dataset to the Hugging Face
        Model Hub or Dataset Hub. It requires proper authentication through a valid token.

        Args:
            repo_name (str): The name of the repository on the Hub.
            repo_type (str): The type of the repository, either "model" or "dataset".
            folder_path (str): The local path to the folder containing the model or dataset files to be uploaded.
            token (str): The authentication token for accessing the Hugging Face Hub services.
            model_type (str, optional): The type of the model, currently supports "huggingface" and "spacy".
                                    Defaults to "huggingface".
            exist_ok (bool, optional): If True, do not raise an error if repo already exists.

        Raises:
            ValueError: If a valid token is not provided for Hugging Face Hub authentication.
            ModuleNotFoundError: If required package is not installed. This package needs to be installed based on
                                model_type ("huggingface" or "spacy").
        """
        if token is None:
            raise ValueError(Errors.E022)
        subprocess.run(["huggingface-cli", "login", "--token", token], check=True)

        if (
            model_type == "huggingface" and repo_type == "model"
        ) or repo_type == "dataset":
            LIB_NAME = "huggingface_hub"

            if try_import_lib(LIB_NAME):
                huggingface_hub = importlib.import_module(LIB_NAME)
                HfApi = getattr(huggingface_hub, "HfApi")
            else:
                raise ModuleNotFoundError(Errors.E023.format(LIB_NAME=LIB_NAME))
            api = HfApi()

            repo_id = repo_name.split("/")[1]
            api.create_repo(repo_id, repo_type=repo_type, exist_ok=exist_ok)

            api.upload_folder(
                folder_path=folder_path,
                repo_id=repo_name,
                repo_type=repo_type,
            )
        elif model_type == "spacy" and repo_type == "model":
            LIB_NAME = "spacy_huggingface_hub"

            if try_import_lib(LIB_NAME):
                dataset_module = importlib.import_module(LIB_NAME)
                push = getattr(dataset_module, "push")
            else:
                raise ModuleNotFoundError(Errors.E023.format(LIB_NAME=LIB_NAME))

            meta_path = os.path.join(folder_path, "meta.json")
            with open(meta_path, "r") as meta_file:
                meta_data = json.load(meta_file)

            lang = meta_data["lang"]
            version = meta_data["version"]

            v = f"{lang}_pipeline-{version}"
            wheel_filename = f"{v}-py3-none-any.whl"

            output_dir_base = "output"
            output_dir = output_dir_base
            index = 1
            while os.path.exists(output_dir):
                output_dir = f"{output_dir_base}{index}"
                index += 1

            os.makedirs(output_dir, exist_ok=True)
            wheel_path = os.path.join(output_dir, v, "dist", wheel_filename)

            os.system(f"python -m spacy package {folder_path} {output_dir} --build wheel")

            push(wheel_path)

    def upload_file_to_hub(
        repo_name: str,
        repo_type: str,
        file_path: str,
        token: str,
        exist_ok: bool = False,
        split: str = "train",
    ):
        """Uploads a file or a Dataset to the Hugging Face Model Hub.

        Args:
            repo_name (str): The name of the repository in the format 'username/repository'.
            repo_type (str): The type of the repository, e.g: 'dataset' or 'model'.
            file_path (str): Path to the file to be uploaded.
            token (str): Hugging Face Hub authentication token.
            exist_ok (bool, optional): If True, do not raise an error if repo already exists.
            split (str, optional): The split of the dataset. Defaults to 'train'.

        Raises:
            ValueError: Raised if a valid token is not provided.
            ModuleNotFoundError: Raised if required packages are not installed.

        Returns:
            None
        """
        if token is None:
            raise ValueError(Errors.E022)
        subprocess.run(["huggingface-cli", "login", "--token", token], check=True)

        file_extension = file_path.split(".")[-1]
        path_in_repo = os.path.basename(file_path)
        if file_extension != "conll":
            LIB_NAME = "huggingface_hub"
            if try_import_lib(LIB_NAME):
                huggingface_hub = importlib.import_module(LIB_NAME)
                HfApi = getattr(huggingface_hub, "HfApi")
            else:
                raise ModuleNotFoundError(Errors.E023.format(LIB_NAME=LIB_NAME))

            api = HfApi()
            repo_id = repo_name.split("/")[1]
            api.create_repo(repo_id, repo_type=repo_type, exist_ok=exist_ok)

            api.upload_file(
                path_or_fileobj=file_path,
                path_in_repo=path_in_repo,
                repo_id=repo_name,
                repo_type=repo_type,
                token=token,
            )
        else:
            LIB_NAME = "datasets"
            if try_import_lib(LIB_NAME):
                dataset_module = importlib.import_module(LIB_NAME)
                DatasetDict = getattr(dataset_module, "DatasetDict")
                Dataset = getattr(dataset_module, "Dataset")

            else:
                raise ModuleNotFoundError(Errors.E023.format(LIB_NAME=LIB_NAME))

            with open(file_path, "r", encoding="utf-8") as f:
                lines = f.readlines()

            data = []
            tokens = []
            ner_tags = []

            for line in lines:
                line = line.strip()
                if line:
                    if not line.startswith("-DOCSTART-"):
                        parts = line.split()
                        tokens.append(parts[0])
                        ner_tags.append(parts[-1])
                elif tokens:
                    data.append({"tokens": tokens, "ner_tags": ner_tags})
                    tokens = []
                    ner_tags = []

            df = pd.DataFrame(data)
            dataset = Dataset.from_pandas(df)
            ds = DatasetDict({split: dataset})

            ds.push_to_hub(
                repo_id=repo_name,
                token=token,
            )<|MERGE_RESOLUTION|>--- conflicted
+++ resolved
@@ -801,11 +801,7 @@
 
         return testcases_df.fillna("-")
 
-<<<<<<< HEAD
     def save(self, save_dir: str, include_generated_results: bool = False) -> None:
-=======
-    def save(self, save_dir: str,include_generated_results:bool =False) -> None:
->>>>>>> 5a819830
         """Save the configuration, generated testcases and the `DataFactory` to be reused later.
 
         Args:

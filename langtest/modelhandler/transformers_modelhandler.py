--- conflicted
+++ resolved
@@ -423,10 +423,7 @@
         return self.predict(text=text, **kwargs)
 
 
-<<<<<<< HEAD
-class PretrainedModelForQA(ModelAPI):
-=======
-class PretrainedModelForCrowsPairs(_ModelHandler):
+class PretrainedModelForCrowsPairs(ModelAPI):
     """A class representing a pretrained model for Crows-Pairs detection.
 
     Args:
@@ -477,8 +474,7 @@
         return self.predict(text=text, **kwargs)
 
 
-class PretrainedModelForQA(_ModelHandler):
->>>>>>> b3f79787
+class PretrainedModelForQA(ModelAPI):
     """Transformers pretrained model for QA tasks
 
     Args:
@@ -704,7 +700,7 @@
         return self.predict(text=text, text_transformed=text_transformed, **kwargs)
 
 
-class PretrainedModelForSycophancyTest(PretrainedModelForQA, _ModelHandler):
+class PretrainedModelForSycophancyTest(PretrainedModelForQA, ModelAPI):
     """A class representing a pretrained model for SycophancyTest
 
     Inherits:

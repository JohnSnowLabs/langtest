--- conflicted
+++ resolved
@@ -345,10 +345,7 @@
         return self.predict(text=text, **kwargs)
 
 
-<<<<<<< HEAD
-class PretrainedModelForQA(ModelAPI):
-=======
-class PretrainedModelForWinoBias(_ModelHandler):
+class PretrainedModelForWinoBias(ModelAPI):
     """A class representing a pretrained model for wino-bias detection.
 
     Args:
@@ -414,8 +411,7 @@
         return self.predict(text=text, **kwargs)
 
 
-class PretrainedModelForQA(_ModelHandler):
->>>>>>> a630c5d5
+class PretrainedModelForQA(ModelAPI):
     """Transformers pretrained model for QA tasks
 
     Args:
@@ -520,7 +516,7 @@
     pass
 
 
-class PretrainedModelForDisinformationTest(PretrainedModelForQA, _ModelHandler):
+class PretrainedModelForDisinformationTest(PretrainedModelForQA, ModelAPI):
     """A class representing a pretrained model for disinformation test.
     Inherits:
         PretrainedModelForQA: The base class for pretrained models.
@@ -529,7 +525,7 @@
     pass
 
 
-class PretrainedModelForFactualityTest(PretrainedModelForQA, _ModelHandler):
+class PretrainedModelForFactualityTest(PretrainedModelForQA, ModelAPI):
     """A class representing a pretrained model for factuality detection.
 
     Inherits:
@@ -539,7 +535,7 @@
     pass
 
 
-class PretrainedModelForSensitivityTest(_ModelHandler):
+class PretrainedModelForSensitivityTest(ModelAPI):
     """A class for handling a pretrained model for sensitivity testing.
 
     This class wraps a pretrained transformer model for performing sensitivity testing

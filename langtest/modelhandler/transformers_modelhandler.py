from typing import Dict, List, Tuple, Union

import numpy as np
from transformers import Pipeline, pipeline

from .modelhandler import _ModelHandler
from ..utils.custom_types import (
    NEROutput,
    NERPrediction,
    SequenceClassificationOutput,
    TranslationOutput,
)
from langtest.utils.lib_manager import try_import_lib
import importlib
from langtest.transform.utils import compare_generations_overlap


class PretrainedModelForNER(_ModelHandler):
    """Transformers pretrained model for NER tasks

    Args:
        model (transformers.pipeline.Pipeline): Pretrained HuggingFace NER pipeline for predictions.
    """

    def __init__(self, model):
        """Constructor method

        Args:
            model (transformers.pipeline.Pipeline): Pretrained HuggingFace NER pipeline for predictions.
        """
        assert isinstance(model, Pipeline), ValueError(
            f"Invalid transformers pipeline! "
            f"Pipeline should be '{Pipeline}', passed model is: '{type(model)}'"
        )
        self.model = model

    @staticmethod
    def _aggregate_words(predictions: List[Dict]) -> List[Dict]:
        """Aggregates predictions at a word-level by taking the first token label.

        Args:
            predictions (List[Dict]):
                predictions obtained with the pipeline object
        Returns:
            List[Dict]:
                aggregated predictions
        """
        aggregated_words = []
        for prediction in predictions:
            if prediction["word"].startswith("##"):
                aggregated_words[-1]["word"] += prediction["word"][2:]
                aggregated_words[-1]["end"] = prediction["end"]
            elif (
                len(aggregated_words) > 0
                and prediction["start"] == aggregated_words[-1]["end"]
            ):
                aggregated_words[-1]["word"] += prediction["word"]
                aggregated_words[-1]["end"] = prediction["end"]
            else:
                aggregated_words.append(prediction)
        return aggregated_words

    @staticmethod
    def _get_tag(entity_label: str) -> Tuple[str, str]:
        """Retrieve the tag of a BIO label

        Args:
            entity_label (str):
                BIO style label
        Returns:
            Tuple[str,str]:
                tag, label
        """
        if entity_label.startswith("B-") or entity_label.startswith("I-"):
            marker, tag = entity_label.split("-")
            return marker, tag
        return "I", "O"

    @staticmethod
    def _group_sub_entities(entities: List[dict]) -> dict:
        """Group together the adjacent tokens with the same entity predicted.

        Args:
            entities (`dict`): The entities predicted by the pipeline.
        """
        # Get the first entity in the entity group
        entity = entities[0]["entity"].split("-")[-1]
        scores = np.nanmean([entity["score"] for entity in entities])
        tokens = [entity["word"] for entity in entities]

        entity_group = {
            "entity_group": entity,
            "score": np.mean(scores),
            "word": " ".join(tokens),
            "start": entities[0]["start"],
            "end": entities[-1]["end"],
        }
        return entity_group

    def group_entities(self, entities: List[Dict]) -> List[Dict]:
        """Find and group together the adjacent tokens with the same entity predicted.

        Inspired and adapted from:
        https://github.com/huggingface/transformers/blob/68287689f2f0d8b7063c400230b3766987abf18d/src/transformers/pipelines/token_classification.py#L421

        Args:
            entities (List[Dict]):
                The entities predicted by the pipeline.

        Returns:
            List[Dict]:
                grouped entities
        """
        entity_groups = []
        entity_group_disagg = []

        for entity in entities:
            if not entity_group_disagg:
                entity_group_disagg.append(entity)
                continue

            bi, tag = self._get_tag(entity["entity"])
            last_bi, last_tag = self._get_tag(entity_group_disagg[-1]["entity"])

            if tag == "O":
                entity_groups.append(self._group_sub_entities(entity_group_disagg))
                entity_group_disagg = [entity]
            elif tag == last_tag and bi != "B":
                entity_group_disagg.append(entity)
            else:
                entity_groups.append(self._group_sub_entities(entity_group_disagg))
                entity_group_disagg = [entity]
        if entity_group_disagg:
            entity_groups.append(self._group_sub_entities(entity_group_disagg))
        return entity_groups

    @classmethod
    def load_model(cls, path: str) -> "Pipeline":
        """Load the NER model into the `model` attribute.

        Args:
            path (str):
                path to model or model name

        Returns:
            'Pipeline':
        """
        return pipeline(model=path, task="ner", ignore_labels=[])

    def predict(self, text: str, **kwargs) -> NEROutput:
        """Perform predictions on the input text.

        Args:
            text (str): Input text to perform NER on.
            kwargs: Additional keyword arguments.

        Keyword Args:
            group_entities (bool): Option to group entities.

        Returns:
            NEROutput: A list of named entities recognized in the input text.
        """
        predictions = self.model(text, **kwargs)
        aggregated_words = self._aggregate_words(predictions)
        aggregated_predictions = self.group_entities(aggregated_words)

        return NEROutput(
            predictions=[
                NERPrediction.from_span(
                    entity=prediction.get("entity_group", prediction.get("entity", None)),
                    word=prediction["word"],
                    start=prediction["start"],
                    end=prediction["end"],
                )
                for prediction in aggregated_predictions
            ]
        )

    def predict_raw(self, text: str) -> List[str]:
        """Predict a list of labels.

        Args:
            text (str): Input text to perform NER on.

        Returns:
            List[str]: A list of named entities recognized in the input text.
        """
        prediction = self.model(text)
        if len(prediction) == 0:
            return []

        prediction = self._aggregate_words(prediction)

        if prediction[0].get("entity") is not None:
            return [x["entity"] for x in prediction]
        return [x["entity_group"] for x in prediction]

    def __call__(self, text: str, *args, **kwargs) -> NEROutput:
        """Alias of the 'predict' method"""
        return self.predict(text=text, **kwargs)


class PretrainedModelForTextClassification(_ModelHandler):
    """Transformers pretrained model for text classification tasks

    Attributes:
        model (transformers.pipeline.Pipeline):
            Loaded Text Classification pipeline for predictions.
    """

    def __init__(
        self,
        model: Pipeline,
    ):
        """Constructor method

        Args:
            model (transformers.pipeline.Pipeline): Pretrained HuggingFace NER pipeline for predictions.
        """
        assert isinstance(model, Pipeline), ValueError(
            f"Invalid transformers pipeline! "
            f"Pipeline should be '{Pipeline}', passed model is: '{type(model)}'"
        )
        self.model = model

    @property
    def labels(self) -> List[str]:
        """Return classification labels of pipeline model."""
        return list(self.model.model.config.id2label.values())

    @classmethod
    def load_model(cls, path: str) -> "Pipeline":
        """Load and return text classification transformers pipeline"""
        return pipeline(model=path, task="text-classification")

    def predict(
        self,
        text: str,
        return_all_scores: bool = False,
        truncation_strategy: str = "longest_first",
        *args,
        **kwargs,
    ) -> SequenceClassificationOutput:
        """Perform predictions on the input text.

        Args:
            text (str): Input text to perform NER on.
            return_all_scores (bool): Option to group entities.
            truncation_strategy (str): strategy to use to truncate too long sequences
            kwargs: Additional keyword arguments.

        Returns:
            SequenceClassificationOutput: text classification from the input text.
        """
        if return_all_scores:
            kwargs["top_k"] = len(self.labels)

        output = self.model(text, truncation_strategy=truncation_strategy, **kwargs)
        return SequenceClassificationOutput(text=text, predictions=output)

    def predict_raw(
        self, text: str, truncation_strategy: str = "longest_first"
    ) -> List[str]:
        """Perform predictions on the input text.

        Args:
            text (str): Input text to perform NER on.
            truncation_strategy (str): strategy to use to truncate too long sequences

        Returns:
            List[str]: Predictions as a list of strings.
        """
        return [
            pred["label"]
            for pred in self.model(text, truncation_strategy=truncation_strategy)
        ]

    def __call__(
        self, text: str, return_all_scores: bool = False, *args, **kwargs
    ) -> SequenceClassificationOutput:
        """Alias of the 'predict' method"""
        return self.predict(text=text, return_all_scores=return_all_scores, **kwargs)


class PretrainedModelForTranslation(_ModelHandler):
    """Transformers pretrained model for translation tasks

    Args:
        model (transformers.pipeline.Pipeline): Pretrained HuggingFace translation pipeline for predictions.
    """

    def __init__(self, model):
        """Constructor method

        Args:
            model (transformers.pipeline.Pipeline): Pretrained HuggingFace NER pipeline for predictions.
        """
        assert isinstance(model, Pipeline), ValueError(
            f"Invalid transformers pipeline! "
            f"Pipeline should be '{Pipeline}', passed model is: '{type(model)}'"
        )
        self.model = model

    @classmethod
    def load_model(cls, path: str) -> "Pipeline":
        """Load the Translation model into the `model` attribute.

        Args:
            path (str):
                path to model or model name

        Returns:
            'Pipeline':
        """
        from ..langtest import HARNESS_CONFIG as harness_config

        config = harness_config["model_parameters"]
        tgt_lang = config.get("target_language")

        if "t5" in path:
            return pipeline(f"translation_en_to_{tgt_lang}", model=path)
        else:
            return pipeline(model=path, src_lang="en", tgt_lang=tgt_lang)

    def predict(self, text: str, **kwargs) -> TranslationOutput:
        """Perform predictions on the input text.

        Args:
            text (str): Input text to perform translation on.
            kwargs: Additional keyword arguments.


        Returns:
            TranslationOutput: Output model for translation tasks
        """
        prediction = self.model(text, **kwargs)[0]["translation_text"]
        return TranslationOutput(translation_text=prediction)

    def __call__(self, text: str, *args, **kwargs) -> TranslationOutput:
        """Alias of the 'predict' method"""
        return self.predict(text=text, **kwargs)


class PretrainedModelForWinoBias(_ModelHandler):
    """A class representing a pretrained model for wino-bias detection.

    Args:
        model (transformers.pipeline.Pipeline): Pretrained HuggingFace translation pipeline for predictions.
    """

    def __init__(self, model):
        """Constructor method

        Args:
            model (transformers.pipeline.Pipeline): Pretrained HuggingFace NER pipeline for predictions.
        """
        assert isinstance(model, Pipeline), ValueError(
            f"Invalid transformers pipeline! "
            f"Pipeline should be '{Pipeline}', passed model is: '{type(model)}'"
        )
        self.model = model

    @classmethod
    def load_model(cls, path: str) -> "Pipeline":
        """Load the Translation model into the `model` attribute.

        Args:
            path (str):
                path to model or model name

        Returns:
            'Pipeline':
        """

        unmasker = pipeline("fill-mask", model=path)

        return unmasker

    def predict(self, text: str, **kwargs) -> Dict:
        """Perform predictions on the input text.

        Args:
            text (str): Input text to perform mask filling on.
            kwargs: Additional keyword arguments.

        Returns:
            Dict: Output for wino-bias task
        """

        try:
            prediction = self.model(text, **kwargs)
        except Exception:
            self.masked_text = text.replace("[MASK]", "<mask>")
            prediction = self.model(self.masked_text, **kwargs)

        sorted_predictions = sorted(prediction, key=lambda x: x["score"], reverse=True)

        # Extract top five (or less if not available) predictions
        top_five = sorted_predictions[:5]

        top_five_tokens = [i["token_str"].strip() for i in top_five]

        if any(token in top_five_tokens for token in ["he", "she", "his", "her"]):
            # Adjusting the list comprehension to strip spaces from the token strings and get eval_scores
            eval_scores = {
                i["token_str"].strip(): i["score"]
                for i in top_five
                if i["token_str"].strip() in ["he", "she", "his", "her"]
            }
            return eval_scores
        else:
            print(
                "Skipping an irrelevant sample, as the gender pronoun replacement was not amongst top five predictions"
            )
            return None

    def __call__(self, text: str, *args, **kwargs) -> Dict:
        """Alias of the 'predict' method"""
        return self.predict(text=text, **kwargs)


class PretrainedModelForQA(_ModelHandler):
    """Transformers pretrained model for QA tasks

    Args:
        model (transformers.pipeline.Pipeline): Pretrained HuggingFace QA pipeline for predictions.
    """

    def __init__(self, hub, model, **kwargs):
        """Constructor method

        Args:
            model (transformers.pipeline.Pipeline): Pretrained HuggingFace QA pipeline for predictions.
        """
        assert isinstance(model, Pipeline), ValueError(
            f"Invalid transformers pipeline! "
            f"Pipeline should be '{Pipeline}', passed model is: '{type(model)}'"
        )
        self.model = model

    def _check_langchain_package(self):
        LIB_NAME = "langchain"
        if try_import_lib(LIB_NAME):
            langchain = importlib.import_module(LIB_NAME)
            self.PromptTemplate = getattr(langchain, "PromptTemplate")
        else:
            raise ModuleNotFoundError(
                f"The '{LIB_NAME}' package is not installed. Please install it using 'pip install {LIB_NAME}'."
            )

    @staticmethod
    def load_model(hub: str, path: str, **kwargs) -> "Pipeline":
        """Load the QA model into the `model` attribute.

        Args:
            path (str):
                path to model or model name

        Returns:
            'Pipeline':
        """
        if "task" in kwargs.keys():
            kwargs.pop("task")
        return pipeline(model=path, **kwargs)

    def predict(self, text: Union[str, dict], prompt: dict, **kwargs) -> str:
        """Perform predictions on the input text.

        Args:
            text (str): Input text to perform QA on.
            kwargs: Additional keyword arguments.


        Returns:
            str: Output model for QA tasks
        """
        prompt_template = self.PromptTemplate(**prompt)
        p = prompt_template.format(**text)
        prediction = self.model(p, **kwargs)
        return prediction[0]["generated_text"][len(p) :]

    def __call__(self, text: Union[str, dict], prompt: dict, **kwargs) -> str:
        """Alias of the 'predict' method"""
        return self.predict(text=text, prompt=prompt, **kwargs)


class PretrainedModelForSummarization(PretrainedModelForQA, _ModelHandler):
    """Transformers pretrained model for summarization tasks

    Args:
        model (transformers.pipeline.Pipeline): Pretrained HuggingFace summarization pipeline for predictions.
    """

    pass


class PretrainedModelForToxicity(PretrainedModelForQA, _ModelHandler):
    """Transformers pretrained model for summarization tasks

    Args:
        model (transformers.pipeline.Pipeline): Pretrained HuggingFace summarization pipeline for predictions.
    """

    pass


class PretrainedModelForSecurity(PretrainedModelForQA, _ModelHandler):
    """Transformers pretrained model for summarization tasks

    Args:
        model (transformers.pipeline.Pipeline): Pretrained HuggingFace summarization pipeline for predictions.
    """

    pass


class PretrainedModelForPolitical(PretrainedModelForQA, _ModelHandler):
    """Transformers pretrained model for summarization tasks

    Args:
        model (transformers.pipeline.Pipeline): Pretrained HuggingFace summarization pipeline for predictions.
    """

    pass


class PretrainedModelForDisinformationTest(PretrainedModelForQA, _ModelHandler):
    """A class representing a pretrained model for disinformation test.
    Inherits:
        PretrainedModelForQA: The base class for pretrained models.
    """

    pass


class PretrainedModelForFactualityTest(PretrainedModelForQA, _ModelHandler):
    """A class representing a pretrained model for factuality detection.

    Inherits:
        PretrainedModelForQA: The base class for pretrained models.
    """

    pass


class PretrainedModelForSensitivityTest(_ModelHandler):
    """A class for handling a pretrained model for sensitivity testing.

    This class wraps a pretrained transformer model for performing sensitivity testing

    Args:
        model (tuple): A tuple containing the model and tokenizer.

    Raises:
        ValueError: If the input model is not a tuple.

    Attributes:
        model (Any): The pretrained transformer model.
        tokenizer (Any): The tokenizer associated with the model.

    """

    def __init__(self, model):
        """Initialize a PretrainedModelForSensitivityTest instance.

        Args:
            model (tuple): A tuple containing the model and tokenizer.

        Raises:
            ValueError: If the input model is not a tuple.

        """
        assert isinstance(model, tuple), ValueError(
            f"Invalid transformers pipeline! "
            f"Pipeline should be '{Pipeline}', passed model is: '{type(model)}'"
        )

        self.model, self.tokenizer = model

    @classmethod
    def load_model(cls, path: str):
        """Load the model into the `model` attribute.

        Args:
            path (str): Path to model or model name.

        Returns:
            tuple: A tuple containing the loaded model and tokenizer.
        """
        from ..utils.hf_utils import get_model_n_tokenizer

        model, tokenizer = get_model_n_tokenizer(model_name=path)
        return model, tokenizer

    def predict(self, text: str, text_transformed: str, test_name: str, **kwargs):
        """Perform predictions on the input text.

        Args:
            text (str): Input text to perform NER on.
            text_transformed (str): Transformed input text.
            kwargs: Additional keyword arguments.

        Returns:
            dict: A dictionary containing the following keys:
                - 'loss_diff' (float): Difference in loss between transformed and original text.
                - 'expected_result' (str): Decoded result from the original text.
                - 'actual_result' (str): Decoded result from the transformed text.

        """
        self.model.eval()
        input_encoded = self.tokenizer(
            text, return_tensors="pt", truncation=True, max_length=128
        ).to(self.model.device)
        input_encoded_transformed = self.tokenizer(
            text_transformed, return_tensors="pt", truncation=True, max_length=128
        ).to(self.model.device)

        outputs = self.model(**input_encoded, labels=input_encoded["input_ids"])
        outputs_transformed = self.model(
            **input_encoded_transformed, labels=input_encoded_transformed["input_ids"]
        )
        expected_result = self.tokenizer.decode(
            outputs.logits[0].argmax(dim=-1), skip_special_tokens=True
        )
        actual_result = self.tokenizer.decode(
            outputs_transformed.logits[0].argmax(dim=-1), skip_special_tokens=True
        )
        if test_name == "negation":
            loss_diff = outputs_transformed.loss.item() - outputs.loss.item()

        elif test_name == "toxicity":
            count1 = compare_generations_overlap(expected_result)
            count2 = compare_generations_overlap(actual_result)
            loss_diff = count2 - count1

        return {
            "loss_diff": loss_diff,
            "expected_result": expected_result,
            "actual_result": actual_result,
        }

    def __call__(self, text: str, text_transformed: str, test_name: str, **kwargs):
        """Alias of the 'predict' method."""

<<<<<<< HEAD
        return self.predict(text=text, text_transformed=text_transformed, **kwargs)


class PretrainedModelForSycophancyTest(PretrainedModelForQA, _ModelHandler):
    """A class representing a pretrained model for SycophancyTest

    Inherits:
        PretrainedModelForQA: The base class for pretrained models.
    """

    pass
=======
        return self.predict(
            text=text, text_transformed=text_transformed, test_name=test_name, **kwargs
        )
>>>>>>> 27506ae4
<|MERGE_RESOLUTION|>--- conflicted
+++ resolved
@@ -642,7 +642,6 @@
     def __call__(self, text: str, text_transformed: str, test_name: str, **kwargs):
         """Alias of the 'predict' method."""
 
-<<<<<<< HEAD
         return self.predict(text=text, text_transformed=text_transformed, **kwargs)
 
 
@@ -653,9 +652,4 @@
         PretrainedModelForQA: The base class for pretrained models.
     """
 
-    pass
-=======
-        return self.predict(
-            text=text, text_transformed=text_transformed, test_name=test_name, **kwargs
-        )
->>>>>>> 27506ae4
+    pass
--- conflicted
+++ resolved
@@ -54,11 +54,8 @@
         "clinical-tests",
         "disinformation-test",
         "political",
-<<<<<<< HEAD
         "sensitivity-test",
-=======
         "wino-bias",
->>>>>>> 47b2309d
     ]
     SUPPORTED_MODULES = [
         "pyspark",
@@ -275,16 +272,13 @@
                     hub, path, *args, **kwargs
                 )
             )
-<<<<<<< HEAD
         elif task == "sensitivity-test":
             model_class = (
                 modelhandler_module.PretrainedModelForSensitivityTest.load_model(path)
             )
-=======
         elif task in ("wino-bias"):
             model_class = modelhandler_module.PretrainedModelForWinoBias.load_model(path)
 
->>>>>>> 47b2309d
         else:
             model_class = (
                 modelhandler_module.PretrainedModelForTextClassification.load_model(path)

import inspect
from typing import Union
import langchain.llms as lc
from langchain import LLMChain, PromptTemplate
from pydantic import ValidationError
from ..modelhandler.modelhandler import _ModelHandler, LANGCHAIN_HUBS


class PretrainedModelForQA(_ModelHandler):
    """A class representing a pretrained model for question answering.

    Attributes:
        model: The loaded pretrained model.
        hub: The hub name for the model.
        kwargs: Additional keyword arguments.

    Raises:
        ValueError: If the model is not found online or locally.
        ConfigError: If there is an error in the model configuration.
    """

    def __init__(self, hub: str, model: str, *args, **kwargs):
        """Constructor class

        Args:
            hub (str): The hub name for the model.
            model (str): The model name or path.
            *args: Additional positional arguments.
            **kwargs: Additional keyword arguments.
        """
        self.model = model
        self.hub = LANGCHAIN_HUBS[hub]
        self.kwargs = kwargs

    @classmethod
    def load_model(cls, hub: str, path: str, *args, **kwargs) -> "PretrainedModelForQA":
        """Load the pretrained model.

        Args:
            hub (str): The hub name for the model.
            path (str): The model path.
            *args: Additional positional arguments.
            **kwargs: Additional keyword arguments.

        Returns:
            PretrainedModelForQA: The loaded pretrained model.

        Raises:
            ValueError: If the model is not found online or locally.
            ConfigError: If there is an error in the model configuration.
        """
        try:
            model = getattr(lc, LANGCHAIN_HUBS[hub])
            default_args = inspect.getfullargspec(model).kwonlyargs
            if "model" in default_args:
                cls.model = model(model=path, *args, **kwargs)
            elif "model_name" in default_args:
                cls.model = model(model_name=path, *args, **kwargs)
            elif "model_id" in default_args:
                cls.model = model(model_id=path, *args, **kwargs)
            elif "repo_id" in default_args:
                cls.model = model(repo_id=path, model_kwargs=kwargs)
            return cls.model
        except ImportError:
            raise ValueError(
                f"""Model "{path}" is not found online or local.
                Please install langchain by pip install langchain"""
            )
        except ValidationError as e:
            error_msg = [err["loc"][0] for err in e.errors()]
            raise ConfigError(
                f"\nPlease update model_parameters section in config.yml file for {path} model in {hub}.\nmodel_parameters:\n\t{error_msg[0]}: value \n\n{error_msg} is required field(s), please provide them in config.yml "
            )

    def predict(self, text: Union[str, dict], prompt: dict, *args, **kwargs):
        """Perform prediction using the pretrained model.

        Args:
            text (Union[str, dict]): The input text or dictionary.
            prompt (dict): The prompt configuration.
            *args: Additional positional arguments.
            **kwargs: Additional keyword arguments.

        Returns:
            The prediction result.
        """
        prompt_template = PromptTemplate(**prompt)
        llmchain = LLMChain(prompt=prompt_template, llm=self.model)
        return llmchain.run(**text)

    def predict_raw(self, text: Union[str, dict], prompt: dict, *args, **kwargs):
        """Perform raw prediction using the pretrained model.

        Args:
            text (Union[str, dict]): The input text or dictionary.
            prompt (dict): The prompt configuration.
            *args: Additional positional arguments.
            **kwargs: Additional keyword arguments.

        Returns:
            The prediction result.
        """
        return self.predict(text, prompt, *args, **kwargs)

    def __call__(self, text: Union[str, dict], prompt: dict, *args, **kwargs):
        """Perform prediction using the model.

        Args:
            text (Union[str, dict]): The input text or dictionary.
            prompt (dict): The prompt configuration.
            *args: Additional positional arguments.
            **kwargs: Additional keyword arguments.

        Returns:
            The prediction result.
        """
        return self.predict(text, prompt, *args, **kwargs)


class ConfigError(BaseException):
    """An exception raised for configuration errors.

    Args:
        message (str): The error message.

    Attributes:
        message (str): The error message.

    Examples:
        >>> raise ConfigError('Invalid configuration')
    """

    def __init__(self, message: str):
        """Constructor method

        Args:
             message (str): message to display
        """
        self.message = message
        super().__init__(self.message)

    def __str__(self):
        return self.message


class PretrainedModelForSummarization(PretrainedModelForQA, _ModelHandler):
    """A class representing a pretrained model for summarization.

    Inherits:
        PretrainedModelForQA: The base class for pretrained models.
    """

    pass


class PretrainedModelForToxicity(PretrainedModelForQA, _ModelHandler):
    """A class representing a pretrained model for toxicity detection.

    Inherits:
        PretrainedModelForQA: The base class for pretrained models.
    """

    pass


class PretrainedModelForSecurity(PretrainedModelForQA, _ModelHandler):
    """A class representing a pretrained model for security detection.

    Inherits:
        PretrainedModelForQA: The base class for pretrained models.
    """

    pass


class PretrainedModelForClinicalTests(PretrainedModelForQA, _ModelHandler):
    """A class representing a pretrained model for security detection.

    Inherits:
        PretrainedModelForQA: The base class for pretrained models.
    """

    pass


class PretrainedModelForDisinformationTest(PretrainedModelForQA, _ModelHandler):
    """A class representing a pretrained model for disinformation test.
    Inherits:
        PretrainedModelForQA: The base class for pretrained models.
    """

    pass


class PretrainedModelForPolitical(PretrainedModelForQA, _ModelHandler):
    """A class representing a pretrained model for security detection.

    Inherits:
        PretrainedModelForQA: The base class for pretrained models.
    """

    pass


class PretrainedModelForWinoBias(PretrainedModelForQA, _ModelHandler):
    """A class representing a pretrained model for wino-bias detection.

    Inherits:
        PretrainedModelForQA: The base class for pretrained models.
    """

    pass


<<<<<<< HEAD
class PretrainedModelForFactualityTest(PretrainedModelForQA, _ModelHandler):
    """A class representing a pretrained model for factuality detection.
=======
class PretrainedModelForLegal(PretrainedModelForQA, _ModelHandler):
    """A class representing a pretrained model for legal-tests.
>>>>>>> f5d24af2

    Inherits:
        PretrainedModelForQA: The base class for pretrained models.
    """

    pass<|MERGE_RESOLUTION|>--- conflicted
+++ resolved
@@ -212,13 +212,18 @@
     pass
 
 
-<<<<<<< HEAD
+class PretrainedModelForLegal(PretrainedModelForQA, _ModelHandler):
+    """A class representing a pretrained model for legal-tests.
+
+    Inherits:
+        PretrainedModelForQA: The base class for pretrained models.
+    """
+
+    pass
+
+
 class PretrainedModelForFactualityTest(PretrainedModelForQA, _ModelHandler):
     """A class representing a pretrained model for factuality detection.
-=======
-class PretrainedModelForLegal(PretrainedModelForQA, _ModelHandler):
-    """A class representing a pretrained model for legal-tests.
->>>>>>> f5d24af2
 
     Inherits:
         PretrainedModelForQA: The base class for pretrained models.

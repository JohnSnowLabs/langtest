import csv
import importlib
import logging
import os
import re
from abc import ABC, abstractmethod
from collections import defaultdict
from typing import Dict, List, Union
from typing import Optional

import jsonlines
import pandas as pd

from langtest.utils.custom_types import sample
from .format import Formatter
from langtest.utils.custom_types import (
    NEROutput,
    NERPrediction,
    NERSample,
    QASample,
    Sample,
    SequenceClassificationOutput,
    SequenceClassificationSample,
    SequenceLabel,
    SummarizationSample,
    ToxicitySample,
    TranslationSample,
    ClinicalSample,
    SecuritySample,
    DisinformationSample,
)
from ..utils.lib_manager import try_import_lib

COLUMN_MAPPER = {
    "text-classification": {
        "text": ["text", "sentences", "sentence", "sample"],
        "label": ["label", "labels ", "class", "classes"],
    },
    "ner": {
        "text": ["text", "sentences", "sentence", "sample", "tokens"],
        "ner": [
            "label",
            "labels ",
            "class",
            "classes",
            "ner_tag",
            "ner_tags",
            "ner",
            "entity",
        ],
        "pos": ["pos_tags", "pos_tag", "pos", "part_of_speech"],
        "chunk": ["chunk_tags", "chunk_tag"],
    },
    "question-answering": {
        "text": ["question"],
        "context": ["context", "passage"],
        "answer": ["answer", "answer_and_def_correct_predictions"],
    },
    "summarization": {"text": ["text", "document"], "summary": ["summary"]},
    "toxicity": {"text": ["text"]},
    "translation": {"text": ["text", "original", "sourcestring"]},
    "security": {"text": ["text", "prompt"]},
    "clinical-tests": {
        "Patient info A": ["Patient info A"],
        "Patient info B": ["Patient info B"],
        "Diagnosis": ["Diagnosis"],
    },
    "disinformation-test": {
        "hypothesis": ["hypothesis", "thesis"],
        "statements": ["statements", "headlines"],
    },
}


class _IDataset(ABC):
    """Abstract base class for Dataset.

    Defines the load_data method that all subclasses must implement.
    """

    @abstractmethod
    def load_raw_data(self):
        """Load data from the file_path into raw format."""
        raise NotImplementedError()

    @abstractmethod
    def load_data(self):
        """Load data from the file_path into the right Sample object."""
        return NotImplementedError()

    @abstractmethod
    def export_data(self, data: List[Sample], output_path: str):
        """Exports the data to the corresponding format and saves it to 'output_path'.

        Args:
            data (List[Sample]):
                data to export
            output_path (str):
                path to save the data to
        """
        return NotImplementedError()


class DataFactory:
    """Data factory for creating Dataset objects.

    The DataFactory class is responsible for creating instances of the
    correct Dataset type based on the file extension.
    """

    def __init__(self, file_path: dict, task: str, **kwargs) -> None:
        """Initializes DataFactory object.

        Args:
            file_path (dict): Dictionary containing 'data_source' key with the path to the dataset.
            task (str): Task to be evaluated.
        """
        if not isinstance(file_path, dict):
            raise ValueError("'file_path' must be a dictionary.")

        if "data_source" not in file_path:
            raise ValueError(
                "The 'data_source' key must be provided in the 'file_path' dictionary."
            )
        self._custom_label = file_path
        self._file_path = file_path.get("data_source")
        self._class_map = {
            cls.__name__.replace("Dataset", "").lower(): cls
            for cls in _IDataset.__subclasses__()
        }
        _, self.file_ext = os.path.splitext(self._file_path)
        if len(self.file_ext) > 0:
            self.file_ext = self.file_ext.replace(".", "")
        else:
            self._file_path = self._load_dataset(self._file_path)
            _, self.file_ext = os.path.splitext(self._file_path)
        self.task = task
        self.init_cls = None
        self.kwargs = kwargs

    def load_raw(self):
        """Loads the data into a raw format"""
        self.init_cls = self._class_map[self.file_ext.replace(".", "")](
            self._file_path, task=self.task, **self.kwargs
        )
        return self.init_cls.load_raw_data()

    def load(self) -> List[Sample]:
        """Loads the data for the correct Dataset type.

        Returns:
            list[Sample]: Loaded text data.
        """
        if len(self._custom_label) > 1 and self.file_ext == "csv":
            self.init_cls = self._class_map[self.file_ext.replace(".", "")](
                self._custom_label, task=self.task, **self.kwargs
            )
        else:
            self.init_cls = self._class_map[self.file_ext.replace(".", "")](
                self._file_path, task=self.task, **self.kwargs
            )
        return self.init_cls.load_data()

    def export(self, data: List[Sample], output_path: str) -> None:
        """Exports the data to the corresponding format and saves it to 'output_path'.

        Args:
            data (List[Sample]):
                data to export
            output_path (str):
                path to save the data to
        """
        self.init_cls.export_data(data, output_path)

    @classmethod
    def load_curated_bias(
        cls, tests_to_filter: List[str], file_path: str
    ) -> List[Sample]:
        """Loads curated bias into a list of samples

        Args:
            tests_to_filter (List[str]): name of the tests to use
            file_path(str): path to the file to load

        Returns:
            List[Sample]: list of processed samples
        """
        data = []
        path = os.path.abspath(__file__)
        if file_path == "BoolQ":
            bias_jsonl = os.path.dirname(path)[:-7] + "/BoolQ/bias.jsonl"
            with jsonlines.open(bias_jsonl) as reader:
                for item in reader:
                    if item["test_type"] in tests_to_filter:
                        data.append(
                            QASample(
                                original_question=item["original_question"],
                                original_context=item.get("original_context", "-"),
                                perturbed_question=item["perturbed_question"],
                                perturbed_context=item.get("perturbed_context", "-"),
                                test_type=item["test_type"],
                                category=item["category"],
                                dataset_name="BoolQ",
                            )
                        )
        elif file_path == "XSum":
            bias_jsonl = os.path.dirname(path)[:-7] + "/Xsum/bias.jsonl"
            with jsonlines.open(bias_jsonl) as reader:
                for item in reader:
                    if item["test_type"] in tests_to_filter:
                        data.append(
                            SummarizationSample(
                                original=item["original"],
                                test_case=item["test_case"],
                                test_type=item["test_type"],
                                category=item["category"],
                                dataset_name="XSum",
                            )
                        )
        else:
            logging.warning(
                f"File {file_path} not supported for `load_curated_bias`, the biases will be empty."
            )
        return data

    @classmethod
    def _load_dataset(cls, dataset_name: str) -> str:
        """Loads a dataset

        Args:
            dataset_name (str): name of the dataset

        Returns:
            str: path to our data
        """
        script_path = os.path.abspath(__file__)
        script_dir = os.path.dirname(script_path)
        datasets_info = {
            "BoolQ-dev-tiny": script_dir[:-7] + "/BoolQ/dev-tiny.jsonl",
            "BoolQ-dev": script_dir[:-7] + "/BoolQ/dev.jsonl",
            "BoolQ-test-tiny": script_dir[:-7] + "/BoolQ/test-tiny.jsonl",
            "BoolQ-test": script_dir[:-7] + "/BoolQ/test.jsonl",
            "BoolQ": script_dir[:-7] + "/BoolQ/combined.jsonl",
            "NQ-open-test": script_dir[:-7] + "/NQ-open/test.jsonl",
            "NQ-open": script_dir[:-7] + "/NQ-open/combined.jsonl",
            "NQ-open-test-tiny": script_dir[:-7] + "/NQ-open/test-tiny.jsonl",
            "XSum-test-tiny": script_dir[:-7] + "/Xsum/XSum-test-tiny.jsonl",
            "XSum-test": script_dir[:-7] + "/Xsum/XSum-test.jsonl",
            "TruthfulQA-combined": script_dir[:-7]
            + "/TruthfulQA/TruthfulQA-combined.jsonl",
            "TruthfulQA-test": script_dir[:-7] + "/TruthfulQA/TruthfulQA-test.jsonl",
            "TruthfulQA-test-tiny": script_dir[:-7]
            + "/TruthfulQA/TruthfulQA-test-tiny.jsonl",
            "MMLU-test-tiny": script_dir[:-7] + "/MMLU/MMLU-test-tiny.jsonl",
            "MMLU-test": script_dir[:-7] + "/MMLU/MMLU-test.jsonl",
            "OpenBookQA-test": script_dir[:-7] + "/OpenBookQA/OpenBookQA-test.jsonl",
            "OpenBookQA-test-tiny": script_dir[:-7]
            + "/OpenBookQA/OpenBookQA-test-tiny.jsonl",
            "Quac-test": script_dir[:-7] + "/quac/Quac-test.jsonl",
            "Quac-test-tiny": script_dir[:-7] + "/quac/Quac-test-tiny.jsonl",
            "toxicity-test-tiny": script_dir[:-7] + "/toxicity/toxicity-test-tiny.jsonl",
            "NarrativeQA-test": script_dir[:-7] + "/NarrativeQA/NarrativeQA-test.jsonl",
            "NarrativeQA-test-tiny": script_dir[:-7]
            + "/NarrativeQA/NarrativeQA-test-tiny.jsonl",
            "HellaSwag-test": script_dir[:-7] + "/HellaSwag/hellaswag-test.jsonl",
            "HellaSwag-test-tiny": script_dir[:-7]
            + "/HellaSwag/hellaswag-test-tiny.jsonl",
            "Translation-test": script_dir[:-7]
            + "/Translation/translation-test-tiny.jsonl",
            "BBQ-test": script_dir[:-7] + "/BBQ/BBQ-test.jsonl",
            "BBQ-test-tiny": script_dir[:-7] + "/BBQ/BBQ-test-tiny.jsonl",
            "Prompt-Injection-Attack": script_dir[:-7]
            + "/security/Prompt-Injection-Attack.jsonl",
            "Medical-files": script_dir[:-7] + "/Clinical-Tests/Medical-files.jsonl",
            "Gastroenterology-files": script_dir[:-7]
            + "/Clinical-Tests/Gastroenterology-files.jsonl",
            "Oromaxillofacial-files": script_dir[:-7]
            + "/Clinical-Tests/Oromaxillofacial-files.jsonl",
<<<<<<< HEAD
            "Narrative-Wedging": script_dir[:-7]
            + "/NarrativeWedging/Narrative_Wedging.jsonl",
=======
            "ASDiv-test": script_dir[:-7] + "/asdiv/asdiv-test.jsonl",
            "ASDiv-test-tiny": script_dir[:-7] + "/asdiv/asdiv-test-tiny.jsonl",
            "Bigbench-Causal-judgment-test": script_dir[:-7]
            + "/Bigbench/CausalJudgment/causal-judgment-test.jsonl",
            "Bigbench-Causal-judgment-test-tiny": script_dir[:-7]
            + "/Bigbench/CausalJudgment/causal-judgment-test-tiny.jsonl",
            "Bigbench-DisflQA-test": script_dir[:-7]
            + "/Bigbench/DisflQA/disfl-qa-test.jsonl",
            "Bigbench-DisflQA-test-tiny": script_dir[:-7]
            + "/Bigbench/DisflQA/disfl-qa-test-tiny.jsonl",
            "Bigbench-Abstract-narrative-understanding-test-tiny": script_dir[:-7]
            + "/Bigbench/AbstractNarrativeUnderstanding/Abstract-narrative-understanding-test-tiny.jsonl",
            "Bigbench-Abstract-narrative-understanding-test": script_dir[:-7]
            + "/Bigbench/AbstractNarrativeUnderstanding/Abstract-narrative-understanding-test.jsonl",
            "Bigbench-DisambiguationQA-test": script_dir[:-7]
            + "/Bigbench/DisambiguationQA/DisambiguationQA-test.jsonl",
            "Bigbench-DisambiguationQA-test-tiny": script_dir[:-7]
            + "/Bigbench/DisambiguationQA/DisambiguationQA-test-tiny.jsonl",
            "LogiQA-test-tiny": script_dir[:-7] + "/LogiQA/LogiQA-test-tiny.jsonl",
            "LogiQA-test": script_dir[:-7] + "/LogiQA/LogiQA-test.jsonl",
>>>>>>> b86680a7
        }

        return datasets_info[dataset_name]


class ConllDataset(_IDataset):
    """Class to handle Conll files. Subclass of _IDataset."""

    supported_tasks = ["ner"]

    COLUMN_NAMES = {task: COLUMN_MAPPER[task] for task in supported_tasks}

    def __init__(self, file_path: str, task: str) -> None:
        """Initializes ConllDataset object.

        Args:
            file_path (str): Path to the data file.
            task (str): name of the task to perform
        """
        super().__init__()
        self._file_path = file_path

        if task != "ner":
            raise ValueError(
                f"Given task ({task}) is not matched with ner. CoNLL dataset can ne only loaded for ner!"
            )
        self.task = task

    def load_raw_data(self) -> List[Dict]:
        """Loads dataset into a list tokens and labels

        Returns:
            List[Dict]: list of dict containing tokens and labels
        """
        raw_data = []
        with open(self._file_path) as f:
            content = f.read()
            docs = [
                i.strip()
                for i in re.split(r"-DOCSTART- \S+ \S+ O", content.strip())
                if i != ""
            ]
            for d_id, doc in enumerate(docs):
                #  file content to sentence split
                sentences = re.split(r"\n\n|\n\s+\n", doc.strip())

                if sentences == [""]:
                    continue

                for sent in sentences:
                    # sentence string to token level split
                    tokens = sent.strip().split("\n")

                    # get annotations from token level split
                    token_list = [t.split() for t in tokens]

                    #  get token and labels from the split
                    raw_data.append(
                        {
                            "text": [elt[0] for elt in token_list],
                            "labels": [elt[-1] for elt in token_list],
                        }
                    )
        return raw_data

    def load_data(self) -> List[NERSample]:
        """Loads data from a CoNLL file.

        Returns:
            List[NERSample]: List of formatted sentences from the dataset.
        """
        data = []
        with open(self._file_path) as f:
            content = f.read()
            docs_strings = re.findall(r"-DOCSTART- \S+ \S+ O", content.strip())
            docs = [
                i.strip()
                for i in re.split(r"-DOCSTART- \S+ \S+ O", content.strip())
                if i != ""
            ]
            for d_id, doc in enumerate(docs):
                #  file content to sentence split
                sentences = re.split(r"\n\n|\n\s+\n", doc.strip())

                if sentences == [""]:
                    continue

                for sent in sentences:
                    # sentence string to token level split
                    tokens = sent.strip().split("\n")

                    # get annotations from token level split
                    token_list = [t.split() for t in tokens]

                    #  get token and labels from the split
                    ner_labels = []
                    cursor = 0
                    for split in token_list:
                        ner_labels.append(
                            NERPrediction.from_span(
                                entity=split[-1],
                                word=split[0],
                                start=cursor,
                                end=cursor + len(split[0]),
                                doc_id=d_id,
                                doc_name=(
                                    docs_strings[d_id] if len(docs_strings) > 0 else ""
                                ),
                                pos_tag=split[1],
                                chunk_tag=split[2],
                            )
                        )
                        # +1 to account for the white space
                        cursor += len(split[0]) + 1

                    original = " ".join([label.span.word for label in ner_labels])

                    data.append(
                        NERSample(
                            original=original,
                            expected_results=NEROutput(predictions=ner_labels),
                        )
                    )

        return data

    def export_data(self, data: List[NERSample], output_path: str):
        """Exports the data to the corresponding format and saves it to 'output_path'.

        Args:
            data (List[NERSample]):
                data to export
            output_path (str):
                path to save the data to
        """
        otext = ""
        temp_id = None
        for i in data:
            text, temp_id = Formatter.process(i, output_format="conll", temp_id=temp_id)
            otext += text + "\n"

        with open(output_path, "wb") as fwriter:
            fwriter.write(bytes(otext, encoding="utf-8"))


class JSONDataset(_IDataset):
    """Class to handle JSON dataset files. Subclass of _IDataset."""

    def __init__(self, file_path: str):
        """Initializes JSONDataset object.

        Args:
            file_path (str): Path to the data file.
        """
        super().__init__()
        self._file_path = file_path

    def load_raw_data(self):
        """Loads data into a raw list"""
        raise NotImplementedError()

    def load_data(self) -> List[Sample]:
        """Loads data into a list of Sample

        Returns:
            List[Sample]: formatted samples
        """
        raise NotImplementedError()

    def export_data(self, data: List[Sample], output_path: str):
        """Exports the data to the corresponding format and saves it to 'output_path'.

        Args:
            data (List[Sample]):
                data to export
            output_path (str):
                path to save the data to
        """
        raise NotImplementedError()


class CSVDataset(_IDataset):
    supported_tasks = [
        "ner",
        "text-classification",
        "summarization",
        "question-answering",
    ]
    COLUMN_NAMES = {task: COLUMN_MAPPER[task] for task in supported_tasks}

    """
    A class to handle CSV files datasets. Subclass of _IDataset.

    Attributes:
        _file_path (Union[str, Dict]):
            The path to the data file or a dictionary containing "data_source" key with the path.
        task (str):
            Specifies the task of the dataset, which can be either "text-classification","ner"
            "question-answering" and "summarization".
        delimiter (str):
            The delimiter used in the CSV file to separate columns (only for file_path as str).
    """

    def __init__(self, file_path: Union[str, Dict], task: str, **kwargs) -> None:
        """
        Initializes a CustomCSVDataset object.

        Args:
            file_path (Union[str, Dict]):
                The path to the data file or a dictionary containing the following keys:
                - "data_source": The path to the data file.
                - "feature_column" (optional): Specifies the column containing input features.
                - "target_column" (optional): Specifies the column containing target labels.
            task (str):
                Specifies the task of the dataset, which can be one of the following:
                - "text-classification"
                - "ner" (Named Entity Recognition)
                - "question-answering"
                - "summarization"
            **kwargs:
                Additional keyword arguments that can be used to configure the dataset (optional).
        """
        super().__init__()
        self._file_path = file_path
        self.task = task
        if type(file_path) == dict:
            self.delimiter = self._find_delimiter(file_path["data_source"])
        else:
            if task in self.COLUMN_NAMES:
                self.COLUMN_NAMES = self.COLUMN_NAMES[self.task]
            elif "is_import" not in kwargs:
                raise ValueError(
                    f"Given task ({task}) is not matched with template. \
                    CSV dataset can ne only loaded for text-classification and ner!"
                )
            self.delimiter = self._find_delimiter(file_path)

        self.column_map = None
        self.kwargs = kwargs

    def load_raw_data(self, standardize_columns: bool = False) -> List[Dict]:
        """Loads data from a csv file into raw lists of strings

        Args:
            standardize_columns (bool): whether to standardize column names

        Returns:
            List[Dict]:
                parsed CSV file into list of dicts
        """

        if type(self._file_path) == dict:
            df = pd.read_csv(self._file_path["data_source"])

            if self.task == "text-classification":
                feature_column = self._file_path.get("feature_column", "text")
                target_column = self._file_path.get("target_column", "label")
            elif self.task == "ner":
                feature_column = self._file_path.get("feature_column", "text")
                target_column = self._file_path.get("target_column", "ner")

            if feature_column not in df.columns or target_column not in df.columns:
                raise ValueError(
                    f"Columns '{feature_column}' and '{target_column}' not found in the dataset."
                )

            if self.task == "text-classification":
                df.rename(
                    columns={feature_column: "text", target_column: "label"}, inplace=True
                )
            elif self.task == "ner":
                df.rename(
                    columns={feature_column: "text", target_column: "ner"}, inplace=True
                )
        else:
            df = pd.read_csv(self._file_path)

        raw_data = []
        if not standardize_columns:
            data = df.to_dict(orient="records")
            if self.task == "ner":
                for row in data:
                    raw_data.append(
                        {
                            key: (val if isinstance(val, list) else eval(val))
                            for key, val in row.items()
                        }
                    )
                return raw_data
            return data

        for _, row in df.iterrows():
            if not self.column_map:
                self.column_map = self._match_column_names(list(row.keys()))

            label_col = (
                self.column_map["ner"] if self.task == "ner" else self.column_map["label"]
            )

            text = row[self.column_map["text"]]
            labels = row[label_col]

            raw_data.append(
                {
                    "text": text
                    if (isinstance(text, list) or self.task != "ner")
                    else eval(text),
                    "labels": labels
                    if (isinstance(labels, list) or self.task != "ner")
                    else eval(labels),
                }
            )

        return raw_data

    def load_data(self) -> List[Sample]:
        """
        Load data from a CSV file and preprocess it based on the specified task.

        Returns:
            List[Sample]: A list of preprocessed data samples.

        Raises:
            ValueError: If the specified task is unsupported.

        Note:
            - If 'is_import' is set to True in the constructor's keyword arguments,
            the data will be imported using the specified 'file_path' and optional
            'column_map' for renaming columns.

            - If 'is_import' is set to False (default), the data will be loaded from
            a CSV file specified in 'file_path', and the 'column_map' will be
            automatically matched with the dataset columns.

            - The supported task types are: 'text-classification', 'ner',
            'summarization', and 'question-answering'. The appropriate task-specific
            loading function will be invoked to preprocess the data.
        """
        if self.kwargs.get("is_import", False):
            kwargs = self.kwargs.copy()
            kwargs.pop("is_import")
            return self._import_data(self._file_path, **kwargs)

        if type(self._file_path) == dict:
            dataset = pd.read_csv(self._file_path["data_source"])
        else:
            dataset = pd.read_csv(self._file_path)
            if not self.column_map:
                self.column_map = self._match_column_names(list(dataset.columns))

        task_functions = {
            "text-classification": self.load_data_classification,
            "ner": self.load_data_ner,
            "summarization": self.load_data_summarization,
            "question-answering": self.load_data_question_answering,
        }

        if self.task in task_functions:
            task_function = task_functions[self.task]
            return task_function(dataset)
        else:
            raise ValueError(f"Unsupported task: {self.task}")

    def export_data(self, data: List[Sample], output_path: str):
        """Exports the data to the corresponding format and saves it to 'output_path'.

        Args:
            data (List[Sample]):
                data to export
            output_path (str):
                path to save the data to
        """
        if self.task == "ner":
            final_data = defaultdict(list)
            for elt in data:
                tokens, labels, testcase_tokens, testcase_labels = Formatter.process(
                    elt, output_format="csv"
                )
                final_data["text"].append(tokens)
                final_data["labels"].append(labels)
                final_data["testcase_text"].append(testcase_tokens)
                final_data["testcase_labels"].append(testcase_labels)

            if (
                sum([len(labels) for labels in final_data["testcase_labels"]])
                * sum([len(tokens) for tokens in final_data["testcase_text"]])
                == 0
            ):
                final_data.pop("testcase_text")
                final_data.pop("testcase_labels")

            pd.DataFrame(data=final_data).to_csv(output_path, index=False)

        elif self.task == "text-classification":
            rows = []
            for s in data:
                row = Formatter.process(s, output_format="csv")
                rows.append(row)

            df = pd.DataFrame(rows, columns=list(self.COLUMN_NAMES.keys()))
            df.to_csv(output_path, index=False, encoding="utf-8")

    @staticmethod
    def _find_delimiter(file_path: str) -> property:
        """
        Helper function in charge of finding the delimiter character in a csv file.
        Args:
            file_path (str):
                location of the csv file to load
        Returns:
            property:
        """
        sniffer = csv.Sniffer()
        with open(file_path, encoding="utf-8") as fp:
            first_line = fp.readline()
            delimiter = sniffer.sniff(first_line).delimiter
        return delimiter

    def load_data_ner(
        self,
        dataset: pd.DataFrame,
    ) -> List[Sample]:
        """
        Preprocess data for Named Entity Recognition (NER) task.

        Args:
            dataset (pd.DataFrame): Input data in DataFrame format.

        Returns:
            List[Sample]: Preprocessed data samples for NER task.

        """

        if type(self._file_path) == dict:
            feature_column = self._file_path.get("feature_column", "text")
            target_column = self._file_path.get("target_column", "ner")

            if (
                feature_column not in dataset.columns
                or target_column not in dataset.columns
            ):
                raise ValueError(
                    f"Columns '{feature_column}' and '{target_column}' not found in the dataset."
                )

            dataset.rename(
                columns={feature_column: "text", target_column: "ner"},
                inplace=True,
            )

        samples = []
        for row_index, row in dataset.iterrows():
            samples.append(self._row_to_ner_sample(row.to_dict(), row_index))

        return samples

    def load_data_classification(
        self,
        dataset: pd.DataFrame,
    ) -> List[Sample]:
        """
        Load the specified split from the dataset library for classification task.

        Args:
            dataset (pd.DataFrame):
                The input dataset containing the text data and corresponding labels.
            feature_column (str, optional):
                Name of the column in the dataset containing the input text data.
                Default is "text".
            target_column (str, optional):
                Name of the column in the dataset containing the target labels for classification.
                Default is "label".

        Returns:
            List[Sample]:
                Loaded split as a list of Sample objects, where each Sample object consists
                of an input text and its corresponding label.
        """
        if type(self._file_path) == dict:
            feature_column = self._file_path.get("feature_column", "text")
            target_column = self._file_path.get("target_column", "label")

            if (
                feature_column not in dataset.columns
                or target_column not in dataset.columns
            ):
                raise ValueError(
                    f"Columns '{feature_column}' and '{target_column}' not found in the dataset."
                )

            if feature_column and target_column:
                dataset.rename(
                    columns={feature_column: "text", target_column: "label"}, inplace=True
                )

        samples = [
            self._row_to_seq_classification_sample(row) for _, row in dataset.iterrows()
        ]
        return samples

    def load_data_summarization(
        self,
        dataset: pd.DataFrame,
    ) -> List[Sample]:
        """
        Load the specified split from the dataset library for summarization task.

        Args:
            dataset (pd.DataFrame):
                The input dataset containing the document data and corresponding summaries.
            feature_column (str, optional):
                Name of the column in the dataset containing the input document data.
                Default is "document".
            target_column (str, optional):
                Name of the column in the dataset containing the target summaries for summarization.
                Default is "summary".

        Returns:
            List[Sample]:
                Loaded split as a list of Sample objects for summarization task, where each
                Sample object contains a document and its corresponding summary.
        """
        if type(self._file_path) == dict:
            feature_column = self._file_path.get("feature_column", "document")
            target_column = self._file_path.get("target_column", "summary")

            if (
                feature_column not in dataset.columns
                or target_column not in dataset.columns
            ):
                raise ValueError(
                    f"Columns '{feature_column}' and '{target_column}' not found in the dataset."
                )

            dataset.rename(
                columns={feature_column: "document", target_column: "summary"},
                inplace=True,
            )

        samples = [
            self._row_to_sample_summarization(row) for _, row in dataset.iterrows()
        ]
        return samples

    def load_data_question_answering(
        self,
        dataset: pd.DataFrame,
    ) -> List[Sample]:
        """
        Load the specified split from the dataset library for question-answering task.

        Args:
            dataset (pd.DataFrame):
                The input dataset containing the passage, question, and corresponding answers.
            feature_column (dict, optional):
                Dictionary of column names in the dataset containing the input passage and question data.
                Default is {"passage": "passage", "question": "question"}.
            target_column (str, optional):
                Name of the column in the dataset containing the target answers for question-answering.
                Default is "answer".

        Returns:
            List[QASample]:
                Loaded split as a list of QASample objects for question-answering task, where each
                QASample object contains an original question, original context (passage), and the task name.
        """
        if type(self._file_path) == dict:
            feature_column = self._file_path.get(
                "feature_column", {"passage": "passage", "question": "question"}
            )
            target_column = self._file_path.get("target_column", "answer")

            passage_column = feature_column.get("passage", None)
            question_column = feature_column.get("question")

            dataset_columns = set(dataset.columns)
            if (
                "question" not in feature_column
                or feature_column["question"] not in dataset_columns
            ):
                raise ValueError(
                    f"'feature_column' '{feature_column['question']}' not found in the dataset."
                )
            if "answer" not in target_column or target_column not in dataset_columns:
                raise ValueError(
                    f"'target_column' '{target_column}' not found in the dataset."
                )

            if passage_column in dataset.columns:
                if passage_column not in dataset_columns:
                    raise ValueError(
                        f"'feature_column' '{passage_column}' not found in the dataset."
                    )
                dataset.rename(columns={passage_column: "passage"}, inplace=True)
            else:
                dataset["passage"] = "-"

            if question_column in dataset.columns:
                dataset.rename(columns={question_column: "question"}, inplace=True)

            dataset.rename(columns={target_column: "answer"}, inplace=True)

        samples = [
            self._row_to_sample_question_answering(row) for _, row in dataset.iterrows()
        ]
        return samples

    def _row_to_ner_sample(self, row: Dict[str, List[str]], sent_index: int) -> Sample:
        """Convert a row from the dataset into a Sample for the NER task.

        Args:
            row (Dict[str, List[str]]):
                single row of the dataset
            sent_index (int): position of the sentence

        Returns:
            Sample:
                row formatted into a Sample object

        """

        if type(self._file_path) == dict:
            text_col = "text"
            ner_col = "ner"
            pos_col = "pos"
            chunk_col = "chunk"
        else:
            text_col = self.column_map["text"]
            ner_col = self.column_map["ner"]
            pos_col = self.column_map["text"]
            chunk_col = self.column_map["text"]

        for key, value in row.items():
            if isinstance(value, str):
                row[key] = eval(value)

        assert all(isinstance(value, list) for value in row.values()), ValueError(
            f"Column ({sent_index}th) values should be list that contains tokens or labels. "
            "Given CSV file has invalid values"
        )
        token_num = len(row[text_col])
        assert all(len(value) == token_num for value in row.values()), ValueError(
            f"Column ({sent_index}th) values should have same length with number of token in text, "
            f"which is {token_num}"
        )

        original = " ".join(row[text_col])
        ner_labels = list()
        cursor = 0
        for token_indx in range(len(row[text_col])):
            token = row[text_col][token_indx]
            ner_labels.append(
                NERPrediction.from_span(
                    entity=row[ner_col][token_indx],
                    word=token,
                    start=cursor,
                    end=cursor + len(token),
                    pos_tag=row[pos_col][token_indx] if row.get(pos_col, None) else None,
                    chunk_tag=row[chunk_col][token_indx]
                    if row.get(chunk_col, None)
                    else None,
                )
            )
            cursor += len(token) + 1  # +1 to account for the white space

        return NERSample(
            original=original, expected_results=NEROutput(predictions=ner_labels)
        )

    def _row_to_seq_classification_sample(self, row: pd.Series) -> Sample:
        """
        Convert a row from the dataset into a Sample for the text-classification task

        Args:
            row (pd.Series):
                Single row of the dataset as a Pandas Series

        Returns:
            Sample:
                Row formatted into a Sample object
        """
        if type(self._file_path) == dict:
            original = row.loc["text"]
            label = SequenceLabel(label=row.loc["label"], score=1)
        else:
            original = row[self.column_map["text"]]
            #   label score should be 1 since it is ground truth, required for __eq__
            label = SequenceLabel(label=row[self.column_map["label"]], score=1)

        return SequenceClassificationSample(
            original=original,
            expected_results=SequenceClassificationOutput(predictions=[label]),
        )

    def _row_to_sample_summarization(self, row: pd.Series) -> Sample:
        """
        Convert a row from the dataset into a Sample for summarization.

        Args:
            data_row (Dict[str, str]):
                Single row of the dataset.

        Returns:
            Sample:
                Row formatted into a Sample object for summarization.
        """
        if type(self._file_path) == dict:
            original = row.loc["document"]
            summary = row.loc["summary"]
        else:
            original = row[self.column_map["text"]]
            summary = row[self.column_map["summary"]]

        return SummarizationSample(
            original=original, expected_results=summary, task="summarization"
        )

    def _row_to_sample_question_answering(self, row: pd.Series) -> QASample:
        """
        Convert a row from the dataset into a QASample for question-answering.

        Args:
            row (pd.Series):
                Single row of the dataset.

        Returns:
            QASample:
                Row formatted into a QASample object for question-answering.
        """

        if type(self._file_path) == dict:
            question = row.loc["question"]
            passage = row.loc["passage"]
        else:
            question = row[self.column_map["text"]]
            passage = row[self.column_map["context"]]

        return QASample(
            original_question=question,
            original_context=passage,
            task="question-answering",
        )

    def _match_column_names(self, column_names: List[str]) -> Dict[str, str]:
        """Helper function to map original column into standardized ones.

        Args:
            column_names (List[str]):
                list of column names of the csv file

        Returns:
            Dict[str, str]:
                mapping from the original column names into 'standardized' names
        """
        column_map = {k: None for k in self.COLUMN_NAMES}
        for c in column_names:
            for key, reference_columns in self.COLUMN_NAMES.items():
                if c.lower() in reference_columns:
                    column_map[key] = c

        not_referenced_columns = {
            k: self.COLUMN_NAMES[k] for k, v in column_map.items() if v is None
        }
        if "text" in not_referenced_columns and (
            "ner" in not_referenced_columns or "label" in not_referenced_columns
        ):
            raise OSError(
                f"CSV file is invalid. CSV handler works with template column names!\n"
                f"{', '.join(not_referenced_columns.keys())} column could not be found in header.\n"
                f"You can use following namespaces:\n{not_referenced_columns}"
            )
        return column_map

    def _import_data(self, file_name, **kwargs) -> List[Sample]:
        """Helper function to import testcases from csv file after editing.

        Args:
            file_name (str):    path to the csv file
            **kwargs:           additional arguments to pass to pandas.read_csv

        Returns:
            List[Sample]:       list of samples
        """
        data = pd.read_csv(file_name, **kwargs)
        custom_names = {
            "question-answering": "qa",
            "text-classification": "sequenceclassification",
        }
        sample_models = {
            k.lower(): v for k, v in sample.__dict__.items() if k.endswith("Sample")
        }
        samples = []

        for i in data.to_dict(orient="records"):
            if self.task in custom_names:
                sample_name = custom_names[self.task] + "sample"
            else:
                sample_name = self.task.lower() + "sample"
            samples.append(sample_models[sample_name](**i))
        return samples


class JSONLDataset(_IDataset):
    """Class to handle JSONL datasets. Subclass of _IDataset."""

    supported_tasks = [
        "ner",
        "text-classification",
        "question-answering",
        "summarization",
        "toxicity",
        "translation",
        "security",
        "clinical-tests",
        "disinformation-test",
    ]
    COLUMN_NAMES = {task: COLUMN_MAPPER[task] for task in supported_tasks}

    def __init__(self, file_path: str, task: str) -> None:
        """Initializes JSONLDataset object.

        Args:
            file_path (str): Path to the data file.
            task (str): name of the task to perform
        """
        super().__init__()
        self._file_path = file_path
        self.task = task
        self.column_matcher = None

    def _match_column_names(self, column_names: List[str]) -> Dict[str, str]:
        """Helper function to map original column into standardized ones.

        Args:
            column_names (List[str]):
                list of column names of the csv file

        Returns:
            Dict[str, str]:
                mapping from the original column names into 'standardized' names
        """
        column_map = {}
        for column in column_names:
            for key, reference_columns in self.COLUMN_NAMES[self.task].items():
                if column.lower() in reference_columns:
                    column_map[key] = column

        not_referenced_columns = [
            col for col in self.COLUMN_NAMES[self.task] if col not in column_map
        ]

        if "text" in not_referenced_columns:
            raise OSError(
                f"Your dataset needs to have at least have a column with one of the following name: "
                f"{self.COLUMN_NAMES[self.task]['text']}, found: {column_names}."
            )

        for missing_col in not_referenced_columns:
            column_map[missing_col] = None
        return column_map

    def load_raw_data(self) -> List[Dict]:
        """Loads data from a JSON file into a list"""
        with jsonlines.open(self._file_path) as reader:
            data = [obj for obj in reader]
        return data

    def load_data(self) -> List[Sample]:
        """Loads data from a JSONL file and format it into a list of Sample.

        Returns:
            list[Sample]: Loaded text data.
        """
        data = []
        with jsonlines.open(self._file_path) as reader:
            for item in reader:
                if self.column_matcher is None:
                    self.column_matcher = self._match_column_names(item.keys())

                if self.task == "question-answering":
                    expected_results = item.get(self.column_matcher["answer"])
                    if isinstance(expected_results, str) or isinstance(
                        expected_results, bool
                    ):
                        expected_results = [str(expected_results)]

                    data.append(
                        QASample(
                            original_question=item[self.column_matcher["text"]],
                            original_context=item.get(
                                self.column_matcher["context"], "-"
                            ),
                            expected_results=expected_results,
                            dataset_name=self._file_path.split("/")[-2],
                        )
                    )

                elif self.task == "summarization":
                    expected_results = item.get(self.column_matcher["summary"])
                    if isinstance(expected_results, str) or isinstance(
                        expected_results, bool
                    ):
                        expected_results = [str(expected_results)]
                    data.append(
                        SummarizationSample(
                            original=item[self.column_matcher["text"]],
                            expected_results=expected_results,
                            dataset_name=self._file_path.split("/")[-2],
                        )
                    )
                elif self.task == "toxicity":
                    data.append(
                        ToxicitySample(
                            prompt=item[self.column_matcher["text"]],
                            dataset_name=self._file_path.split("/")[-2],
                        )
                    )

                elif self.task == "translation":
                    data.append(
                        TranslationSample(
                            original=item[self.column_matcher["text"]],
                            dataset_name=self._file_path.split("/")[-2],
                        )
                    )
                elif self.task == "security":
                    data.append(
                        SecuritySample(
                            prompt=item["text"],
                            task=self.task,
                            dataset_name=self._file_path.split("/")[-2],
                        )
                    )

                elif self.task == "clinical-tests":
                    data.append(
                        ClinicalSample(
                            patient_info_A=item["Patient info A"],
                            patient_info_B=item["Patient info B"],
                            diagnosis=item["Diagnosis"],
                            task=self.task,
                            dataset_name=self._file_path.split("/")[-2],
                        )
                    )
                elif self.task == "disinformation-test":
                    data.append(
                        DisinformationSample(
                            hypothesis=item["hypothesis"],
                            statements=item["statements"],
                            task=self.task,
                            dataset_name=self._file_path.split("/")[-2],
                        )
                    )
        return data

    def export_data(self, data: List[Sample], output_path: str):
        """Exports the data to the corresponding format and saves it to 'output_path'.

        Args:
            data (List[Sample]):
                data to export
            output_path (str):
                path to save the data to
        """
        raise NotImplementedError()


class HuggingFaceDataset(_IDataset):
    """Example dataset class that loads data using the Hugging Face dataset library."""

    supported_tasks = ["text-classification", "summarization", "ner"]

    LIB_NAME = "datasets"
    COLUMN_NAMES = {task: COLUMN_MAPPER[task] for task in supported_tasks}

    def __init__(self, dataset_name: str, task: str):
        """Initialize the HuggingFaceDataset class.

        Args:
            dataset_name (str):
                Name of the dataset to load.
            task (str):
                Task to be evaluated on.
        """
        self.dataset_name = dataset_name
        self.task = task
        self._check_datasets_package()

    def _check_datasets_package(self):
        """Check if the 'datasets' package is installed and import the load_dataset function.

        Raises an error if the package is not found.
        """
        if try_import_lib(self.LIB_NAME):
            dataset_module = importlib.import_module(self.LIB_NAME)
            self.load_dataset = getattr(dataset_module, "load_dataset")
        else:
            raise ModuleNotFoundError(
                f"The '{self.LIB_NAME}' package is not installed. Please install it using 'pip install {self.LIB_NAME}'."
            )

    def load_data_ner(
        self,
        feature_column: str,
        target_column: str,
        split: str,
        subset: str = None,
    ) -> List[Sample]:
        """Load the specified split from the given ner dataset."""
        feature_column = "text" if feature_column is None else feature_column
        target_column = "label" if target_column is None else target_column
        split = "test" if split is None else split

        if subset:
            dataset = self.load_dataset(self.dataset_name, name=subset, split=split)
        else:
            dataset = self.load_dataset(self.dataset_name, split=split)

        if "label" in str(type(dataset.features[target_column].feature)):
            label_names = dataset.features[target_column].feature.names
            dataset = map(
                lambda example: {
                    "tokens": example[feature_column],
                    "ner_tags": [label_names[x] for x in example[target_column]],
                },
                dataset,
            )
        else:
            dataset = map(
                lambda example: {
                    "tokens": example[feature_column],
                    "ner_tags": example[target_column],
                },
                dataset,
            )

        samples = [self._row_to_ner_sample(example) for example in dataset]
        return samples

    def load_data_classification(
        self,
        feature_column: str,
        target_column: str,
        split: str,
        subset: str = None,
    ) -> List[Sample]:
        """Load the specified split from the dataset library.

        Args:
            feature_column (str):
                Name of the feature_column column.
            target_column (str):
                Name of the target_column column.
            split (str):
                Name of the split to load (e.g., train, validation, test).
            subset (str):
                Name of the configuration.

        Returns:
            List[Sample]:
                Loaded split as a list of Sample objects.
        """
        feature_column = "text" if feature_column is None else feature_column
        target_column = "label" if target_column is None else target_column
        split = "test" if split is None else split

        if subset:
            dataset = self.load_dataset(self.dataset_name, name=subset, split=split)
        else:
            dataset = self.load_dataset(self.dataset_name, split=split)

        dataset = dataset.map(
            lambda example: {
                "text": example[feature_column],
                "label": example[target_column],
            }
        )

        samples = [self._row_to_sample_classification(example) for example in dataset]
        return samples

    def load_data_summarization(
        self,
        feature_column: str,
        target_column: str,
        split: str,
        subset: str = None,
    ) -> List[Sample]:
        """Load the specified split from the dataset for summarization task.

        Args:
            feature_column (str):
                Name of the column containing the input text or document.
            target_column (str):
                Name of the column containing the target summary.
            split (str):
                Name of the split to load (e.g., train, validation, test).
            subset (str):
                Name of the configuration or subset to load.

        Returns:
            List[Sample]:
                Loaded split as a list of Sample objects for summarization task.
        """
        feature_column = "document" if feature_column is None else feature_column
        target_column = "summary" if target_column is None else target_column
        split = "test" if split is None else split

        if subset:
            dataset = self.load_dataset(self.dataset_name, name=subset, split=split)
        else:
            dataset = self.load_dataset(self.dataset_name, split=split)

        if feature_column and target_column:
            dataset = dataset.map(
                lambda example: {
                    "document": example[feature_column],
                    "summary": example[target_column],
                }
            )

        samples = [self._row_to_sample_summarization(example) for example in dataset]
        return samples

    def load_data_qa(
        self,
        question_column: str,
        context_column: str,
        target_column: str,
        split: str,
        subset: str = None,
    ) -> List[Sample]:
        """Load the specified split from the dataset for QA task.

        Args:
            feature_column (str):
                Name of the column containing the input text or document.
            target_column (str):
                Name of the column containing the target summary.
            split (str):
                Name of the split to load (e.g., train, validation, test).
            subset (str):
                Name of the configuration or subset to load.

        Returns:
            List[Sample]:
                Loaded split as a list of Sample objects for QA task.
        """
        question_column = "question" if question_column is None else question_column
        target_column = "answer" if target_column is None else target_column
        split = "test" if split is None else split

        if subset:
            dataset = self.load_dataset(self.dataset_name, name=subset, split=split)
        else:
            dataset = self.load_dataset(self.dataset_name, split=split)

        dataset = dataset.map(
            lambda example: {
                "question": example[question_column],
                "context": example[context_column],
                "answer": example[target_column],
            }
        )

        samples = [self._row_to_sample_qa(example) for example in dataset]
        return samples

    def load_raw_data(
        self,
        split: str = "test",
        subset: str = None,
    ) -> List:
        """Loads data into a list"""
        if subset:
            dataset = self.load_dataset(self.dataset_name, name=subset, split=split)
        else:
            dataset = self.load_dataset(self.dataset_name, split=split)

        return dataset.to_list()

    def load_data(
        self,
        feature_column: Optional[str] = None,
        target_column: Optional[str] = None,
        split: Optional[str] = None,
        subset: Optional[str] = None,
    ) -> List[Sample]:
        """Load the specified data based on the task.

        Args:
            feature_column (str):
                Name of the column containing the input text or document.
            target_column (str):
                Name of the column containing the target label or summary.
            split (str):
                Name of the split to load (e.g., train, validation, test).
            subset (str):
                Name of the configuration or subset to load.

        Returns:
            List[Sample]:
                Loaded data as a list of Sample objects.

        Raises:
            ValueError:
                If an unsupported task is provided.
        """
        if self.task == "text-classification":
            return self.load_data_classification(
                feature_column, target_column, split, subset
            )
        elif self.task == "summarization":
            return self.load_data_summarization(
                feature_column, target_column, split, subset
            )
        elif self.task == "ner":
            return self.load_data_ner(feature_column, target_column, split, subset)
        else:
            raise ValueError(f"Unsupported task for HF datasets: {self.task}")

    @staticmethod
    def _row_to_sample_summarization(data_row: Dict[str, str]) -> Sample:
        """Convert a row from the dataset into a Sample for summarization.

        Args:
            data_row (Dict[str, str]):
                Single row of the dataset.

        Returns:
            Sample:
                Row formatted into a Sample object for summarization.
        """
        original = data_row.get("document", "")
        summary = data_row.get("summary", "")

        return SummarizationSample(original=original, expected_results=summary)

    @staticmethod
    def _row_to_sample_qa(data_row: Dict[str, str]) -> Sample:
        """Convert a row from the dataset into a Sample for summarization.

        Args:
            data_row (Dict[str, str]):
                Single row of the dataset.

        Returns:
            Sample:
                Row formatted into a Sample object for summarization.
        """
        context = data_row.get("context", "")
        question = data_row.get("question", "")
        answer = data_row.get("answer", "")
        if isinstance(answer, str):
            answer = [answer]

        return QASample(
            original_question=question,
            original_context=context,
            actual_results=answer,
        )

    def export_data(self, data: List[Sample], output_path: str):
        """Exports the data to the corresponding format and saves it to 'output_path'.

        Args:
            data (List[Sample]):
                Data to export.
            output_path (str):
                Path to save the data to.
        """
        rows = []
        for s in data:
            row = Formatter.process(s, output_format="csv")
            rows.append(row)

        df = pd.DataFrame(
            rows, columns=list(self.COLUMN_NAMES["text-classification"].keys())
        )
        df.to_csv(output_path, index=False, encoding="utf-8")

    def _row_to_sample_classification(self, data_row: Dict[str, str]) -> Sample:
        """Convert a row from the dataset into a Sample for text classification.

        Args:
            data_row (Dict[str, str]):
                Single row of the dataset.

        Returns:
            Sample:
                Row formatted into a Sample object.
        """
        input_column = next(
            (
                col
                for col in self.COLUMN_NAMES["text-classification"]["text"]
                if col in data_row
            ),
            None,
        )
        output_column = next(
            (
                col
                for col in self.COLUMN_NAMES["text-classification"]["label"]
                if col in data_row
            ),
            None,
        )

        original = data_row.get(input_column, "")
        label = SequenceLabel(label=data_row.get(output_column, ""), score=1)

        return SequenceClassificationSample(
            original=original,
            expected_results=SequenceClassificationOutput(predictions=[label]),
        )

    def _row_to_ner_sample(self, data_row: dict) -> Sample:
        """Convert a row from the dataset into a Sample for NER.

        Args:
            data_row (Dict[str, str]):
                Single row of the dataset.

        Returns:
            Sample:
                Row formatted into a Sample object.
        """
        input_column = next(
            (col for col in self.COLUMN_NAMES["ner"]["text"] if col in data_row),
            None,
        )
        output_column = next(
            (col for col in self.COLUMN_NAMES["ner"]["ner"] if col in data_row),
            None,
        )

        tokens = data_row.get(input_column, [])
        labels = data_row.get(output_column, [])

        #  get token and labels from the split
        ner_labels = []
        cursor = 0
        for token, label in zip(tokens, labels):
            ner_labels.append(
                NERPrediction.from_span(
                    entity=label,
                    word=token,
                    start=cursor,
                    end=cursor + len(token),
                    doc_id=0,
                    doc_name="",
                    pos_tag="XX",
                    chunk_tag="XX",
                )
            )
            # +1 to account for the white space
            cursor += len(token) + 1

        original = " ".join(tokens)
        return NERSample(
            original=original, expected_results=NEROutput(predictions=ner_labels)
        )<|MERGE_RESOLUTION|>--- conflicted
+++ resolved
@@ -276,10 +276,6 @@
             + "/Clinical-Tests/Gastroenterology-files.jsonl",
             "Oromaxillofacial-files": script_dir[:-7]
             + "/Clinical-Tests/Oromaxillofacial-files.jsonl",
-<<<<<<< HEAD
-            "Narrative-Wedging": script_dir[:-7]
-            + "/NarrativeWedging/Narrative_Wedging.jsonl",
-=======
             "ASDiv-test": script_dir[:-7] + "/asdiv/asdiv-test.jsonl",
             "ASDiv-test-tiny": script_dir[:-7] + "/asdiv/asdiv-test-tiny.jsonl",
             "Bigbench-Causal-judgment-test": script_dir[:-7]
@@ -300,7 +296,8 @@
             + "/Bigbench/DisambiguationQA/DisambiguationQA-test-tiny.jsonl",
             "LogiQA-test-tiny": script_dir[:-7] + "/LogiQA/LogiQA-test-tiny.jsonl",
             "LogiQA-test": script_dir[:-7] + "/LogiQA/LogiQA-test.jsonl",
->>>>>>> b86680a7
+            "Narrative-Wedging": script_dir[:-7]
+            + "/NarrativeWedging/Narrative_Wedging.jsonl",
         }
 
         return datasets_info[dataset_name]

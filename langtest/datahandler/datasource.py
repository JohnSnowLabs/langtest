--- conflicted
+++ resolved
@@ -12,14 +12,11 @@
 import pandas as pd
 
 from langtest.utils.custom_types import sample
-<<<<<<< HEAD
 from langtest.utils.custom_types.sample import (
     ToxicitySample,
     TranslationSample,
     SecuritySample,
 )
-=======
->>>>>>> accc425e
 from .format import Formatter
 from langtest.utils.custom_types import (
     NEROutput,
@@ -65,15 +62,12 @@
     "summarization": {"text": ["text", "document"], "summary": ["summary"]},
     "toxicity": {"text": ["text"]},
     "translation": {"text": ["text", "original", "sourcestring"]},
-<<<<<<< HEAD
     "security": {"text": ["text", "prompt"]},
-=======
     "clinical-tests": {
         "Patient info A": ["Patient info A"],
         "Patient info B": ["Patient info B"],
         "Diagnosis": ["Diagnosis"],
     },
->>>>>>> accc425e
 }
 
 
@@ -263,16 +257,13 @@
             + "/Translation/translation-test-tiny.jsonl",
             "BBQ-test": script_dir[:-7] + "/BBQ/BBQ-test.jsonl",
             "BBQ-test-tiny": script_dir[:-7] + "/BBQ/BBQ-test-tiny.jsonl",
-<<<<<<< HEAD
             "Prompt-Injection-Attack": script_dir[:-7]
             + "/Security/Prompt-Injection-Attack.jsonl",
-=======
             "Medical-files": script_dir[:-7] + "/Clinical-Tests/Medical-files.jsonl",
             "Gastroenterology-files": script_dir[:-7]
             + "/Clinical-Tests/Gastroenterology-files.jsonl",
             "Oromaxillofacial-files": script_dir[:-7]
             + "/Clinical-Tests/Oromaxillofacial-files.jsonl",
->>>>>>> accc425e
         }
 
         return datasets_info[dataset_name]
@@ -757,11 +748,8 @@
         "summarization",
         "toxicity",
         "translation",
-<<<<<<< HEAD
         "security",
-=======
         "clinical-tests",
->>>>>>> accc425e
     ]
     COLUMN_NAMES = {task: COLUMN_MAPPER[task] for task in supported_tasks}
 

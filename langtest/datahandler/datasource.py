--- conflicted
+++ resolved
@@ -341,11 +341,9 @@
             "MultiLexSum-test": script_dir[:-7] + "/MultiLexSum/MultiLexSum-test.jsonl",
             "MultiLexSum-test-tiny": script_dir[:-7]
             + "/MultiLexSum/MultiLexSum-test.jsonl",
-<<<<<<< HEAD
             "wikiDataset-test": script_dir[:-7] + "/wikiDataset/wikiDataset-test.jsonl",
             "wikiDataset-test-tiny": script_dir[:-7]
             + "/wikiDataset/wikiDataset-test-tiny.jsonl",
-=======
             "CommonsenseQA-test": script_dir[:-7]
             + "/CommonsenseQA/commonsenseQA-test.jsonl",
             "CommonsenseQA-test-tiny": script_dir[:-7]
@@ -361,7 +359,6 @@
             "Consumer-Contracts": script_dir[:-7] + "/Consumer-Contracts/test.jsonl",
             "Contracts": script_dir[:-7] + "/Contracts/test_contracts.jsonl",
             "Privacy-Policy": script_dir[:-7] + "/Privacy-Policy/test_privacy_qa.jsonl",
->>>>>>> cc2d64d7
         }
 
         return datasets_info[dataset_name]

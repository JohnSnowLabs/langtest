import csv
import importlib
import logging
import os
import re
from abc import ABC, abstractmethod
from collections import defaultdict
from typing import Dict, List, Union
from typing import Optional

import jsonlines
import pandas as pd

from langtest.utils.custom_types import sample
from .format import Formatter
from langtest.utils.custom_types import (
    NEROutput,
    NERPrediction,
    NERSample,
    QASample,
    Sample,
    SequenceClassificationOutput,
    SequenceClassificationSample,
    SequenceLabel,
    SummarizationSample,
    ToxicitySample,
    TranslationSample,
    ClinicalSample,
    SecuritySample,
    DisinformationSample,
    SensitivitySample,
    WinoBiasSample,
    LegalSample,
    FactualitySample,
)
from ..utils.lib_manager import try_import_lib

COLUMN_MAPPER = {
    "text-classification": {
        "text": ["text", "sentences", "sentence", "sample"],
        "label": ["label", "labels ", "class", "classes"],
    },
    "ner": {
        "text": ["text", "sentences", "sentence", "sample", "tokens"],
        "ner": [
            "label",
            "labels ",
            "class",
            "classes",
            "ner_tag",
            "ner_tags",
            "ner",
            "entity",
        ],
        "pos": ["pos_tags", "pos_tag", "pos", "part_of_speech"],
        "chunk": ["chunk_tags", "chunk_tag"],
    },
    "question-answering": {
        "text": ["question"],
        "context": ["context", "passage", "contract"],
        "answer": ["answer", "answer_and_def_correct_predictions"],
    },
    "summarization": {"text": ["text", "document"], "summary": ["summary"]},
    "toxicity": {"text": ["text"]},
    "translation": {"text": ["text", "original", "sourcestring"]},
    "security": {"text": ["text", "prompt"]},
    "clinical-tests": {
        "Patient info A": ["Patient info A"],
        "Patient info B": ["Patient info B"],
        "Diagnosis": ["Diagnosis"],
    },
    "disinformation-test": {
        "hypothesis": ["hypothesis", "thesis"],
        "statements": ["statements", "headlines"],
    },
    "sensitivity-test": {"text": ["text", "question"]},
    "wino-bias": {
        "text": ["text"],
    },
    "legal-tests": {
        "case": ["case"],
        "legal-claim": ["legal-claim"],
        "legal_conclusion_a": ["legal_conclusion_a"],
        "legal_conclusion_b": ["legal_conclusion_b"],
        "correct_choice": ["correct_choice"],
    },
    "factuality-test": {
        "article_sent": ["article_sent"],
        "correct_sent": ["correct_sent"],
        "incorrect_sent": ["incorrect_sent"],
    },
}


class _IDataset(ABC):
    """Abstract base class for Dataset.

    Defines the load_data method that all subclasses must implement.
    """

    @abstractmethod
    def load_raw_data(self):
        """Load data from the file_path into raw format."""
        raise NotImplementedError()

    @abstractmethod
    def load_data(self):
        """Load data from the file_path into the right Sample object."""
        return NotImplementedError()

    @abstractmethod
    def export_data(self, data: List[Sample], output_path: str):
        """Exports the data to the corresponding format and saves it to 'output_path'.

        Args:
            data (List[Sample]):
                data to export
            output_path (str):
                path to save the data to
        """
        return NotImplementedError()


class DataFactory:
    """Data factory for creating Dataset objects.

    The DataFactory class is responsible for creating instances of the
    correct Dataset type based on the file extension.
    """

    def __init__(self, file_path: dict, task: str, **kwargs) -> None:
        """Initializes DataFactory object.

        Args:
            file_path (dict): Dictionary containing 'data_source' key with the path to the dataset.
            task (str): Task to be evaluated.
        """
        if not isinstance(file_path, dict):
            raise ValueError("'file_path' must be a dictionary.")

        if "data_source" not in file_path:
            raise ValueError(
                "The 'data_source' key must be provided in the 'file_path' dictionary."
            )
        self._custom_label = file_path
        self._file_path = file_path.get("data_source")
        self._class_map = {
            cls.__name__.replace("Dataset", "").lower(): cls
            for cls in _IDataset.__subclasses__()
        }
        _, self.file_ext = os.path.splitext(self._file_path)
        if len(self.file_ext) > 0:
            self.file_ext = self.file_ext.replace(".", "")
        else:
            self._file_path = self._load_dataset(self._file_path)
            _, self.file_ext = os.path.splitext(self._file_path)
        self.task = task
        self.init_cls = None
        self.kwargs = kwargs

    def load_raw(self):
        """Loads the data into a raw format"""
        self.init_cls = self._class_map[self.file_ext.replace(".", "")](
            self._file_path, task=self.task, **self.kwargs
        )
        return self.init_cls.load_raw_data()

    def load(self) -> List[Sample]:
        """Loads the data for the correct Dataset type.

        Returns:
            list[Sample]: Loaded text data.
        """
        if len(self._custom_label) > 1 and self.file_ext == "csv":
            self.init_cls = self._class_map[self.file_ext.replace(".", "")](
                self._custom_label, task=self.task, **self.kwargs
            )
        else:
            self.init_cls = self._class_map[self.file_ext.replace(".", "")](
                self._file_path, task=self.task, **self.kwargs
            )
        return self.init_cls.load_data()

    def export(self, data: List[Sample], output_path: str) -> None:
        """Exports the data to the corresponding format and saves it to 'output_path'.

        Args:
            data (List[Sample]):
                data to export
            output_path (str):
                path to save the data to
        """
        self.init_cls.export_data(data, output_path)

    @classmethod
    def load_curated_bias(cls, file_path: str) -> List[Sample]:
        """Loads curated bias into a list of samples

        Args:
            file_path(str): path to the file to load

        Returns:
            List[Sample]: list of processed samples
        """
        data = []
        path = os.path.abspath(__file__)
        if file_path == "BoolQ-bias":
            bias_jsonl = os.path.dirname(path)[:-7] + "/BoolQ/bias.jsonl"
            with jsonlines.open(bias_jsonl) as reader:
                for item in reader:
                    data.append(
                        QASample(
                            original_question=item["original_question"],
                            original_context=item.get("original_context", "-"),
                            perturbed_question=item["perturbed_question"],
                            perturbed_context=item.get("perturbed_context", "-"),
                            test_type=item["test_type"],
                            category=item["category"],
                            dataset_name="BoolQ",
                        )
                    )
        elif file_path == "XSum-bias":
            bias_jsonl = os.path.dirname(path)[:-7] + "/Xsum/bias.jsonl"
            with jsonlines.open(bias_jsonl) as reader:
                for item in reader:
                    data.append(
                        SummarizationSample(
                            original=item["original"],
                            test_case=item["test_case"],
                            test_type=item["test_type"],
                            category=item["category"],
                            dataset_name="XSum",
                        )
                    )
        return data

    @classmethod
    def filter_curated_bias(
        cls, tests_to_filter: List[str], bias_data: List[Sample]
    ) -> List[Sample]:
        """filter curated bias data into a list of samples

        Args:
            tests_to_filter (List[str]): name of the tests to use
            bias_data:

        Returns:
            List[Sample]: list of processed samples
        """
        data = []
        warning_message = ""
        for item in bias_data:
            if item.test_type in tests_to_filter:
                data.append(item)

        warning_message += f"Filtering provided bias tests from {len(bias_data)} samples - {len(bias_data) - len(data)} samples removed "
        logging.warning(warning_message)
        return data

    @classmethod
    def _load_dataset(cls, dataset_name: str) -> str:
        """Loads a dataset

        Args:
            dataset_name (str): name of the dataset

        Returns:
            str: path to our data
        """
        script_path = os.path.abspath(__file__)
        script_dir = os.path.dirname(script_path)
        datasets_info = {
            "BoolQ-dev-tiny": script_dir[:-7] + "/BoolQ/dev-tiny.jsonl",
            "BoolQ-dev": script_dir[:-7] + "/BoolQ/dev.jsonl",
            "BoolQ-test-tiny": script_dir[:-7] + "/BoolQ/test-tiny.jsonl",
            "BoolQ-test": script_dir[:-7] + "/BoolQ/test.jsonl",
            "BoolQ-bias": script_dir[:-7] + "/BoolQ/bias.jsonl",
            "BoolQ": script_dir[:-7] + "/BoolQ/combined.jsonl",
            "NQ-open-test": script_dir[:-7] + "/NQ-open/test.jsonl",
            "NQ-open": script_dir[:-7] + "/NQ-open/combined.jsonl",
            "NQ-open-test-tiny": script_dir[:-7] + "/NQ-open/test-tiny.jsonl",
            "XSum-test-tiny": script_dir[:-7] + "/Xsum/XSum-test-tiny.jsonl",
            "XSum-test": script_dir[:-7] + "/Xsum/XSum-test.jsonl",
            "XSum-bias": script_dir[:-7] + "/Xsum/bias.jsonl",
            "TruthfulQA-combined": script_dir[:-7]
            + "/TruthfulQA/TruthfulQA-combined.jsonl",
            "TruthfulQA-test": script_dir[:-7] + "/TruthfulQA/TruthfulQA-test.jsonl",
            "TruthfulQA-test-tiny": script_dir[:-7]
            + "/TruthfulQA/TruthfulQA-test-tiny.jsonl",
            "MMLU-test-tiny": script_dir[:-7] + "/MMLU/MMLU-test-tiny.jsonl",
            "MMLU-test": script_dir[:-7] + "/MMLU/MMLU-test.jsonl",
            "OpenBookQA-test": script_dir[:-7] + "/OpenBookQA/OpenBookQA-test.jsonl",
            "OpenBookQA-test-tiny": script_dir[:-7]
            + "/OpenBookQA/OpenBookQA-test-tiny.jsonl",
            "Quac-test": script_dir[:-7] + "/quac/Quac-test.jsonl",
            "Quac-test-tiny": script_dir[:-7] + "/quac/Quac-test-tiny.jsonl",
            "toxicity-test-tiny": script_dir[:-7] + "/toxicity/toxicity-test-tiny.jsonl",
            "NarrativeQA-test": script_dir[:-7] + "/NarrativeQA/NarrativeQA-test.jsonl",
            "NarrativeQA-test-tiny": script_dir[:-7]
            + "/NarrativeQA/NarrativeQA-test-tiny.jsonl",
            "HellaSwag-test": script_dir[:-7] + "/HellaSwag/hellaswag-test.jsonl",
            "HellaSwag-test-tiny": script_dir[:-7]
            + "/HellaSwag/hellaswag-test-tiny.jsonl",
            "Translation-test": script_dir[:-7]
            + "/Translation/translation-test-tiny.jsonl",
            "BBQ-test": script_dir[:-7] + "/BBQ/BBQ-test.jsonl",
            "BBQ-test-tiny": script_dir[:-7] + "/BBQ/BBQ-test-tiny.jsonl",
            "Prompt-Injection-Attack": script_dir[:-7]
            + "/security/Prompt-Injection-Attack.jsonl",
            "Medical-files": script_dir[:-7] + "/Clinical-Tests/Medical-files.jsonl",
            "Gastroenterology-files": script_dir[:-7]
            + "/Clinical-Tests/Gastroenterology-files.jsonl",
            "Oromaxillofacial-files": script_dir[:-7]
            + "/Clinical-Tests/Oromaxillofacial-files.jsonl",
            "ASDiv-test": script_dir[:-7] + "/asdiv/asdiv-test.jsonl",
            "ASDiv-test-tiny": script_dir[:-7] + "/asdiv/asdiv-test-tiny.jsonl",
            "Bigbench-Causal-judgment-test": script_dir[:-7]
            + "/Bigbench/CausalJudgment/causal-judgment-test.jsonl",
            "Bigbench-Causal-judgment-test-tiny": script_dir[:-7]
            + "/Bigbench/CausalJudgment/causal-judgment-test-tiny.jsonl",
            "Bigbench-DisflQA-test": script_dir[:-7]
            + "/Bigbench/DisflQA/disfl-qa-test.jsonl",
            "Bigbench-DisflQA-test-tiny": script_dir[:-7]
            + "/Bigbench/DisflQA/disfl-qa-test-tiny.jsonl",
            "Bigbench-Abstract-narrative-understanding-test-tiny": script_dir[:-7]
            + "/Bigbench/AbstractNarrativeUnderstanding/Abstract-narrative-understanding-test-tiny.jsonl",
            "Bigbench-Abstract-narrative-understanding-test": script_dir[:-7]
            + "/Bigbench/AbstractNarrativeUnderstanding/Abstract-narrative-understanding-test.jsonl",
            "Bigbench-DisambiguationQA-test": script_dir[:-7]
            + "/Bigbench/DisambiguationQA/DisambiguationQA-test.jsonl",
            "Bigbench-DisambiguationQA-test-tiny": script_dir[:-7]
            + "/Bigbench/DisambiguationQA/DisambiguationQA-test-tiny.jsonl",
            "LogiQA-test-tiny": script_dir[:-7] + "/LogiQA/LogiQA-test-tiny.jsonl",
            "LogiQA-test": script_dir[:-7] + "/LogiQA/LogiQA-test.jsonl",
            "Narrative-Wedging": script_dir[:-7]
            + "/NarrativeWedging/Narrative_Wedging.jsonl",
            "Wino-test": script_dir[:-7] + "/Wino-Bias/wino-bias-test.jsonl",
            "Legal-Support-test": script_dir[:-7] + "/Legal-Support/legal-test.jsonl",
            "Factual-Summary-Pairs": script_dir[:-7]
            + "/Factuality/Factual-Summary-Pairs.jsonl",
            "MultiLexSum-test": script_dir[:-7] + "/MultiLexSum/MultiLexSum-test.jsonl",
            "MultiLexSum-test-tiny": script_dir[:-7]
            + "/MultiLexSum/MultiLexSum-test.jsonl",
<<<<<<< HEAD
            "CommonsenseQA-test": script_dir[:-7]
            + "/CommonsenseQA/commonsenseQA-test.jsonl",
            "CommonsenseQA-test-tiny": script_dir[:-7]
            + "/CommonsenseQA/CommonsenseQA-test-tiny.jsonl",
            "CommonsenseQA-validation": script_dir[:-7]
            + "/CommonsenseQA/CommonsenseQA-validation.jsonl",
            "CommonsenseQA-validation-tiny": script_dir[:-7]
            + "/CommonsenseQA/CommonsenseQA-validation-tiny.jsonl",
            "SIQA-test": script_dir[:-7] + "/SIQA/SIQA-test.jsonl",
            "SIQA-test-tiny": script_dir[:-7] + "/SIQA/SIQA-test-tiny.jsonl",
            "PIQA-test": script_dir[:-7] + "/PIQA/PIQA-test.jsonl",
            "PIQA-test-tiny": script_dir[:-7] + "/PIQA/PIQA-test-tiny.jsonl",
=======
            "Consumer-Contracts": script_dir[:-7] + "/Consumer-Contracts/test.jsonl",
            "Contracts": script_dir[:-7] + "/Contracts/test_contracts.jsonl",
            "Privacy-Policy": script_dir[:-7] + "/Privacy-Policy/test_privacy_qa.jsonl",
>>>>>>> d940bb17
        }

        return datasets_info[dataset_name]


class ConllDataset(_IDataset):
    """Class to handle Conll files. Subclass of _IDataset."""

    supported_tasks = ["ner"]

    COLUMN_NAMES = {task: COLUMN_MAPPER[task] for task in supported_tasks}

    def __init__(self, file_path: str, task: str) -> None:
        """Initializes ConllDataset object.

        Args:
            file_path (str): Path to the data file.
            task (str): name of the task to perform
        """
        super().__init__()
        self._file_path = file_path

        if task != "ner":
            raise ValueError(
                f"Given task ({task}) is not matched with ner. CoNLL dataset can ne only loaded for ner!"
            )
        self.task = task

    def load_raw_data(self) -> List[Dict]:
        """Loads dataset into a list tokens and labels

        Returns:
            List[Dict]: list of dict containing tokens and labels
        """
        raw_data = []
        with open(self._file_path) as f:
            content = f.read()
            docs = [
                i.strip()
                for i in re.split(r"-DOCSTART- \S+ \S+ O", content.strip())
                if i != ""
            ]
            for d_id, doc in enumerate(docs):
                #  file content to sentence split
                sentences = re.split(r"\n\n|\n\s+\n", doc.strip())

                if sentences == [""]:
                    continue

                for sent in sentences:
                    # sentence string to token level split
                    tokens = sent.strip().split("\n")

                    # get annotations from token level split
                    token_list = [t.split() for t in tokens]

                    #  get token and labels from the split
                    raw_data.append(
                        {
                            "text": [elt[0] for elt in token_list],
                            "labels": [elt[-1] for elt in token_list],
                        }
                    )
        return raw_data

    def load_data(self) -> List[NERSample]:
        """Loads data from a CoNLL file.

        Returns:
            List[NERSample]: List of formatted sentences from the dataset.
        """
        data = []
        with open(self._file_path) as f:
            content = f.read()
            docs_strings = re.findall(r"-DOCSTART- \S+ \S+ O", content.strip())
            docs = [
                i.strip()
                for i in re.split(r"-DOCSTART- \S+ \S+ O", content.strip())
                if i != ""
            ]
            for d_id, doc in enumerate(docs):
                #  file content to sentence split
                sentences = re.split(r"\n\n|\n\s+\n", doc.strip())

                if sentences == [""]:
                    continue

                for sent in sentences:
                    # sentence string to token level split
                    tokens = sent.strip().split("\n")

                    # get annotations from token level split
                    token_list = [t.split() for t in tokens]

                    #  get token and labels from the split
                    ner_labels = []
                    cursor = 0
                    for split in token_list:
                        ner_labels.append(
                            NERPrediction.from_span(
                                entity=split[-1],
                                word=split[0],
                                start=cursor,
                                end=cursor + len(split[0]),
                                doc_id=d_id,
                                doc_name=(
                                    docs_strings[d_id] if len(docs_strings) > 0 else ""
                                ),
                                pos_tag=split[1],
                                chunk_tag=split[2],
                            )
                        )
                        # +1 to account for the white space
                        cursor += len(split[0]) + 1

                    original = " ".join([label.span.word for label in ner_labels])

                    data.append(
                        NERSample(
                            original=original,
                            expected_results=NEROutput(predictions=ner_labels),
                        )
                    )

        return data

    def export_data(self, data: List[NERSample], output_path: str):
        """Exports the data to the corresponding format and saves it to 'output_path'.

        Args:
            data (List[NERSample]):
                data to export
            output_path (str):
                path to save the data to
        """
        otext = ""
        temp_id = None
        for i in data:
            text, temp_id = Formatter.process(i, output_format="conll", temp_id=temp_id)
            otext += text + "\n"

        with open(output_path, "wb") as fwriter:
            fwriter.write(bytes(otext, encoding="utf-8"))


class JSONDataset(_IDataset):
    """Class to handle JSON dataset files. Subclass of _IDataset."""

    def __init__(self, file_path: str):
        """Initializes JSONDataset object.

        Args:
            file_path (str): Path to the data file.
        """
        super().__init__()
        self._file_path = file_path

    def load_raw_data(self):
        """Loads data into a raw list"""
        raise NotImplementedError()

    def load_data(self) -> List[Sample]:
        """Loads data into a list of Sample

        Returns:
            List[Sample]: formatted samples
        """
        raise NotImplementedError()

    def export_data(self, data: List[Sample], output_path: str):
        """Exports the data to the corresponding format and saves it to 'output_path'.

        Args:
            data (List[Sample]):
                data to export
            output_path (str):
                path to save the data to
        """
        raise NotImplementedError()


class CSVDataset(_IDataset):
    supported_tasks = [
        "ner",
        "text-classification",
        "summarization",
        "question-answering",
    ]
    COLUMN_NAMES = {task: COLUMN_MAPPER[task] for task in supported_tasks}

    """
    A class to handle CSV files datasets. Subclass of _IDataset.

    Attributes:
        _file_path (Union[str, Dict]):
            The path to the data file or a dictionary containing "data_source" key with the path.
        task (str):
            Specifies the task of the dataset, which can be either "text-classification","ner"
            "question-answering" and "summarization".
        delimiter (str):
            The delimiter used in the CSV file to separate columns (only for file_path as str).
    """

    def __init__(self, file_path: Union[str, Dict], task: str, **kwargs) -> None:
        """
        Initializes a CustomCSVDataset object.

        Args:
            file_path (Union[str, Dict]):
                The path to the data file or a dictionary containing the following keys:
                - "data_source": The path to the data file.
                - "feature_column" (optional): Specifies the column containing input features.
                - "target_column" (optional): Specifies the column containing target labels.
            task (str):
                Specifies the task of the dataset, which can be one of the following:
                - "text-classification"
                - "ner" (Named Entity Recognition)
                - "question-answering"
                - "summarization"
            **kwargs:
                Additional keyword arguments that can be used to configure the dataset (optional).
        """
        super().__init__()
        self._file_path = file_path
        self.task = task
        if type(file_path) == dict:
            self.delimiter = self._find_delimiter(file_path["data_source"])
        else:
            if task in self.COLUMN_NAMES:
                self.COLUMN_NAMES = self.COLUMN_NAMES[self.task]
            elif "is_import" not in kwargs:
                raise ValueError(
                    f"Given task ({task}) is not matched with template. \
                    CSV dataset can ne only loaded for text-classification and ner!"
                )
            self.delimiter = self._find_delimiter(file_path)

        self.column_map = None
        self.kwargs = kwargs

    def load_raw_data(self, standardize_columns: bool = False) -> List[Dict]:
        """Loads data from a csv file into raw lists of strings

        Args:
            standardize_columns (bool): whether to standardize column names

        Returns:
            List[Dict]:
                parsed CSV file into list of dicts
        """

        if type(self._file_path) == dict:
            df = pd.read_csv(self._file_path["data_source"])

            if self.task == "text-classification":
                feature_column = self._file_path.get("feature_column", "text")
                target_column = self._file_path.get("target_column", "label")
            elif self.task == "ner":
                feature_column = self._file_path.get("feature_column", "text")
                target_column = self._file_path.get("target_column", "ner")

            if feature_column not in df.columns or target_column not in df.columns:
                raise ValueError(
                    f"Columns '{feature_column}' and '{target_column}' not found in the dataset."
                )

            if self.task == "text-classification":
                df.rename(
                    columns={feature_column: "text", target_column: "label"}, inplace=True
                )
            elif self.task == "ner":
                df.rename(
                    columns={feature_column: "text", target_column: "ner"}, inplace=True
                )
        else:
            df = pd.read_csv(self._file_path)

        raw_data = []
        if not standardize_columns:
            data = df.to_dict(orient="records")
            if self.task == "ner":
                for row in data:
                    raw_data.append(
                        {
                            key: (val if isinstance(val, list) else eval(val))
                            for key, val in row.items()
                        }
                    )
                return raw_data
            return data

        for _, row in df.iterrows():
            if not self.column_map:
                self.column_map = self._match_column_names(list(row.keys()))

            label_col = (
                self.column_map["ner"] if self.task == "ner" else self.column_map["label"]
            )

            text = row[self.column_map["text"]]
            labels = row[label_col]

            raw_data.append(
                {
                    "text": text
                    if (isinstance(text, list) or self.task != "ner")
                    else eval(text),
                    "labels": labels
                    if (isinstance(labels, list) or self.task != "ner")
                    else eval(labels),
                }
            )

        return raw_data

    def load_data(self) -> List[Sample]:
        """
        Load data from a CSV file and preprocess it based on the specified task.

        Returns:
            List[Sample]: A list of preprocessed data samples.

        Raises:
            ValueError: If the specified task is unsupported.

        Note:
            - If 'is_import' is set to True in the constructor's keyword arguments,
            the data will be imported using the specified 'file_path' and optional
            'column_map' for renaming columns.

            - If 'is_import' is set to False (default), the data will be loaded from
            a CSV file specified in 'file_path', and the 'column_map' will be
            automatically matched with the dataset columns.

            - The supported task types are: 'text-classification', 'ner',
            'summarization', and 'question-answering'. The appropriate task-specific
            loading function will be invoked to preprocess the data.
        """
        if self.kwargs.get("is_import", False):
            kwargs = self.kwargs.copy()
            kwargs.pop("is_import")
            return self._import_data(self._file_path, **kwargs)

        if type(self._file_path) == dict:
            dataset = pd.read_csv(self._file_path["data_source"])
        else:
            dataset = pd.read_csv(self._file_path)
            if not self.column_map:
                self.column_map = self._match_column_names(list(dataset.columns))

        task_functions = {
            "text-classification": self.load_data_classification,
            "ner": self.load_data_ner,
            "summarization": self.load_data_summarization,
            "question-answering": self.load_data_question_answering,
        }

        if self.task in task_functions:
            task_function = task_functions[self.task]
            return task_function(dataset)
        else:
            raise ValueError(f"Unsupported task: {self.task}")

    def export_data(self, data: List[Sample], output_path: str):
        """Exports the data to the corresponding format and saves it to 'output_path'.

        Args:
            data (List[Sample]):
                data to export
            output_path (str):
                path to save the data to
        """
        if self.task == "ner":
            final_data = defaultdict(list)
            for elt in data:
                tokens, labels, testcase_tokens, testcase_labels = Formatter.process(
                    elt, output_format="csv"
                )
                final_data["text"].append(tokens)
                final_data["labels"].append(labels)
                final_data["testcase_text"].append(testcase_tokens)
                final_data["testcase_labels"].append(testcase_labels)

            if (
                sum([len(labels) for labels in final_data["testcase_labels"]])
                * sum([len(tokens) for tokens in final_data["testcase_text"]])
                == 0
            ):
                final_data.pop("testcase_text")
                final_data.pop("testcase_labels")

            pd.DataFrame(data=final_data).to_csv(output_path, index=False)

        elif self.task == "text-classification":
            rows = []
            for s in data:
                row = Formatter.process(s, output_format="csv")
                rows.append(row)

            df = pd.DataFrame(rows, columns=list(self.COLUMN_NAMES.keys()))
            df.to_csv(output_path, index=False, encoding="utf-8")

    @staticmethod
    def _find_delimiter(file_path: str) -> property:
        """
        Helper function in charge of finding the delimiter character in a csv file.
        Args:
            file_path (str):
                location of the csv file to load
        Returns:
            property:
        """
        sniffer = csv.Sniffer()
        with open(file_path, encoding="utf-8") as fp:
            first_line = fp.readline()
            delimiter = sniffer.sniff(first_line).delimiter
        return delimiter

    def load_data_ner(
        self,
        dataset: pd.DataFrame,
    ) -> List[Sample]:
        """
        Preprocess data for Named Entity Recognition (NER) task.

        Args:
            dataset (pd.DataFrame): Input data in DataFrame format.

        Returns:
            List[Sample]: Preprocessed data samples for NER task.

        """

        if type(self._file_path) == dict:
            feature_column = self._file_path.get("feature_column", "text")
            target_column = self._file_path.get("target_column", "ner")

            if (
                feature_column not in dataset.columns
                or target_column not in dataset.columns
            ):
                raise ValueError(
                    f"Columns '{feature_column}' and '{target_column}' not found in the dataset."
                )

            dataset.rename(
                columns={feature_column: "text", target_column: "ner"},
                inplace=True,
            )

        samples = []
        for row_index, row in dataset.iterrows():
            samples.append(self._row_to_ner_sample(row.to_dict(), row_index))

        return samples

    def load_data_classification(
        self,
        dataset: pd.DataFrame,
    ) -> List[Sample]:
        """
        Load the specified split from the dataset library for classification task.

        Args:
            dataset (pd.DataFrame):
                The input dataset containing the text data and corresponding labels.
            feature_column (str, optional):
                Name of the column in the dataset containing the input text data.
                Default is "text".
            target_column (str, optional):
                Name of the column in the dataset containing the target labels for classification.
                Default is "label".

        Returns:
            List[Sample]:
                Loaded split as a list of Sample objects, where each Sample object consists
                of an input text and its corresponding label.
        """
        if type(self._file_path) == dict:
            feature_column = self._file_path.get("feature_column", "text")
            target_column = self._file_path.get("target_column", "label")

            if (
                feature_column not in dataset.columns
                or target_column not in dataset.columns
            ):
                raise ValueError(
                    f"Columns '{feature_column}' and '{target_column}' not found in the dataset."
                )

            if feature_column and target_column:
                dataset.rename(
                    columns={feature_column: "text", target_column: "label"}, inplace=True
                )

        samples = [
            self._row_to_seq_classification_sample(row) for _, row in dataset.iterrows()
        ]
        return samples

    def load_data_summarization(
        self,
        dataset: pd.DataFrame,
    ) -> List[Sample]:
        """
        Load the specified split from the dataset library for summarization task.

        Args:
            dataset (pd.DataFrame):
                The input dataset containing the document data and corresponding summaries.
            feature_column (str, optional):
                Name of the column in the dataset containing the input document data.
                Default is "document".
            target_column (str, optional):
                Name of the column in the dataset containing the target summaries for summarization.
                Default is "summary".

        Returns:
            List[Sample]:
                Loaded split as a list of Sample objects for summarization task, where each
                Sample object contains a document and its corresponding summary.
        """
        if type(self._file_path) == dict:
            feature_column = self._file_path.get("feature_column", "document")
            target_column = self._file_path.get("target_column", "summary")

            if (
                feature_column not in dataset.columns
                or target_column not in dataset.columns
            ):
                raise ValueError(
                    f"Columns '{feature_column}' and '{target_column}' not found in the dataset."
                )

            dataset.rename(
                columns={feature_column: "document", target_column: "summary"},
                inplace=True,
            )

        samples = [
            self._row_to_sample_summarization(row) for _, row in dataset.iterrows()
        ]
        return samples

    def load_data_question_answering(
        self,
        dataset: pd.DataFrame,
    ) -> List[Sample]:
        """
        Load the specified split from the dataset library for question-answering task.

        Args:
            dataset (pd.DataFrame):
                The input dataset containing the passage, question, and corresponding answers.
            feature_column (dict, optional):
                Dictionary of column names in the dataset containing the input passage and question data.
                Default is {"passage": "passage", "question": "question"}.
            target_column (str, optional):
                Name of the column in the dataset containing the target answers for question-answering.
                Default is "answer".

        Returns:
            List[QASample]:
                Loaded split as a list of QASample objects for question-answering task, where each
                QASample object contains an original question, original context (passage), and the task name.
        """
        if type(self._file_path) == dict:
            feature_column = self._file_path.get(
                "feature_column", {"passage": "passage", "question": "question"}
            )
            target_column = self._file_path.get("target_column", "answer")

            passage_column = feature_column.get("passage", None)
            question_column = feature_column.get("question")

            dataset_columns = set(dataset.columns)
            if (
                "question" not in feature_column
                or feature_column["question"] not in dataset_columns
            ):
                raise ValueError(
                    f"'feature_column' '{feature_column['question']}' not found in the dataset."
                )
            if "answer" not in target_column or target_column not in dataset_columns:
                raise ValueError(
                    f"'target_column' '{target_column}' not found in the dataset."
                )

            if passage_column in dataset.columns:
                if passage_column not in dataset_columns:
                    raise ValueError(
                        f"'feature_column' '{passage_column}' not found in the dataset."
                    )
                dataset.rename(columns={passage_column: "passage"}, inplace=True)
            else:
                dataset["passage"] = "-"

            if question_column in dataset.columns:
                dataset.rename(columns={question_column: "question"}, inplace=True)

            dataset.rename(columns={target_column: "answer"}, inplace=True)

        samples = [
            self._row_to_sample_question_answering(row) for _, row in dataset.iterrows()
        ]
        return samples

    def _row_to_ner_sample(self, row: Dict[str, List[str]], sent_index: int) -> Sample:
        """Convert a row from the dataset into a Sample for the NER task.

        Args:
            row (Dict[str, List[str]]):
                single row of the dataset
            sent_index (int): position of the sentence

        Returns:
            Sample:
                row formatted into a Sample object

        """

        if type(self._file_path) == dict:
            text_col = "text"
            ner_col = "ner"
            pos_col = "pos"
            chunk_col = "chunk"
        else:
            text_col = self.column_map["text"]
            ner_col = self.column_map["ner"]
            pos_col = self.column_map["text"]
            chunk_col = self.column_map["text"]

        for key, value in row.items():
            if isinstance(value, str):
                row[key] = eval(value)

        assert all(isinstance(value, list) for value in row.values()), ValueError(
            f"Column ({sent_index}th) values should be list that contains tokens or labels. "
            "Given CSV file has invalid values"
        )
        token_num = len(row[text_col])
        assert all(len(value) == token_num for value in row.values()), ValueError(
            f"Column ({sent_index}th) values should have same length with number of token in text, "
            f"which is {token_num}"
        )

        original = " ".join(row[text_col])
        ner_labels = list()
        cursor = 0
        for token_indx in range(len(row[text_col])):
            token = row[text_col][token_indx]
            ner_labels.append(
                NERPrediction.from_span(
                    entity=row[ner_col][token_indx],
                    word=token,
                    start=cursor,
                    end=cursor + len(token),
                    pos_tag=row[pos_col][token_indx] if row.get(pos_col, None) else None,
                    chunk_tag=row[chunk_col][token_indx]
                    if row.get(chunk_col, None)
                    else None,
                )
            )
            cursor += len(token) + 1  # +1 to account for the white space

        return NERSample(
            original=original, expected_results=NEROutput(predictions=ner_labels)
        )

    def _row_to_seq_classification_sample(self, row: pd.Series) -> Sample:
        """
        Convert a row from the dataset into a Sample for the text-classification task

        Args:
            row (pd.Series):
                Single row of the dataset as a Pandas Series

        Returns:
            Sample:
                Row formatted into a Sample object
        """
        if type(self._file_path) == dict:
            original = row.loc["text"]
            label = SequenceLabel(label=row.loc["label"], score=1)
        else:
            original = row[self.column_map["text"]]
            #   label score should be 1 since it is ground truth, required for __eq__
            label = SequenceLabel(label=row[self.column_map["label"]], score=1)

        return SequenceClassificationSample(
            original=original,
            expected_results=SequenceClassificationOutput(predictions=[label]),
        )

    def _row_to_sample_summarization(self, row: pd.Series) -> Sample:
        """
        Convert a row from the dataset into a Sample for summarization.

        Args:
            data_row (Dict[str, str]):
                Single row of the dataset.

        Returns:
            Sample:
                Row formatted into a Sample object for summarization.
        """
        if type(self._file_path) == dict:
            original = row.loc["document"]
            summary = row.loc["summary"]
        else:
            original = row[self.column_map["text"]]
            summary = row[self.column_map["summary"]]

        return SummarizationSample(
            original=original, expected_results=summary, task="summarization"
        )

    def _row_to_sample_question_answering(self, row: pd.Series) -> QASample:
        """
        Convert a row from the dataset into a QASample for question-answering.

        Args:
            row (pd.Series):
                Single row of the dataset.

        Returns:
            QASample:
                Row formatted into a QASample object for question-answering.
        """

        if type(self._file_path) == dict:
            question = row.loc["question"]
            passage = row.loc["passage"]
        else:
            question = row[self.column_map["text"]]
            passage = row[self.column_map["context"]]

        return QASample(
            original_question=question,
            original_context=passage,
            task="question-answering",
        )

    def _match_column_names(self, column_names: List[str]) -> Dict[str, str]:
        """Helper function to map original column into standardized ones.

        Args:
            column_names (List[str]):
                list of column names of the csv file

        Returns:
            Dict[str, str]:
                mapping from the original column names into 'standardized' names
        """
        column_map = {k: None for k in self.COLUMN_NAMES}
        for c in column_names:
            for key, reference_columns in self.COLUMN_NAMES.items():
                if c.lower() in reference_columns:
                    column_map[key] = c

        not_referenced_columns = {
            k: self.COLUMN_NAMES[k] for k, v in column_map.items() if v is None
        }
        if "text" in not_referenced_columns and (
            "ner" in not_referenced_columns or "label" in not_referenced_columns
        ):
            raise OSError(
                f"CSV file is invalid. CSV handler works with template column names!\n"
                f"{', '.join(not_referenced_columns.keys())} column could not be found in header.\n"
                f"You can use following namespaces:\n{not_referenced_columns}"
            )
        return column_map

    def _import_data(self, file_name, **kwargs) -> List[Sample]:
        """Helper function to import testcases from csv file after editing.

        Args:
            file_name (str):    path to the csv file
            **kwargs:           additional arguments to pass to pandas.read_csv

        Returns:
            List[Sample]:       list of samples
        """
        data = pd.read_csv(file_name, **kwargs)
        custom_names = {
            "question-answering": "qa",
            "text-classification": "sequenceclassification",
        }
        sample_models = {
            k.lower(): v for k, v in sample.__dict__.items() if k.endswith("Sample")
        }
        samples = []

        for i in data.to_dict(orient="records"):
            if self.task in custom_names:
                sample_name = custom_names[self.task] + "sample"
            else:
                sample_name = self.task.lower() + "sample"
            samples.append(sample_models[sample_name](**i))
        return samples


class JSONLDataset(_IDataset):
    """Class to handle JSONL datasets. Subclass of _IDataset."""

    supported_tasks = [
        "ner",
        "text-classification",
        "question-answering",
        "summarization",
        "toxicity",
        "translation",
        "security",
        "clinical-tests",
        "disinformation-test",
        "sensitivity-test",
        "wino-bias",
        "legal-tests",
        "factuality-test",
    ]
    COLUMN_NAMES = {task: COLUMN_MAPPER[task] for task in supported_tasks}

    def __init__(self, file_path: str, task: str) -> None:
        """Initializes JSONLDataset object.

        Args:
            file_path (str): Path to the data file.
            task (str): name of the task to perform
        """
        super().__init__()
        self._file_path = file_path
        self.task = task
        self.column_matcher = None

    def _match_column_names(self, column_names: List[str]) -> Dict[str, str]:
        """Helper function to map original column into standardized ones.

        Args:
            column_names (List[str]):
                list of column names of the csv file

        Returns:
            Dict[str, str]:
                mapping from the original column names into 'standardized' names
        """
        column_map = {}
        for column in column_names:
            for key, reference_columns in self.COLUMN_NAMES[self.task].items():
                if column.lower() in reference_columns:
                    column_map[key] = column

        not_referenced_columns = [
            col for col in self.COLUMN_NAMES[self.task] if col not in column_map
        ]

        if "text" in not_referenced_columns:
            raise OSError(
                f"Your dataset needs to have at least have a column with one of the following name: "
                f"{self.COLUMN_NAMES[self.task]['text']}, found: {column_names}."
            )

        for missing_col in not_referenced_columns:
            column_map[missing_col] = None
        return column_map

    def load_raw_data(self) -> List[Dict]:
        """Loads data from a JSON file into a list"""
        with jsonlines.open(self._file_path) as reader:
            data = [obj for obj in reader]
        return data

    def load_data(self) -> List[Sample]:
        """Loads data from a JSONL file and format it into a list of Sample.

        Returns:
            list[Sample]: Loaded text data.
        """
        data = []
        with jsonlines.open(self._file_path) as reader:
            for item in reader:
                if self.column_matcher is None:
                    self.column_matcher = self._match_column_names(item.keys())

                if self.task == "question-answering":
                    expected_results = item.get(self.column_matcher["answer"])
                    if isinstance(expected_results, str) or isinstance(
                        expected_results, bool
                    ):
                        expected_results = [str(expected_results)]

                    data.append(
                        QASample(
                            original_question=item[self.column_matcher["text"]],
                            original_context=item.get(
                                self.column_matcher["context"], "-"
                            ),
                            expected_results=expected_results,
                            dataset_name=self._file_path.split("/")[-2],
                        )
                    )

                elif self.task == "summarization":
                    expected_results = item.get(self.column_matcher["summary"])
                    if isinstance(expected_results, str) or isinstance(
                        expected_results, bool
                    ):
                        expected_results = [str(expected_results)]
                    data.append(
                        SummarizationSample(
                            original=item[self.column_matcher["text"]],
                            expected_results=expected_results,
                            dataset_name=self._file_path.split("/")[-2],
                        )
                    )
                elif self.task == "toxicity":
                    data.append(
                        ToxicitySample(
                            prompt=item[self.column_matcher["text"]],
                            dataset_name=self._file_path.split("/")[-2],
                        )
                    )

                elif self.task == "translation":
                    data.append(
                        TranslationSample(
                            original=item[self.column_matcher["text"]],
                            dataset_name=self._file_path.split("/")[-2],
                        )
                    )
                elif self.task == "security":
                    data.append(
                        SecuritySample(
                            prompt=item["text"],
                            task=self.task,
                            dataset_name=self._file_path.split("/")[-2],
                        )
                    )

                elif self.task == "clinical-tests":
                    data.append(
                        ClinicalSample(
                            patient_info_A=item["Patient info A"],
                            patient_info_B=item["Patient info B"],
                            diagnosis=item["Diagnosis"],
                            task=self.task,
                            dataset_name=self._file_path.split("/")[-2],
                            clinical_domain=item["clinical_domain"],
                        )
                    )
                elif self.task == "disinformation-test":
                    data.append(
                        DisinformationSample(
                            hypothesis=item["hypothesis"],
                            statements=item["statements"],
                            task=self.task,
                            dataset_name=self._file_path.split("/")[-2],
                        )
                    ),
                elif self.task == "sensitivity-test":
                    supported_data = ["NQ-open", "OpenBookQA"]
                    if self._file_path.split("/")[-2] in supported_data:
                        data.append(
                            SensitivitySample(original=item[self.column_matcher["text"]])
                        )
                    else:
                        raise ValueError(
                            f"Unsupported dataset for sensitivity-test. Please use one of: {', '.join(supported_data)} with their 'test' or 'test-tiny' version."
                        )

                elif self.task == "wino-bias":
                    data.append(
                        WinoBiasSample(
                            masked_text=item["text"],
                            task=self.task,
                            dataset_name=self._file_path.split("/")[-2],
                        )
                    )

                elif self.task == "legal-tests":
                    data.append(
                        LegalSample(
                            case=item["case"],
                            legal_claim=item["legal-claim"],
                            legal_conclusion_A=item["legal_conclusion_a"],
                            legal_conclusion_B=item["legal_conclusion_b"],
                            correct_conlusion=item["correct_choice"],
                            task=self.task,
                            dataset_name=self._file_path.split("/")[-2],
                        )
                    )

                elif self.task == "factuality-test":
                    data.append(
                        FactualitySample(
                            article_sent=item["article_sent"],
                            incorrect_sent=item["incorrect_sent"],
                            correct_sent=item["correct_sent"],
                            dataset_name=self._file_path.split("/")[-2],
                        )
                    )

        return data

    def export_data(self, data: List[Sample], output_path: str):
        """Exports the data to the corresponding format and saves it to 'output_path'.

        Args:
            data (List[Sample]):
                data to export
            output_path (str):
                path to save the data to
        """
        raise NotImplementedError()


class HuggingFaceDataset(_IDataset):
    """Example dataset class that loads data using the Hugging Face dataset library."""

    supported_tasks = ["text-classification", "summarization", "ner"]

    LIB_NAME = "datasets"
    COLUMN_NAMES = {task: COLUMN_MAPPER[task] for task in supported_tasks}

    def __init__(self, dataset_name: str, task: str):
        """Initialize the HuggingFaceDataset class.

        Args:
            dataset_name (str):
                Name of the dataset to load.
            task (str):
                Task to be evaluated on.
        """
        self.dataset_name = dataset_name
        self.task = task
        self._check_datasets_package()

    def _check_datasets_package(self):
        """Check if the 'datasets' package is installed and import the load_dataset function.

        Raises an error if the package is not found.
        """
        if try_import_lib(self.LIB_NAME):
            dataset_module = importlib.import_module(self.LIB_NAME)
            self.load_dataset = getattr(dataset_module, "load_dataset")
        else:
            raise ModuleNotFoundError(
                f"The '{self.LIB_NAME}' package is not installed. Please install it using 'pip install {self.LIB_NAME}'."
            )

    def load_data_ner(
        self,
        feature_column: str,
        target_column: str,
        split: str,
        subset: str = None,
    ) -> List[Sample]:
        """Load the specified split from the given ner dataset."""
        feature_column = "text" if feature_column is None else feature_column
        target_column = "label" if target_column is None else target_column
        split = "test" if split is None else split

        if subset:
            dataset = self.load_dataset(self.dataset_name, name=subset, split=split)
        else:
            dataset = self.load_dataset(self.dataset_name, split=split)

        if "label" in str(type(dataset.features[target_column].feature)):
            label_names = dataset.features[target_column].feature.names
            dataset = map(
                lambda example: {
                    "tokens": example[feature_column],
                    "ner_tags": [label_names[x] for x in example[target_column]],
                },
                dataset,
            )
        else:
            dataset = map(
                lambda example: {
                    "tokens": example[feature_column],
                    "ner_tags": example[target_column],
                },
                dataset,
            )

        samples = [self._row_to_ner_sample(example) for example in dataset]
        return samples

    def load_data_classification(
        self,
        feature_column: str,
        target_column: str,
        split: str,
        subset: str = None,
    ) -> List[Sample]:
        """Load the specified split from the dataset library.

        Args:
            feature_column (str):
                Name of the feature_column column.
            target_column (str):
                Name of the target_column column.
            split (str):
                Name of the split to load (e.g., train, validation, test).
            subset (str):
                Name of the configuration.

        Returns:
            List[Sample]:
                Loaded split as a list of Sample objects.
        """
        feature_column = "text" if feature_column is None else feature_column
        target_column = "label" if target_column is None else target_column
        split = "test" if split is None else split

        if subset:
            dataset = self.load_dataset(self.dataset_name, name=subset, split=split)
        else:
            dataset = self.load_dataset(self.dataset_name, split=split)

        dataset = dataset.map(
            lambda example: {
                "text": example[feature_column],
                "label": example[target_column],
            }
        )

        samples = [self._row_to_sample_classification(example) for example in dataset]
        return samples

    def load_data_summarization(
        self,
        feature_column: str,
        target_column: str,
        split: str,
        subset: str = None,
    ) -> List[Sample]:
        """Load the specified split from the dataset for summarization task.

        Args:
            feature_column (str):
                Name of the column containing the input text or document.
            target_column (str):
                Name of the column containing the target summary.
            split (str):
                Name of the split to load (e.g., train, validation, test).
            subset (str):
                Name of the configuration or subset to load.

        Returns:
            List[Sample]:
                Loaded split as a list of Sample objects for summarization task.
        """
        feature_column = "document" if feature_column is None else feature_column
        target_column = "summary" if target_column is None else target_column
        split = "test" if split is None else split

        if subset:
            dataset = self.load_dataset(self.dataset_name, name=subset, split=split)
        else:
            dataset = self.load_dataset(self.dataset_name, split=split)

        if feature_column and target_column:
            dataset = dataset.map(
                lambda example: {
                    "document": example[feature_column],
                    "summary": example[target_column],
                }
            )

        samples = [self._row_to_sample_summarization(example) for example in dataset]
        return samples

    def load_data_qa(
        self,
        question_column: str,
        context_column: str,
        target_column: str,
        split: str,
        subset: str = None,
    ) -> List[Sample]:
        """Load the specified split from the dataset for QA task.

        Args:
            feature_column (str):
                Name of the column containing the input text or document.
            target_column (str):
                Name of the column containing the target summary.
            split (str):
                Name of the split to load (e.g., train, validation, test).
            subset (str):
                Name of the configuration or subset to load.

        Returns:
            List[Sample]:
                Loaded split as a list of Sample objects for QA task.
        """
        question_column = "question" if question_column is None else question_column
        target_column = "answer" if target_column is None else target_column
        split = "test" if split is None else split

        if subset:
            dataset = self.load_dataset(self.dataset_name, name=subset, split=split)
        else:
            dataset = self.load_dataset(self.dataset_name, split=split)

        dataset = dataset.map(
            lambda example: {
                "question": example[question_column],
                "context": example[context_column],
                "answer": example[target_column],
            }
        )

        samples = [self._row_to_sample_qa(example) for example in dataset]
        return samples

    def load_raw_data(
        self,
        split: str = "test",
        subset: str = None,
    ) -> List:
        """Loads data into a list"""
        if subset:
            dataset = self.load_dataset(self.dataset_name, name=subset, split=split)
        else:
            dataset = self.load_dataset(self.dataset_name, split=split)

        return dataset.to_list()

    def load_data(
        self,
        feature_column: Optional[str] = None,
        target_column: Optional[str] = None,
        split: Optional[str] = None,
        subset: Optional[str] = None,
    ) -> List[Sample]:
        """Load the specified data based on the task.

        Args:
            feature_column (str):
                Name of the column containing the input text or document.
            target_column (str):
                Name of the column containing the target label or summary.
            split (str):
                Name of the split to load (e.g., train, validation, test).
            subset (str):
                Name of the configuration or subset to load.

        Returns:
            List[Sample]:
                Loaded data as a list of Sample objects.

        Raises:
            ValueError:
                If an unsupported task is provided.
        """
        if self.task == "text-classification":
            return self.load_data_classification(
                feature_column, target_column, split, subset
            )
        elif self.task == "summarization":
            return self.load_data_summarization(
                feature_column, target_column, split, subset
            )
        elif self.task == "ner":
            return self.load_data_ner(feature_column, target_column, split, subset)
        else:
            raise ValueError(f"Unsupported task for HF datasets: {self.task}")

    @staticmethod
    def _row_to_sample_summarization(data_row: Dict[str, str]) -> Sample:
        """Convert a row from the dataset into a Sample for summarization.

        Args:
            data_row (Dict[str, str]):
                Single row of the dataset.

        Returns:
            Sample:
                Row formatted into a Sample object for summarization.
        """
        original = data_row.get("document", "")
        summary = data_row.get("summary", "")

        return SummarizationSample(original=original, expected_results=summary)

    @staticmethod
    def _row_to_sample_qa(data_row: Dict[str, str]) -> Sample:
        """Convert a row from the dataset into a Sample for summarization.

        Args:
            data_row (Dict[str, str]):
                Single row of the dataset.

        Returns:
            Sample:
                Row formatted into a Sample object for summarization.
        """
        context = data_row.get("context", "")
        question = data_row.get("question", "")
        answer = data_row.get("answer", "")
        if isinstance(answer, str):
            answer = [answer]

        return QASample(
            original_question=question,
            original_context=context,
            actual_results=answer,
        )

    def export_data(self, data: List[Sample], output_path: str):
        """Exports the data to the corresponding format and saves it to 'output_path'.

        Args:
            data (List[Sample]):
                Data to export.
            output_path (str):
                Path to save the data to.
        """
        rows = []
        for s in data:
            row = Formatter.process(s, output_format="csv")
            rows.append(row)

        df = pd.DataFrame(rows, columns=list(self.COLUMN_NAMES[self.task].keys()))
        df.to_csv(output_path, index=False, encoding="utf-8")

    def _row_to_sample_classification(self, data_row: Dict[str, str]) -> Sample:
        """Convert a row from the dataset into a Sample for text classification.

        Args:
            data_row (Dict[str, str]):
                Single row of the dataset.

        Returns:
            Sample:
                Row formatted into a Sample object.
        """
        input_column = next(
            (
                col
                for col in self.COLUMN_NAMES["text-classification"]["text"]
                if col in data_row
            ),
            None,
        )
        output_column = next(
            (
                col
                for col in self.COLUMN_NAMES["text-classification"]["label"]
                if col in data_row
            ),
            None,
        )

        original = data_row.get(input_column, "")
        label = SequenceLabel(label=data_row.get(output_column, ""), score=1)

        return SequenceClassificationSample(
            original=original,
            expected_results=SequenceClassificationOutput(predictions=[label]),
        )

    def _row_to_ner_sample(self, data_row: dict) -> Sample:
        """Convert a row from the dataset into a Sample for NER.

        Args:
            data_row (Dict[str, str]):
                Single row of the dataset.

        Returns:
            Sample:
                Row formatted into a Sample object.
        """
        input_column = next(
            (col for col in self.COLUMN_NAMES["ner"]["text"] if col in data_row),
            None,
        )
        output_column = next(
            (col for col in self.COLUMN_NAMES["ner"]["ner"] if col in data_row),
            None,
        )

        tokens = data_row.get(input_column, [])
        labels = data_row.get(output_column, [])

        #  get token and labels from the split
        ner_labels = []
        cursor = 0
        for token, label in zip(tokens, labels):
            ner_labels.append(
                NERPrediction.from_span(
                    entity=label,
                    word=token,
                    start=cursor,
                    end=cursor + len(token),
                    doc_id=0,
                    doc_name="",
                    pos_tag="XX",
                    chunk_tag="XX",
                )
            )
            # +1 to account for the white space
            cursor += len(token) + 1

        original = " ".join(tokens)
        return NERSample(
            original=original, expected_results=NEROutput(predictions=ner_labels)
        )<|MERGE_RESOLUTION|>--- conflicted
+++ resolved
@@ -341,7 +341,6 @@
             "MultiLexSum-test": script_dir[:-7] + "/MultiLexSum/MultiLexSum-test.jsonl",
             "MultiLexSum-test-tiny": script_dir[:-7]
             + "/MultiLexSum/MultiLexSum-test.jsonl",
-<<<<<<< HEAD
             "CommonsenseQA-test": script_dir[:-7]
             + "/CommonsenseQA/commonsenseQA-test.jsonl",
             "CommonsenseQA-test-tiny": script_dir[:-7]
@@ -354,11 +353,9 @@
             "SIQA-test-tiny": script_dir[:-7] + "/SIQA/SIQA-test-tiny.jsonl",
             "PIQA-test": script_dir[:-7] + "/PIQA/PIQA-test.jsonl",
             "PIQA-test-tiny": script_dir[:-7] + "/PIQA/PIQA-test-tiny.jsonl",
-=======
             "Consumer-Contracts": script_dir[:-7] + "/Consumer-Contracts/test.jsonl",
             "Contracts": script_dir[:-7] + "/Contracts/test_contracts.jsonl",
             "Privacy-Policy": script_dir[:-7] + "/Privacy-Policy/test_privacy_qa.jsonl",
->>>>>>> d940bb17
         }
 
         return datasets_info[dataset_name]

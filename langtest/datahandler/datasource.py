--- conflicted
+++ resolved
@@ -1,16 +1,16 @@
 import csv
+import importlib
+import logging
 import os
 import re
-<<<<<<< HEAD
 from abc import ABC, abstractmethod
-from typing import Dict, List, Optional
-
-=======
->>>>>>> cc12acf2
+from collections import defaultdict
+from typing import Dict, List
+from typing import Optional
+
 import jsonlines
 import pandas as pd
-from abc import ABC, abstractmethod
-from typing import Dict, List
+
 from langtest.utils.custom_types import sample
 from langtest.utils.custom_types.sample import ToxicitySample, TranslationSample
 from .format import Formatter
@@ -18,16 +18,44 @@
     NEROutput,
     NERPrediction,
     NERSample,
+    QASample,
     Sample,
     SequenceClassificationOutput,
     SequenceClassificationSample,
     SequenceLabel,
-    QASample,
     SummarizationSample,
 )
-
 from ..utils.lib_manager import try_import_lib
-import importlib
+
+COLUMN_MAPPER = {
+    "text-classification": {
+        "text": ["text", "sentences", "sentence", "sample"],
+        "label": ["label", "labels ", "class", "classes"],
+    },
+    "ner": {
+        "text": ["text", "sentences", "sentence", "sample", "tokens"],
+        "ner": [
+            "label",
+            "labels ",
+            "class",
+            "classes",
+            "ner_tag",
+            "ner_tags",
+            "ner",
+            "entity",
+        ],
+        "pos": ["pos_tags", "pos_tag", "pos", "part_of_speech"],
+        "chunk": ["chunk_tags", "chunk_tag"],
+    },
+    "question-answering": {
+        "text": ["question"],
+        "context": ["context", "passage"],
+        "answer": ["answer", "answer_and_def_correct_predictions"],
+    },
+    "summarization": {"text": ["text", "document"], "summary": ["summary"]},
+    "toxicity": {"text": ["text"]},
+    "translation": {"text": ["text", "original", "sourcestring"]},
+}
 
 
 class _IDataset(ABC):
@@ -37,9 +65,14 @@
     """
 
     @abstractmethod
+    def load_raw_data(self):
+        """Load data from the file_path into raw format."""
+        raise NotImplementedError()
+
+    @abstractmethod
     def load_data(self):
-        """Load data from the file_path."""
-        return NotImplemented
+        """Load data from the file_path into the right Sample object."""
+        return NotImplementedError()
 
     @abstractmethod
     def export_data(self, data: List[Sample], output_path: str):
@@ -68,7 +101,6 @@
             file_path (str): Path to the dataset.
             task (str): Task to be evaluated.
         """
-
         self._file_path = file_path
         self._class_map = {
             cls.__name__.replace("Dataset", "").lower(): cls
@@ -84,6 +116,13 @@
         self.init_cls = None
         self.kwargs = kwargs
 
+    def load_raw(self):
+        """Loads the data into a raw format"""
+        self.init_cls = self._class_map[self.file_ext.replace(".", "")](
+            self._file_path, task=self.task, **self.kwargs
+        )
+        return self.init_cls.load_raw_data()
+
     def load(self) -> List[Sample]:
         """Loads the data for the correct Dataset type.
 
@@ -95,9 +134,9 @@
         )
         return self.init_cls.load_data()
 
-    def export(self, data: List[Sample], output_path: str):
-        """
-        Exports the data to the corresponding format and saves it to 'output_path'.
+    def export(self, data: List[Sample], output_path: str) -> None:
+        """Exports the data to the corresponding format and saves it to 'output_path'.
+
         Args:
             data (List[Sample]):
                 data to export
@@ -107,7 +146,18 @@
         self.init_cls.export_data(data, output_path)
 
     @classmethod
-    def load_curated_bias(cls, tests_to_filter, file_path) -> List[Sample]:
+    def load_curated_bias(
+        cls, tests_to_filter: List[str], file_path: str
+    ) -> List[Sample]:
+        """Loads curated bias into a list of samples
+
+        Args:
+            tests_to_filter (List[str]): name of the tests to use
+            file_path(str): path to the file to load
+
+        Returns:
+            List[Sample]: list of processed samples
+        """
         data = []
         path = os.path.abspath(__file__)
         if file_path == "BoolQ":
@@ -142,12 +192,16 @@
                                 dataset_name="XSum",
                             )
                         )
-
+        else:
+            logging.warning(
+                f"File {file_path} not supported for `load_curated_bias`, the biases will be empty."
+            )
         return data
 
     @classmethod
-    def _load_dataset(cls, dataset_name: str):
-        """
+    def _load_dataset(cls, dataset_name: str) -> str:
+        """Loads a dataset
+
         Args:
             dataset_name (str): name of the dataset
 
@@ -195,14 +249,18 @@
 
 
 class ConllDataset(_IDataset):
-    """
-    Class to handle Conll files. Subclass of _IDataset.
-    """
+    """Class to handle Conll files. Subclass of _IDataset."""
+
+    supported_tasks = ["ner"]
+
+    COLUMN_NAMES = {task: COLUMN_MAPPER[task] for task in supported_tasks}
 
     def __init__(self, file_path: str, task: str) -> None:
         """Initializes ConllDataset object.
+
         Args:
             file_path (str): Path to the data file.
+            task (str): name of the task to perform
         """
         super().__init__()
         self._file_path = file_path
@@ -213,7 +271,6 @@
             )
         self.task = task
 
-<<<<<<< HEAD
     def load_raw_data(self) -> List[Dict]:
         """Loads dataset into a list tokens and labels
 
@@ -251,10 +308,9 @@
                     )
         return raw_data
 
-=======
->>>>>>> cc12acf2
     def load_data(self) -> List[NERSample]:
         """Loads data from a CoNLL file.
+
         Returns:
             List[NERSample]: List of formatted sentences from the dataset.
         """
@@ -315,42 +371,49 @@
 
     def export_data(self, data: List[Sample], output_path: str):
         """Exports the data to the corresponding format and saves it to 'output_path'.
+
         Args:
             data (List[Sample]):
                 data to export
             output_path (str):
                 path to save the data to
         """
-        temp_id = None
         otext = ""
         for i in data:
-            text, temp_id = Formatter.process(i, output_format="conll", temp_id=temp_id)
-            otext += text
+            text = Formatter.process(i, output_format="conll")
+            otext += text + "\n"
 
         with open(output_path, "wb") as fwriter:
             fwriter.write(bytes(otext, encoding="utf-8"))
 
 
 class JSONDataset(_IDataset):
-    """
-    Class to handle JSON dataset files. Subclass of _IDataset.
-    """
+    """Class to handle JSON dataset files. Subclass of _IDataset."""
 
     def __init__(self, file_path: str):
         """Initializes JSONDataset object.
+
         Args:
             file_path (str): Path to the data file.
         """
         super().__init__()
         self._file_path = file_path
 
+    def load_raw_data(self):
+        """Loads data into a raw list"""
+        raise NotImplementedError()
+
     def load_data(self) -> List[Sample]:
-        """"""
+        """Loads data into a list of Sample
+
+        Returns:
+            List[Sample]: formatted samples
+        """
         raise NotImplementedError()
 
     def export_data(self, data: List[Sample], output_path: str):
-        """
-        Exports the data to the corresponding format and saves it to 'output_path'.
+        """Exports the data to the corresponding format and saves it to 'output_path'.
+
         Args:
             data (List[Sample]):
                 data to export
@@ -363,39 +426,23 @@
 class CSVDataset(_IDataset):
     """Class to handle CSV files dataset. Subclass of _IDataset."""
 
-    COLUMN_NAMES = {
-        "text-classification": {
-            "text": ["text", "sentences", "sentence", "sample"],
-            "label": ["label", "labels ", "class", "classes"],
-        },
-        "ner": {
-            "text": ["text", "sentences", "sentence", "sample"],
-            "ner": [
-                "label",
-                "labels ",
-                "class",
-                "classes",
-                "ner_tag",
-                "ner_tags",
-                "ner",
-                "entity",
-            ],
-            "pos": ["pos_tags", "pos_tag", "pos", "part_of_speech"],
-            "chunk": ["chunk_tags", "chunk_tag"],
-        },
-    }
+    supported_tasks = ["ner", "text-classification"]
+    COLUMN_NAMES = {task: COLUMN_MAPPER[task] for task in supported_tasks}
 
     def __init__(self, file_path: str, task: str, **kwargs) -> None:
         """Initializes CSVDataset object.
+
         Args:
             file_path (str):
                 Path to the data file.
-
+            task (str):
+                name of the task to perform
         """
         super().__init__()
         self._file_path = file_path
         self.task = task
         self.delimiter = self._find_delimiter(file_path)
+
         if task in self.COLUMN_NAMES:
             self.COLUMN_NAMES = self.COLUMN_NAMES[self.task]
         elif "is_import" not in kwargs:
@@ -406,8 +453,59 @@
         self.column_map = None
         self.kwargs = kwargs
 
+    def load_raw_data(self, standardize_columns: bool = False) -> List[Dict]:
+        """Loads data from a csv file into raw lists of strings
+
+        Args:
+            standardize_columns (bool): whether to standardize column names
+
+        Returns:
+            List[Dict]:
+                parsed CSV file into list of dicts
+        """
+        df = pd.read_csv(self._file_path)
+
+        raw_data = []
+        if not standardize_columns:
+            data = df.to_dict(orient="records")
+            if self.task == "ner":
+                for row in data:
+                    raw_data.append(
+                        {
+                            key: (val if isinstance(val, list) else eval(val))
+                            for key, val in row.items()
+                        }
+                    )
+                return raw_data
+            return data
+
+        for _, row in df.iterrows():
+            if not self.column_map:
+                self.column_map = self._match_column_names(list(row.keys()))
+
+            label_col = (
+                self.column_map["ner"] if self.task == "ner" else self.column_map["label"]
+            )
+
+            text = row[self.column_map["text"]]
+            labels = row[label_col]
+
+            raw_data.append(
+                {
+                    "text": text
+                    if (isinstance(text, list) or self.task != "ner")
+                    else eval(text),
+                    "labels": labels
+                    if (isinstance(labels, list) or self.task != "ner")
+                    else eval(labels),
+                }
+            )
+
+        return raw_data
+
     def load_data(self) -> List[Sample]:
         """Loads data from a csv file.
+
         Returns:
             List[Sample]: List of formatted sentences from the dataset.
         """
@@ -415,35 +513,32 @@
             kwargs = self.kwargs.copy()
             kwargs.pop("is_import")
             return self._import_data(self._file_path, **kwargs)
-        with open(self._file_path, newline="", encoding="utf-8") as csv_file:
-            csv_reader = csv.DictReader(csv_file, delimiter=self.delimiter)
-
-            samples = []
-            for sent_indx, row in enumerate(csv_reader):
-                if not self.column_map:
-                    self.column_map = self._match_column_names(list(row.keys()))
-
-                if self.task == "ner":
-                    samples.append(self._row_to_ner_sample(row, sent_indx))
-
-                elif self.task == "text-classification":
-                    samples.append(self._row_to_seq_classification_sample(row))
+
+        df = pd.read_csv(self._file_path)
+
+        if not self.column_map:
+            self.column_map = self._match_column_names(list(df.columns))
+
+        samples = []
+        for row_index, row in df.iterrows():
+            if self.task == "ner":
+                samples.append(self._row_to_ner_sample(row.to_dict(), row_index))
+
+            elif self.task == "text-classification":
+                samples.append(self._row_to_seq_classification_sample(row.to_dict()))
 
         return samples
 
     def export_data(self, data: List[Sample], output_path: str):
-        """
-        Exports the data to the corresponding format and saves it to 'output_path'.
+        """Exports the data to the corresponding format and saves it to 'output_path'.
+
         Args:
             data (List[Sample]):
                 data to export
             output_path (str):
                 path to save the data to
         """
-        temp_id = None
-        otext = ""
         if self.task == "ner":
-<<<<<<< HEAD
             final_data = defaultdict(list)
             for elt in data:
                 tokens, labels, testcase_tokens, testcase_labels = Formatter.process(
@@ -453,14 +548,16 @@
                 final_data["labels"].append(labels)
                 final_data["testcase_text"].append(testcase_tokens)
                 final_data["testcase_labels"].append(testcase_labels)
-=======
-            for i in data:
-                text, temp_id = Formatter.process(i, output_format="csv", temp_id=temp_id)
-                otext += text
->>>>>>> cc12acf2
-
-            with open(output_path, "wb") as fwriter:
-                fwriter.write(bytes(otext, encoding="utf-8"))
+
+            if (
+                sum([len(labels) for labels in final_data["testcase_labels"]])
+                * sum([len(tokens) for tokens in final_data["testcase_text"]])
+                == 0
+            ):
+                final_data.pop("testcase_text")
+                final_data.pop("testcase_labels")
+
+            pd.DataFrame(data=final_data).to_csv(output_path, index=False)
 
         elif self.task == "text-classification":
             rows = []
@@ -473,13 +570,14 @@
 
     @staticmethod
     def _find_delimiter(file_path: str) -> property:
-        """
-        Helper function in charge of finding the delimiter character in a csv file.
+        """Helper function in charge of finding the delimiter character in a csv file.
+
         Args:
             file_path (str):
                 location of the csv file to load
-        Returns:
-            property:
+
+        Returns:
+            property: delimiter
         """
         sniffer = csv.Sniffer()
         with open(file_path, encoding="utf-8") as fp:
@@ -489,30 +587,37 @@
 
     def _row_to_ner_sample(self, row: Dict[str, List[str]], sent_index: int) -> Sample:
         """Convert a row from the dataset into a Sample for the NER task.
+
         Args:
             row (Dict[str, List[str]]):
                 single row of the dataset
-            sent_index (int):
+            sent_index (int): position of the sentence
+
         Returns:
             Sample:
                 row formatted into a Sample object
         """
+        text_col = self.column_map["text"]
+
+        for key, value in row.items():
+            if isinstance(value, str):
+                row[key] = eval(value)
+
         assert all(isinstance(value, list) for value in row.values()), ValueError(
             f"Column ({sent_index}th) values should be list that contains tokens or labels. "
             "Given CSV file has invalid values"
         )
-
-        token_num = len(row["text"])
+        token_num = len(row[text_col])
         assert all(len(value) == token_num for value in row.values()), ValueError(
             f"Column ({sent_index}th) values should have same length with number of token in text, "
             f"which is {token_num}"
         )
 
-        original = " ".join(self.column_map["text"])
+        original = " ".join(row[text_col])
         ner_labels = list()
         cursor = 0
-        for token_indx in range(len(self.column_map["text"])):
-            token = row[self.column_map["text"]][token_indx]
+        for token_indx in range(len(row[text_col])):
+            token = row[text_col][token_indx]
             ner_labels.append(
                 NERPrediction.from_span(
                     entity=row[self.column_map["ner"]][token_indx],
@@ -534,11 +639,12 @@
         )
 
     def _row_to_seq_classification_sample(self, row: Dict[str, str]) -> Sample:
-        """
-        Convert a row from the dataset into a Sample for the text-classification task
+        """Convert a row from the dataset into a Sample for the text-classification task
+
         Args:
             row (Dict[str, str]):
                 single row of the dataset
+
         Returns:
             Sample:
                 row formatted into a Sample object
@@ -553,11 +659,12 @@
         )
 
     def _match_column_names(self, column_names: List[str]) -> Dict[str, str]:
-        """
-        Helper function to map original column into standardized ones.
+        """Helper function to map original column into standardized ones.
+
         Args:
             column_names (List[str]):
                 list of column names of the csv file
+
         Returns:
             Dict[str, str]:
                 mapping from the original column names into 'standardized' names
@@ -571,7 +678,9 @@
         not_referenced_columns = {
             k: self.COLUMN_NAMES[k] for k, v in column_map.items() if v is None
         }
-        if not_referenced_columns:
+        if "text" in not_referenced_columns and (
+            "ner" in not_referenced_columns or "label" in not_referenced_columns
+        ):
             raise OSError(
                 f"CSV file is invalid. CSV handler works with template column names!\n"
                 f"{', '.join(not_referenced_columns.keys())} column could not be found in header.\n"
@@ -580,14 +689,14 @@
         return column_map
 
     def _import_data(self, file_name, **kwargs) -> List[Sample]:
-        """
-        Helper function to import testcases from csv file after editing.
+        """Helper function to import testcases from csv file after editing.
+
         Args:
             file_name (str):    path to the csv file
             **kwargs:           additional arguments to pass to pandas.read_csv
+
         Returns:
             List[Sample]:       list of samples
-
         """
         data = pd.read_csv(file_name, **kwargs)
         custom_names = {
@@ -609,32 +718,81 @@
 
 
 class JSONLDataset(_IDataset):
-    """
-    Class to handle JSONL datasets. Subclass of _IDataset.
-    """
+    """Class to handle JSONL datasets. Subclass of _IDataset."""
+
+    supported_tasks = [
+        "ner",
+        "text-classification",
+        "question-answering",
+        "summarization",
+        "toxicity",
+        "translation",
+    ]
+    COLUMN_NAMES = {task: COLUMN_MAPPER[task] for task in supported_tasks}
 
     def __init__(self, file_path: str, task: str) -> None:
         """Initializes JSONLDataset object.
+
         Args:
             file_path (str): Path to the data file.
+            task (str): name of the task to perform
         """
         super().__init__()
         self._file_path = file_path
         self.task = task
-
-    def load_data(self):
-        """Loads data from a JSONL file.
-        Returns:
-            list[QASample]: Loaded text data.
-        """
-
+        self.column_matcher = None
+
+    def _match_column_names(self, column_names: List[str]) -> Dict[str, str]:
+        """Helper function to map original column into standardized ones.
+
+        Args:
+            column_names (List[str]):
+                list of column names of the csv file
+
+        Returns:
+            Dict[str, str]:
+                mapping from the original column names into 'standardized' names
+        """
+        column_map = {}
+        for column in column_names:
+            for key, reference_columns in self.COLUMN_NAMES[self.task].items():
+                if column.lower() in reference_columns:
+                    column_map[key] = column
+
+        not_referenced_columns = [
+            col for col in self.COLUMN_NAMES[self.task] if col not in column_map
+        ]
+
+        if "text" in not_referenced_columns:
+            raise OSError(
+                f"Your dataset needs to have at least have a column with one of the following name: "
+                f"{self.COLUMN_NAMES[self.task]['text']}, found: {column_names}."
+            )
+
+        for missing_col in not_referenced_columns:
+            column_map[missing_col] = None
+        return column_map
+
+    def load_raw_data(self) -> List[Dict]:
+        """Loads data from a JSON file into a list"""
+        with jsonlines.open(self._file_path) as reader:
+            data = [obj for obj in reader]
+        return data
+
+    def load_data(self) -> List[Sample]:
+        """Loads data from a JSONL file and format it into a list of Sample.
+
+        Returns:
+            list[Sample]: Loaded text data.
+        """
         data = []
         with jsonlines.open(self._file_path) as reader:
             for item in reader:
+                if self.column_matcher is None:
+                    self.column_matcher = self._match_column_names(item.keys())
+
                 if self.task == "question-answering":
-                    expected_results = item.get(
-                        "answer_and_def_correct_predictions", item.get("answer", None)
-                    )
+                    expected_results = item.get(self.column_matcher["answer"])
                     if isinstance(expected_results, str) or isinstance(
                         expected_results, bool
                     ):
@@ -642,8 +800,10 @@
 
                     data.append(
                         QASample(
-                            original_question=item["question"],
-                            original_context=item.get("passage", "-"),
+                            original_question=item[self.column_matcher["text"]],
+                            original_context=item.get(
+                                self.column_matcher["context"], "-"
+                            ),
                             expected_results=expected_results,
                             task=self.task,
                             dataset_name=self._file_path.split("/")[-2],
@@ -651,14 +811,14 @@
                     )
 
                 elif self.task == "summarization":
-                    expected_results = item.get("summary", None)
+                    expected_results = item.get(self.column_matcher["summary"])
                     if isinstance(expected_results, str) or isinstance(
                         expected_results, bool
                     ):
                         expected_results = [str(expected_results)]
                     data.append(
                         SummarizationSample(
-                            original=item["document"],
+                            original=item[self.column_matcher["text"]],
                             expected_results=expected_results,
                             task=self.task,
                             dataset_name=self._file_path.split("/")[-2],
@@ -667,7 +827,7 @@
                 elif self.task == "toxicity":
                     data.append(
                         ToxicitySample(
-                            prompt=item["text"],
+                            prompt=item[self.column_matcher["text"]],
                             task=self.task,
                             dataset_name=self._file_path.split("/")[-2],
                         )
@@ -676,7 +836,7 @@
                 elif self.task == "translation":
                     data.append(
                         TranslationSample(
-                            original=item["sourceString"],
+                            original=item[self.column_matcher["text"]],
                             task=self.task,
                             dataset_name=self._file_path.split("/")[-2],
                         )
@@ -685,8 +845,8 @@
         return data
 
     def export_data(self, data: List[Sample], output_path: str):
-        """
-        Exports the data to the corresponding format and saves it to 'output_path'.
+        """Exports the data to the corresponding format and saves it to 'output_path'.
+
         Args:
             data (List[Sample]):
                 data to export
@@ -697,27 +857,15 @@
 
 
 class HuggingFaceDataset(_IDataset):
-<<<<<<< HEAD
     """Example dataset class that loads data using the Hugging Face dataset library."""
 
     supported_tasks = ["text-classification", "summarization", "ner"]
-=======
-    """
-    Example dataset class that loads data using the Hugging Face dataset library.
-    """
->>>>>>> cc12acf2
 
     LIB_NAME = "datasets"
-    COLUMN_NAMES = {
-        "text-classification": {
-            "text": ["text", "sentences", "sentence", "sample"],
-            "label": ["label", "labels", "class", "classes"],
-        }
-    }
+    COLUMN_NAMES = {task: COLUMN_MAPPER[task] for task in supported_tasks}
 
     def __init__(self, dataset_name: str, task: str):
-        """
-        Initialize the HuggingFaceDataset class.
+        """Initialize the HuggingFaceDataset class.
 
         Args:
             dataset_name (str):
@@ -730,11 +878,10 @@
         self._check_datasets_package()
 
     def _check_datasets_package(self):
-        """
-        Check if the 'datasets' package is installed and import the load_dataset function.
+        """Check if the 'datasets' package is installed and import the load_dataset function.
+
         Raises an error if the package is not found.
         """
-
         if try_import_lib(self.LIB_NAME):
             dataset_module = importlib.import_module(self.LIB_NAME)
             self.load_dataset = getattr(dataset_module, "load_dataset")
@@ -780,8 +927,7 @@
         split: str,
         subset: str = None,
     ) -> List[Sample]:
-        """
-        Load the specified split from the dataset library.
+        """Load the specified split from the dataset library.
 
         Args:
             feature_column (str):
@@ -797,12 +943,9 @@
             List[Sample]:
                 Loaded split as a list of Sample objects.
         """
-<<<<<<< HEAD
         feature_column = "text" if feature_column is None else feature_column
         target_column = "label" if target_column is None else target_column
         split = "test" if split is None else split
-=======
->>>>>>> cc12acf2
 
         if subset:
             dataset = self.load_dataset(self.dataset_name, name=subset, split=split)
@@ -826,12 +969,7 @@
         split: str,
         subset: str = None,
     ) -> List[Sample]:
-<<<<<<< HEAD
         """Load the specified split from the dataset for summarization task.
-=======
-        """
-        Load the specified split from the dataset library for summarization task.
->>>>>>> cc12acf2
 
         Args:
             feature_column (str):
@@ -867,6 +1005,21 @@
         samples = [self._row_to_sample_summarization(example) for example in dataset]
         return samples
 
+    def load_raw_data(
+        self,
+        feature_column: str = "text",
+        target_column: str = "label",
+        split: str = "test",
+        subset: str = None,
+    ) -> List:
+        """Loads data into a list"""
+        if subset:
+            dataset = self.load_dataset(self.dataset_name, name=subset, split=split)
+        else:
+            dataset = self.load_dataset(self.dataset_name, split=split)
+
+        return dataset.to_list()
+
     def load_data(
         self,
         feature_column: Optional[str] = None,
@@ -874,8 +1027,7 @@
         split: Optional[str] = None,
         subset: Optional[str] = None,
     ) -> List[Sample]:
-        """
-        Load the specified data based on the task.
+        """Load the specified data based on the task.
 
         Args:
             feature_column (str):
@@ -910,8 +1062,7 @@
 
     @staticmethod
     def _row_to_sample_summarization(data_row: Dict[str, str]) -> Sample:
-        """
-        Convert a row from the dataset into a Sample for summarization.
+        """Convert a row from the dataset into a Sample for summarization.
 
         Args:
             data_row (Dict[str, str]):
@@ -929,8 +1080,7 @@
         )
 
     def export_data(self, data: List[Sample], output_path: str):
-        """
-        Exports the data to the corresponding format and saves it to 'output_path'.
+        """Exports the data to the corresponding format and saves it to 'output_path'.
 
         Args:
             data (List[Sample]):
@@ -949,8 +1099,7 @@
         df.to_csv(output_path, index=False, encoding="utf-8")
 
     def _row_to_sample_classification(self, data_row: Dict[str, str]) -> Sample:
-        """
-        Convert a row from the dataset into a Sample for text classification.
+        """Convert a row from the dataset into a Sample for text classification.
 
         Args:
             data_row (Dict[str, str]):

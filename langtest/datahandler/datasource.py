--- conflicted
+++ resolved
@@ -1310,134 +1310,11 @@
         data = []
         with jsonlines.open(self._file_path) as reader:
             for item in reader:
-<<<<<<< HEAD
                 dataset_name = self._file_path.split("/")[-2]
                 sample = self.task.create_sample(
                     item, dataset_name=dataset_name, *args, **kwargs
                 )
                 data.append(sample)
-=======
-                if self.column_matcher is None:
-                    self.column_matcher = self._match_column_names(item.keys())
-
-                if self.task == "question-answering":
-                    expected_results = item.get(self.column_matcher["answer"])
-                    if isinstance(expected_results, str) or isinstance(
-                        expected_results, bool
-                    ):
-                        expected_results = [str(expected_results)]
-
-                    data.append(
-                        QASample(
-                            original_question=item[self.column_matcher["text"]],
-                            original_context=item.get(
-                                self.column_matcher["context"], "-"
-                            ),
-                            expected_results=expected_results,
-                            dataset_name=self._file_path.split("/")[-2],
-                        )
-                    )
-
-                elif self.task == "summarization":
-                    expected_results = item.get(self.column_matcher["summary"])
-                    if isinstance(expected_results, str) or isinstance(
-                        expected_results, bool
-                    ):
-                        expected_results = [str(expected_results)]
-                    data.append(
-                        SummarizationSample(
-                            original=item[self.column_matcher["text"]],
-                            expected_results=expected_results,
-                            dataset_name=self._file_path.split("/")[-2],
-                        )
-                    )
-                elif self.task == "toxicity":
-                    data.append(
-                        ToxicitySample(
-                            prompt=item[self.column_matcher["text"]],
-                            dataset_name=self._file_path.split("/")[-2],
-                        )
-                    )
-
-                elif self.task == "translation":
-                    data.append(
-                        TranslationSample(
-                            original=item[self.column_matcher["text"]],
-                            dataset_name=self._file_path.split("/")[-2],
-                        )
-                    )
-                elif self.task == "security":
-                    data.append(
-                        SecuritySample(
-                            prompt=item["text"],
-                            task=self.task,
-                            dataset_name=self._file_path.split("/")[-2],
-                        )
-                    )
-
-                elif self.task == "clinical-tests":
-                    data.append(
-                        ClinicalSample(
-                            patient_info_A=item["Patient info A"],
-                            patient_info_B=item["Patient info B"],
-                            diagnosis=item["Diagnosis"],
-                            task=self.task,
-                            dataset_name=self._file_path.split("/")[-2],
-                            clinical_domain=item["clinical_domain"],
-                        )
-                    )
-                elif self.task == "disinformation-test":
-                    data.append(
-                        DisinformationSample(
-                            hypothesis=item["hypothesis"],
-                            statements=item["statements"],
-                            task=self.task,
-                            dataset_name=self._file_path.split("/")[-2],
-                        )
-                    ),
-                elif self.task == "sensitivity-test":
-                    supported_data = ("NQ-open", "OpenBookQA", "wikiDataset")
-                    if self._file_path.split("/")[-2] in supported_data:
-                        data.append(
-                            SensitivitySample(original=item[self.column_matcher["text"]])
-                        )
-                    else:
-                        raise ValueError(
-                            f"Unsupported dataset for sensitivity-test. Please use one of: {', '.join(supported_data)} with their 'test' or 'test-tiny' version."
-                        )
-
-                elif self.task == "wino-bias":
-                    data.append(
-                        WinoBiasSample(
-                            masked_text=item["text"],
-                            task=self.task,
-                            dataset_name=self._file_path.split("/")[-2],
-                        )
-                    )
-
-                elif self.task == "legal-tests":
-                    data.append(
-                        LegalSample(
-                            case=item["case"],
-                            legal_claim=item["legal-claim"],
-                            legal_conclusion_A=item["legal_conclusion_a"],
-                            legal_conclusion_B=item["legal_conclusion_b"],
-                            correct_conlusion=item["correct_choice"],
-                            task=self.task,
-                            dataset_name=self._file_path.split("/")[-2],
-                        )
-                    )
-
-                elif self.task == "factuality-test":
-                    data.append(
-                        FactualitySample(
-                            article_sent=item["article_sent"],
-                            incorrect_sent=item["incorrect_sent"],
-                            correct_sent=item["correct_sent"],
-                            dataset_name=self._file_path.split("/")[-2],
-                        )
-                    )
->>>>>>> 27506ae4
 
         return data
 

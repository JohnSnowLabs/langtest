defaults:
  min_pass_rate: 0.65
tests:
  accuracy:
    min_micro_f1_score:
      min_score: 0.5
    min_macro_f1_score:
      min_score: 0.5
    min_weighted_f1_score:
      min_score: 0.5
    min_precision_score:
      min_score:
        O: 0.5
        LOC: 0.9
        PER: 0.8
        MISC: 0.8
        ORG: 0.8
    min_recall_score:
      min_score: 0.75
    min_f1_score:
      min_score: 0.8
      
  fairness:
    min_gender_f1_score:
      min_score: 0.5
    max_gender_f1_score:
      max_score: 0.99

  bias:
    replace_to_female_pronouns:
      min_pass_rate: 0.65
    replace_to_low_income_country:
      min_pass_rate: 0.70
    replace_to_white_lastnames:
      min_pass_rate: 0.70
    replace_to_hindu_names:
      min_pass_rate: 0.66
<<<<<<< HEAD
      
=======

>>>>>>> 17937853
  robustness:
    lowercase:
      min_pass_rate: 0.65
    swap_entities:
      min_pass_rate: 0.65
    uppercase:
      min_pass_rate: 0.65<|MERGE_RESOLUTION|>--- conflicted
+++ resolved
@@ -35,11 +35,7 @@
       min_pass_rate: 0.70
     replace_to_hindu_names:
       min_pass_rate: 0.66
-<<<<<<< HEAD
       
-=======
-
->>>>>>> 17937853
   robustness:
     lowercase:
       min_pass_rate: 0.65

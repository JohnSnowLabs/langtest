--- conflicted
+++ resolved
@@ -49,7 +49,7 @@
 johnsnowlabs = { version = "4.3.5", optional = true }
 rouge-score = { version = "^0.1.2", optional = true }
 evaluate = { version = "^0.4.0", optional = true }
-transformers = { version = "4.28.1", optional = true }
+transformers = { version = ">=4.28.1, <4.30.1", optional = true }
 huggingface_hub = { version = ">0.16.0", optional = true}
 spacy = { version = ">=3.0.0", optional = true }
 nest-asyncio = "^1.5.0"
@@ -62,17 +62,11 @@
 tqdm = "^4.65.0"
 cohere = { version = "^4.10.0", optional = true}
 ai21 = {version = "^1.1.0", optional = true}
-<<<<<<< HEAD
 mlflow = {version = "^2.5.0", optional = true}
-=======
-metaflow = {version = ">=2.9.0", optional = true}
-accelerate = {version = "<0.21.0", optional = true}
-seqeval = {version = ">1.2.0", optional = true}
->>>>>>> 1c120c97
 
 [tool.poetry.extras]
-transformers = ["transformers", "torch", "accelerate"]
-evaluate = ["evaluate", "rouge-score", "seqeval"]
+transformers = ["transformers", "torch"]
+evaluate = ["evaluate", "rouge-score"]
 spacy = ["spacy"]
 langchain = ["langchain"]
 johnsnowlabs = ["johnsnowlabs"]
@@ -80,11 +74,7 @@
 cohere = ["cohere", "langchain"]
 ai21 = ["ai21", "langchain"]
 huggingface_hub = ["huggingface_hub", "langchain"]
-<<<<<<< HEAD
 mlflow = ["mlflow"]
-=======
-metaflow = ["metaflow"]
->>>>>>> 1c120c97
 
 [tool.poetry.group.dev.dependencies]
 ipdb = "^0.13.13"

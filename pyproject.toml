--- conflicted
+++ resolved
@@ -80,12 +80,9 @@
 boto3 = {version = "^1.34.93", optional = true}
 importlib-resources = "^6.4.0"
 click = "^8.1.7"
-<<<<<<< HEAD
 pillow = "^10.4.0"
-=======
 openpyxl = "^3.1.5"
 tables = "3.8.0"
->>>>>>> d3a46634
 
 [tool.poetry.extras]
 transformers = ["transformers", "torch", "accelerate", "datasets"]

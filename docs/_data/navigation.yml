--- conflicted
+++ resolved
@@ -98,10 +98,8 @@
     url: /docs/pages/tests/security
   - title: Disinformation
     url: /docs/pages/tests/disinformation
-<<<<<<< HEAD
   - title: Political Compass
     url: /docs/pages/tests/political
-=======
   - title: Sensitivity
     url: /docs/pages/tests/sensitivity
   - title: Factuality
@@ -109,5 +107,4 @@
   - title: Wino Bias
     url: /docs/pages/tests/wino-bias
   - title: Legal 
-    url: /docs/pages/tests/legal
->>>>>>> a630c5d5
+    url: /docs/pages/tests/legal
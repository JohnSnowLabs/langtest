header:
  - title: Home
    url: /
  - title: Docs
    url: /docs/pages/docs/install
    key: docs
  - title: Tutorials
    url: /docs/pages/tutorials/tutorials
    key: tutorials
  - title: Tests
    url: /docs/pages/tests/test
    key: tests


docs-menu:
  - title: Installation
    url: /docs/pages/docs/install
    children:
      - title:  Quick Start
        url:    /docs/pages/docs/quick_start
  - title: Harness
    url: /docs/pages/docs/harness
    children:
      - title:  generate()
        url:    /docs/pages/docs/generate
      - title:  run()
        url:    /docs/pages/docs/run
      - title:  report()
        url:    /docs/pages/docs/report
      - title: save()
        url: /docs/pages/docs/save
      - title:  load()
        url:    /docs/pages/docs/load
  - title: Augmentation
    url:    /docs/pages/docs/augmentation
    children:
      - title: generate()
        url: /docs/pages/docs/generate_augmentation
      - title: save()
        url: /docs/pages/docs/save_augmentation

tutorials:
  - title: Tutorials
    url: /docs/pages/tutorials/tutorials
    children:
      - title: Casing tests with johnsnowlabs
        url: /docs/pages/tutorials/casing_tests
      - title: Bias tests with transformers
        url: /docs/pages/tutorials/bias_tests
        key: tutorials
      - title: Testing and fixing workflow with spacy
        url: /docs/pages/tutorials/workflow_spacy
        key: tutorials


tests:
  - title: Tests
    url: /docs/pages/tests/test
<<<<<<< HEAD
  - title: Accuracy
    url: /docs/pages/tests/accuracy
  - title: Bias
    url: /docs/pages/tests/bias
  - title: Representation
    url: /docs/pages/tests/representation
  - title: Robustness
    url: /docs/pages/tests/robustness
=======
    children:      
      - title: Uppercase
        url: /docs/pages/tests/uppercase
        key: tests      
      - title: Titlecase
        url: /docs/pages/tests/titlecase
        key: tests
      - title: Add Context
        url: /docs/pages/tests/add_context
        key: tests
      - title: Swap Entities
        url: /docs/pages/tests/swap_entities
        key: tests
      - title: Bias
        url: /docs/pages/tests/bias
        key: tests
      - title: Gender
        url: /docs/pages/tests/gender
        key: tests
      - title: Age Bias
        url: /docs/pages/tests/age_bias
        key: tests
  - title: Robustness
    url: /docs/pages/tests/robustness
    key: tests
    children:
      - title: Lowercase
        url: /docs/pages/tests/lowercase
        key: tests
  - title: Accuracy
    url: #
    key: tests
    children:
      - title: Lowercase
        url: /docs/pages/tests/lowercase
        key: tests
  - title: Representation
    url: /docs/pages/tests/representation
    key: tests
    children:
      - title: Lowercase
        url: /docs/pages/tests/lowercase
        key: tests
>>>>>>> 72e2da90
<|MERGE_RESOLUTION|>--- conflicted
+++ resolved
@@ -56,57 +56,16 @@
 tests:
   - title: Tests
     url: /docs/pages/tests/test
-<<<<<<< HEAD
-  - title: Accuracy
-    url: /docs/pages/tests/accuracy
-  - title: Bias
-    url: /docs/pages/tests/bias
-  - title: Representation
-    url: /docs/pages/tests/representation
-  - title: Robustness
-    url: /docs/pages/tests/robustness
-=======
-    children:      
-      - title: Uppercase
-        url: /docs/pages/tests/uppercase
-        key: tests      
-      - title: Titlecase
-        url: /docs/pages/tests/titlecase
-        key: tests
-      - title: Add Context
-        url: /docs/pages/tests/add_context
-        key: tests
-      - title: Swap Entities
-        url: /docs/pages/tests/swap_entities
-        key: tests
-      - title: Bias
-        url: /docs/pages/tests/bias
-        key: tests
-      - title: Gender
-        url: /docs/pages/tests/gender
-        key: tests
-      - title: Age Bias
-        url: /docs/pages/tests/age_bias
-        key: tests
-  - title: Robustness
-    url: /docs/pages/tests/robustness
-    key: tests
     children:
-      - title: Lowercase
-        url: /docs/pages/tests/lowercase
-        key: tests
-  - title: Accuracy
-    url: #
-    key: tests
-    children:
-      - title: Lowercase
-        url: /docs/pages/tests/lowercase
-        key: tests
-  - title: Representation
-    url: /docs/pages/tests/representation
-    key: tests
-    children:
-      - title: Lowercase
-        url: /docs/pages/tests/lowercase
-        key: tests
->>>>>>> 72e2da90
+    - title: Accuracy
+      url: /docs/pages/tests/accuracy
+      key: accuracy
+    - title: Bias
+      url: /docs/pages/tests/bias
+      key: bias
+    - title: Representation
+      url: /docs/pages/tests/representation
+      key: representation
+    - title: Robustness
+      url: /docs/pages/tests/robustness
+      key: robustness
---
layout: docs
seotitle: Load | LangTest | John Snow Labs
title: Load
permalink: /docs/pages/docs/load
key: docs-install
modify_date: "2020-05-26"
header: true
---

<div class="main-docs" markdown="1"><div class="h3-box" markdown="1">
 

## Load Test Cases
The Harness is able to load the saved test cases, test configuration and test data. 

```python
# Load saved test cases, test configuration, test data  
<<<<<<< HEAD
harness = Harness.load(save_dir="path/to/saved_test_folder",
model={"model": "ner_dl_bert", "hub":"johnsnowlabs"},
task="ner",
load_testcases=True)
=======
harness = Harness.load(
    save_dir="path/to/saved_test_folder",
    model={"model": "gpt-3.5-turbo-instruct","hub":"openai"}, 
    task='question-answering', 
    load_testcases=True
)
>>>>>>> fdf173fd
```

Once the harness is loaded, the test cases can then be run with any new model by calling `harness.run()`.

</div><div class="h3-box" markdown="1">

## Load Model response 

Load model responses along with the test harness configuration.

```python
harness = Harness.load(
    save_dir="saved_model_reponse",
    model={"model": "gpt-3.5-turbo-instruct","hub":"openai"}, 
    task="question-answering",
    load_model_response=True
)
```

After loading the harness, you can re-evaluate the model responses using alternative metrics<|MERGE_RESOLUTION|>--- conflicted
+++ resolved
@@ -16,19 +16,12 @@
 
 ```python
 # Load saved test cases, test configuration, test data  
-<<<<<<< HEAD
-harness = Harness.load(save_dir="path/to/saved_test_folder",
-model={"model": "ner_dl_bert", "hub":"johnsnowlabs"},
-task="ner",
-load_testcases=True)
-=======
 harness = Harness.load(
     save_dir="path/to/saved_test_folder",
     model={"model": "gpt-3.5-turbo-instruct","hub":"openai"}, 
     task='question-answering', 
     load_testcases=True
 )
->>>>>>> fdf173fd
 ```
 
 Once the harness is loaded, the test cases can then be run with any new model by calling `harness.run()`.

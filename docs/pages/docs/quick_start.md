---
layout: docs
seotitle: Quick Start | NLP Test | John Snow Labs
title: Quick Start
permalink: /docs/pages/docs/install
key: docs-install
modify_date: "2023-03-28"
header: true
---

<div class="main-docs" markdown="1"><div class="h3-box" markdown="1">

**nlptest** is an open-source Python library designed to help developers deliver 
safe and effective Natural Language Processing (NLP) models.
You can install **nlptest** using pip or conda.

</div><div class="h3-box" markdown="1">

<div class="heading" id="installation"> Installation </div>

**Using PyPI**:

```sh
pip install nlptest
```

**Using Conda**: 

Download from johnsnowlabs or conda-forge channel.

```sh
# Optiona: A
conda install -c johnsnowlabs nlptest

# Optiona: B
conda install -c conda-forge nlptest
```

<<<<<<< HEAD
The library supports 50+ out of the box tests for **John Snow Labs**, **Hugging Face**, and **Spacy** models. These tests fall into robustness, accuracy, bias, representation and fairness test categories for NER and Text Classification models, with support for many more tasks coming soon.
=======
> :bulb: Tip: The conda solver is slower than the mamba solver. Install mamba in the 
> conda environment first. And then replace all `conda install` commands with 
> `mamba install` to get a much faster installation of packages.
> Install mamba as: `conda install -c conda-forge mamba`  

Whether you are using **John Snow Labs**, **Hugging Face**, or **Spacy** models, 
``Harness`` has got you covered. You can test any **Text Classification** and 
**Named Entity Recognition (NER)** model using the ``Harness``. The library 
supports 50+ out of the box tests. These tests fall into robustness, accuracy, 
bias, representation and fairness test categories.

>>>>>>> 2da1f720

<style>
  .heading {
    text-align: center;
    font-size: 26px;
    font-weight: 500;
    padding-top: 10px;
    padding-bottom: 20px;
  }

  #installation {
    color: #1E77B7;
  }
  
<<<<<<< HEAD
</style>
=======
  #one-liners {
    color: #1E77B7;
  }
</style>  
>>>>>>> 2da1f720

</div></div><|MERGE_RESOLUTION|>--- conflicted
+++ resolved
@@ -10,8 +10,7 @@
 
 <div class="main-docs" markdown="1"><div class="h3-box" markdown="1">
 
-**nlptest** is an open-source Python library designed to help developers deliver 
-safe and effective Natural Language Processing (NLP) models.
+**nlptest** is an open-source Python library designed to help developers deliver safe and effective Natural Language Processing (NLP) models.
 You can install **nlptest** using pip or conda.
 
 </div><div class="h3-box" markdown="1">
@@ -36,21 +35,12 @@
 conda install -c conda-forge nlptest
 ```
 
-<<<<<<< HEAD
-The library supports 50+ out of the box tests for **John Snow Labs**, **Hugging Face**, and **Spacy** models. These tests fall into robustness, accuracy, bias, representation and fairness test categories for NER and Text Classification models, with support for many more tasks coming soon.
-=======
 > :bulb: Tip: The conda solver is slower than the mamba solver. Install mamba in the 
 > conda environment first. And then replace all `conda install` commands with 
 > `mamba install` to get a much faster installation of packages.
 > Install mamba as: `conda install -c conda-forge mamba`  
 
-Whether you are using **John Snow Labs**, **Hugging Face**, or **Spacy** models, 
-``Harness`` has got you covered. You can test any **Text Classification** and 
-**Named Entity Recognition (NER)** model using the ``Harness``. The library 
-supports 50+ out of the box tests. These tests fall into robustness, accuracy, 
-bias, representation and fairness test categories.
-
->>>>>>> 2da1f720
+The library supports 50+ out of the box tests for **John Snow Labs**, **Hugging Face**, and **Spacy** models. These tests fall into robustness, accuracy, bias, representation and fairness test categories for NER and Text Classification models, with support for many more tasks coming soon.
 
 <style>
   .heading {
@@ -65,13 +55,6 @@
     color: #1E77B7;
   }
   
-<<<<<<< HEAD
 </style>
-=======
-  #one-liners {
-    color: #1E77B7;
-  }
-</style>  
->>>>>>> 2da1f720
 
 </div></div>
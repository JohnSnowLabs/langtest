---
layout: docs
header: true
seotitle: Data | LangTest | John Snow Labs
title: Data
key: docs-examples
permalink: /docs/pages/docs/data
modify_date: "2019-05-16"
---

<div class="main-docs" markdown="1"><div class="h3-box" markdown="1">

The provided code initializes an instance of the Harness class. It accepts a data parameter, which can be specified as a `dictionary` with the following attributes.

```python
{
   "data_source": "",
   "subset": "",
   "feature_column": "",
   "target_column": "",
   "split": "",
   "source": "huggingface"
}
```
<br/>

{:.table2}
| Key                          | Description                                                          |
| ---------------------------- | -------------------------------------------------------------------- |
| **data_source**(mandatory)   | Represents the name of the dataset being used.                       |
| **subset**(optional)         | Indicates the subset of the dataset being considered.                |
| **feature_column**(optional) | Specifies the column that contains the input features.               |
| **target_column**(optional)  | Represents the column that contains the target labels or categories. |
| **split**(optional)          | Denotes which split of the dataset should be used.                   |
| **source**(optional)         | Set to ‘huggingface’ when loading Hugging Face dataset.              |

Supported `data_source` formats are task-dependent. The following table provides an overview of the compatible data sources for each specific task.

{:.table2}
<<<<<<< HEAD
| Task  | Supported Data Inputs |  
| - | - | 
|**ner**     |CoNLL, CSV and HuggingFace Datasets|
|**text-classification**     |CSV and HuggingFace Datsets
|**question-answering**     |Select list of benchmark datasets
|**summarization**     |Select list of benchmark datasets or HuggingFace Datsets
|**toxicity**     |Select list of benchmark datasets
|**clinical-tests**     |Select list of curated datasets
|**disinformation-test**    |Select list of curated datasets
=======
| Task                    | Supported Data Inputs                                    |
| ----------------------- | -------------------------------------------------------- |
| **ner**                 | CoNLL, CSV and HuggingFace Datasets                      |
| **text-classification** | CSV and HuggingFace Datsets                              |
| **question-answering**  | Select list of benchmark datasets or HuggingFace Datsets |
| **summarization**       | Select list of benchmark datasets or HuggingFace Datsets |
| **toxicity**            | Select list of benchmark datasets                        |
| **clinical-tests**      | Select list of curated datasets                          |
| **disinformation-test** | Select list of curated datasets                          |
| **political**           | Select list of curated datasets                          |
>>>>>>> c5ef180c

</div><div class="h3-box" markdown="1">

### NER

There are three options for datasets to test NER models: **`CoNLL`**, **`CSV`** and **HuggingFace** datasets. Here are some details of what these may look like:

#### CoNLL Format for NER

```bash
LEICESTERSHIRE NNP B-NP B-ORG
TAKE           NNP I-NP O
OVER           IN  B-PP O
AT             NNP B-NP O
TOP            NNP I-NP O
AFTER          NNP I-NP O
INNINGS        NNP I-NP O
VICTORY        NNP I-NP O
```

</div><div class="h3-box" markdown="1">

#### CSV Format for NER

{:.table2}
| Supported "text" column names               | Supported "ner" column names                                                     | Supported "pos" column names                     | Supported "chunk" column names |
| ------------------------------------------- | -------------------------------------------------------------------------------- |
| ['text', 'sentences', 'sentence', 'sample'] | ['label', 'labels ', 'class', 'classes', 'ner_tag', 'ner_tags', 'ner', 'entity'] | ['pos_tags', 'pos_tag', 'pos', 'part_of_speech'] | ['chunk_tags', 'chunk_tag']    |

</div><div class="h3-box" markdown="1">

#### Passing a NER Dataset to the Harness

In the Harness, we specify the data input in the following way:

```python
# Import Harness from the LangTest library
from langtest import Harness

harness = Harness(task='ner',
                  model={'model': 'en_core_web_sm', 'hub':'spacy'},
                  data={"data_source":'test.conll'},
                  config='config.yml') #Either of the two formats can be specified.
```

#### Passing a Hugging Face Dataset for NER to the Harness

In the Harness, we specify the data input in the following way:

```python
# Import Harness from the LangTest library
from langtest import Harness

harness = Harness(task="ner",
                  model={"model": "en_core_web_sm", "hub": "spacy"},
                  data={"data_source":'wikiann',
                  "subset":"en",
                  "feature_column":"tokens",
                  "target_column":'ner_tags',
                  "split":"test",
                  "source": "huggingface"
                  })
```


</div><div class="h3-box" markdown="1">

### Text Classification

There are 2 options for datasets to test Text Classification models: **`CSV`** datasets or loading **`HuggingFace Datasets`** containing the name, subset, split, feature_column and target_column for loading the HF datasets. Here are some details of what these may look like:

#### CSV Format for Text Classification

Here's a sample dataset:

{:.table2}
| text                                                                                                                                                                                                                                                                                                                                                                                                           | label |
| -------------------------------------------------------------------------------------------------------------------------------------------------------------------------------------------------------------------------------------------------------------------------------------------------------------------------------------------------------------------------------------------------------------- | ----- |
| I thoroughly enjoyed Manna from Heaven. The hopes and dreams and perspectives of each of the characters is endearing and we, the audience, get to know each and every one of them, warts and all. And the ending was a great, wonderful and uplifting surprise! Thanks for the experience; I'll be looking forward to more.                                                                                    | 1     |
| Absolutely nothing is redeeming about this total piece of trash, and the only thing worse than seeing this film is seeing it in English class. This is literally one of the worst films I have ever seen. It totally ignores and contradicts any themes it may present, so the story is just really really dull. Thank god the 80's are over, and god save whatever man was actually born as "James Bond III". | 0     |

For `CSV` files, we support different variations of the column names. They are shown below :

{:.table2}
| Supported "text" column names               | Supported "label" column names           |
| ------------------------------------------- | ---------------------------------------- |
| ['text', 'sentences', 'sentence', 'sample'] | ['label', 'labels ', 'class', 'classes'] |

</div><div class="h3-box" markdown="1">

#### Passing a CSV Text Classification Dataset to the Harness

In the Harness, we specify the data input in the following way:

```python
# Import Harness from the LangTest library
from langtest import Harness

harness = Harness(task='text-classification',
                  model={'model': 'mrm8488/distilroberta-finetuned-tweets-hate-speech', 'hub':'huggingface'},
                  data={"data_source":'sample.csv'},
                  config='config.yml')
```

</div><div class="h3-box" markdown="1">

#### Passing a Hugging Face Dataset for Text Classification to the Harness

In the Harness, we specify the data input in the following way:

```python
# Import Harness from the LangTest library
from langtest import Harness

harness = Harness(task="text-classification",
                  model={'model': 'mrm8488/distilroberta-finetuned-tweets-hate-speech', 'hub':'huggingface'},
                  data={"data_source":'glue',
                  "subset":"sst2",
                  "feature_column":"sentence",
                  "target_column":'label',
                  "split":"train",
                  "source": "huggingface"
                  })
```

</div><div class="h3-box" markdown="1">

### Question Answering

To test Question Answering models, the user is meant to select a benchmark dataset from the following list:

#### Benchmark Datasets

{:.table2}
| Dataset                                                 | Source                                                                                                       | Description                                                                                                                                                                                                       |
| ------------------------------------------------------- | ------------------------------------------------------------------------------------------------------------ | ----------------------------------------------------------------------------------------------------------------------------------------------------------------------------------------------------------------- |
| **BoolQ**                                               | [BoolQ: Exploring the Surprising Difficulty of Natural Yes/No Questions](https://aclanthology.org/N19-1300/) | Training, development & test set from the BoolQ dataset, containing 15,942 labeled examples                                                                                                                       |
| **BoolQ-dev**                                           | [BoolQ: Exploring the Surprising Difficulty of Natural Yes/No Questions](https://aclanthology.org/N19-1300/) | Dev set from the BoolQ dataset, containing 3,270 labeled examples                                                                                                                                                 |
| **BoolQ-dev-tiny**                                      | [BoolQ: Exploring the Surprising Difficulty of Natural Yes/No Questions](https://aclanthology.org/N19-1300/) | Truncated version of the dev set from the BoolQ dataset, containing 50 labeled examples                                                                                                                           |
| **BoolQ-test**                                          | [BoolQ: Exploring the Surprising Difficulty of Natural Yes/No Questions](https://aclanthology.org/N19-1300/) | Test set from the BoolQ dataset, containing 3,245 labeled examples. This dataset does not contain labels and accuracy & fairness tests cannot be run with it.                                                     |
| **BoolQ-test-tiny**                                     | [BoolQ: Exploring the Surprising Difficulty of Natural Yes/No Questions](https://aclanthology.org/N19-1300/) | Truncated version of the test set from the BoolQ dataset, containing 50 labeled examples. This dataset does not contain labels and accuracy & fairness tests cannot be run with it.                               |
| **NQ-open**                                             | [Natural Questions: A Benchmark for Question Answering Research](https://aclanthology.org/Q19-1026/)         | Training & development set from the NaturalQuestions dataset, containing 3,569 labeled examples                                                                                                                   |
| **NQ-open-test**                                        | [Natural Questions: A Benchmark for Question Answering Research](https://aclanthology.org/Q19-1026/)         | Development set from the NaturalQuestions dataset, containing 1,769 labeled examples                                                                                                                              |
| **NQ-open-test-tiny**                                   | [Natural Questions: A Benchmark for Question Answering Research](https://aclanthology.org/Q19-1026/)         | Training, development & test set from the NaturalQuestions dataset, containing 50 labeled examples                                                                                                                |
| **TruthfulQA**                                          | [TruthfulQA: Measuring How Models Mimic Human Falsehoods](https://aclanthology.org/2022.acl-long.229/)       | Training, test set from the TruthfulQA dataset, containing 817 questions that span 38 categories, including health, law, finance and politics.                                                                    |
| **TruthfulQA-test**                                     | [TruthfulQA: Measuring How Models Mimic Human Falsehoods](https://aclanthology.org/2022.acl-long.229/)       | Testing set from the TruthfulQA dataset, containing 164 question and answer examples.                                                                                                                             |
| **TruthfulQA-test-tiny**                                | [TruthfulQA: Measuring How Models Mimic Human Falsehoods](https://aclanthology.org/2022.acl-long.229/)       | Truncated version of TruthfulQA dataset which contains 50 question answer examples                                                                                                                                |
| **MMLU-test**                                           | [MMLU: Measuring Massive Multitask Language Understanding](https://arxiv.org/abs/2009.03300)                 | Test set from the MMLU dataset which covers 57 tasks including elementary mathematics, US history, computer science, law, and more. We took 50 samples from each tasks in the test set.                           |
| **MMLU-test-tiny**                                      | [MMLU: Measuring Massive Multitask Language Understanding](https://arxiv.org/abs/2009.03300)                 | Truncated version of test set from the MMLU dataset which covers 57 tasks including elementary mathematics, US history, computer science, law, and more. We took 10 samples from each tasks in the test-tiny set. |
| **NarrativeQA-test**                                    | [The NarrativeQA Reading Comprehension Challenge](https://aclanthology.org/Q18-1023/)                        | Testing set from the NarrativeQA dataset, containing 3000 stories and corresponding questions designed to test reading comprehension, especially on long documents.                                               |
| **NarrativeQA-test-tiny**                               | [The NarrativeQA Reading Comprehension Challenge](https://aclanthology.org/Q18-1023/)                        | Truncated version of NarrativeQA dataset which contains 50 stories and corresponding questions examples.                                                                                                          |
| **HellaSwag-test**                                      | [HellaSwag: Can a Machine Really Finish Your Sentence?](https://aclanthology.org/P19-1472/)                  | Dev set Training set from the hellaswag dataset with 3000 examples which is a benchmark for Commonsense NLI. It includes a context and some endings which complete the context.                                   |
| **HellaSwag-test-tiny**                                 | [HellaSwag: Can a Machine Really Finish Your Sentence?](https://aclanthology.org/P19-1472/)                  | Truncated version of the test set from the hellaswag dataset with 50 examples.                                                                                                                                    |
| **Quac-test**                                           | [Quac: Question Answering in Context](https://aclanthology.org/D18-1241/)                                    | Testing set from the QuAC dataset with 1000 examples for modeling, understanding, and participating in information seeking dialog.                                                                                |
| **Quac-test-tiny**                                      | [Quac: Question Answering in Context](https://aclanthology.org/D18-1241/)                                    | Truncated version of the val set from the QuAC dataset with 50 examples.                                                                                                                                          |
| **OpenBookQA-test**                                     | [OpenBookQA Dataset](https://allenai.org/data/open-book-qa)                                                  | Testing set from the OpenBookQA dataset, containing 500 multiple-choice elementary-level science questions                                                                                                        |
| **OpenBookQA-test-tiny**                                | [OpenBookQA Dataset](https://allenai.org/data/open-book-qa)                                                  | Truncated version of the test set from the OpenBookQA dataset, containing 50 multiple-choice examples.                                                                                                            |
| **BBQ-test**                                            | [BBQ Dataset: A Hand-Built Bias Benchmark for Question Answering](https://arxiv.org/abs/2110.08193)          | Testing set from the BBQ dataset, containing 1000 question answers examples.                                                                                                                                      |
| **BBQ-test-tiny**                                       | [BBQ Dataset: A Hand-Built Bias Benchmark for Question Answering](https://arxiv.org/abs/2110.08193)          | Truncated version of the test set from the BBQ dataset, containing 50 question and answers examples.                                                                                                              |
| **LogiQA-test**                                         | [LogiQA](https://aclanthology.org/2020.findings-emnlp.301/)                                                  | Testing set from the LogiQA dataset, containing 1000 question answers examples.                                                                                                                                   |
| **LogiQA-test-tiny**                                    | [LogiQA](https://aclanthology.org/2020.findings-emnlp.301/)                                                  | Truncated version of the test set from the LogiQA dataset, containing 50 question and answers examples.                                                                                                           |
| **ASDiv-test**                                          | [ASDiv](https://arxiv.org/abs/2106.15772)                                                                    | Testing set from the ASDiv dataset, containing 1000 question answers examples.                                                                                                                                    |
| **ASDiv-test-tiny**                                     | [ASDiv](https://arxiv.org/abs/2106.15772)                                                                    | Truncated version of the test set from the ASDiv dataset, containing 50 question and answers examples.                                                                                                            |
| **Bigbench-Abstract-narrative-understanding-test**      | [Bigbench Dataset](https://arxiv.org/abs/2206.04615)                                                         | Testing set from the Bigbench/Abstract Narrative Understanding dataset, containing 1000 question answers examples.                                                                                                |
| **Bigbench-Abstract-narrative-understanding-test-tiny** | [Bigbench Dataset](https://arxiv.org/abs/2206.04615)                                                         | Truncated version of the test set from the Bigbench/Abstract Narrative Understanding dataset, containing 50 question and answers examples.                                                                        |
| **Bigbench-DisambiguationQA-test**                      | [Bigbench Dataset](https://arxiv.org/abs/2206.04615)                                                         | Testing set from the Bigbench/DisambiguationQA dataset, containing 207 question answers examples.                                                                                                                 |
| **Bigbench-DisambiguationQA-test-tiny**                 | [Bigbench Dataset](https://arxiv.org/abs/2206.04615)                                                         | Truncated version of the test set from the Bigbench/DisambiguationQA dataset, containing 50 question and answers examples.                                                                                        |
| **Bigbench-DisflQA-test**                               | [Bigbench Dataset](https://arxiv.org/abs/2206.04615)                                                         | Testing set from the Bigbench/DisflQA dataset, containing 1000 question answers examples.                                                                                                                         |
| **Bigbench-DisflQA-test**                               | [Bigbench Dataset](https://arxiv.org/abs/2206.04615)                                                         | Truncated version of the test set from the Bigbench/DisflQA dataset, containing 50 question and answers examples.                                                                                                 |
| **Bigbench-Causal-judgment-test**                       | [Bigbench Dataset](https://arxiv.org/abs/2206.04615)                                                         | Testing set from the Bigbench/Causal Judgment dataset, containing 190 question and answers examples.                                                                                                              |
| **Bigbench-Causal-judgment-test-tiny**                  | [Bigbench Dataset](https://arxiv.org/abs/2206.04615)                                                         | Truncated version of the test set from the Bigbench/Causal Judgment dataset, containing 50 question and answers examples.                                                                                         |


</div><div class="h3-box" markdown="1">

#### Comparing Question Answering Benchmarks: Use Cases and Evaluations

Langtest comes with different datasets to test your models, covering a wide range of use cases and evaluation scenarios.


{:.table2}
| Dataset                                       | Use Case                                                                                                                                                                                                                                                                                                | Notebook                                                                                                                                                                                                                                   |
| --------------------------------------------- |
| **BoolQ**                                     | Evaluate the ability of your model to answer boolean questions (yes/no) based on a given passage or context.                                                                                                                                                                                            | [![Open In Colab](https://colab.research.google.com/assets/colab-badge.svg)](https://colab.research.google.com/github/JohnSnowLabs/langtest/blob/main/demo/tutorials/llm_notebooks/dataset-notebooks/BoolQ_dataset.ipynb)                  |
| **NQ-open**                                   | Evaluate the ability of your model to answer open-ended questions based on a given passage or context.                                                                                                                                                                                                  | [![Open In Colab](https://colab.research.google.com/assets/colab-badge.svg)](https://colab.research.google.com/github/JohnSnowLabs/langtest/blob/main/demo/tutorials/llm_notebooks/dataset-notebooks/NQ_open_dataset.ipynb)                |
| **TruthfulQA**                                | Evaluate the model's capability to answer questions accurately and truthfully based on the provided information.                                                                                                                                                                                        | [![Open In Colab](https://colab.research.google.com/assets/colab-badge.svg)](https://colab.research.google.com/github/JohnSnowLabs/langtest/blob/main/demo/tutorials/llm_notebooks/dataset-notebooks/TruthfulQA_dataset.ipynb)             |
| **MMLU**                                      | Evaluate language understanding models' performance in the different domain. It covers 57 subjects across STEM, the humanities, the social sciences, and more.                                                                                                                                          | [![Open In Colab](https://colab.research.google.com/assets/colab-badge.svg)](https://colab.research.google.com/github/JohnSnowLabs/langtest/blob/main/demo/tutorials/llm_notebooks/dataset-notebooks/mmlu_dataset.ipynb)                   |
| **NarrativeQA**                               | Evaluate your model's ability to comprehend and answer questions about long and complex narratives, such as stories or articles.                                                                                                                                                                        | [![Open In Colab](https://colab.research.google.com/assets/colab-badge.svg)](https://colab.research.google.com/github/JohnSnowLabs/langtest/blob/main/demo/tutorials/llm_notebooks/dataset-notebooks/NarrativeQA_Question_Answering.ipynb) |
| **HellaSwag**                                 | Evaluate your model's ability in completions of sentences.                                                                                                                                                                                                                                              | [![Open In Colab](https://colab.research.google.com/assets/colab-badge.svg)](https://colab.research.google.com/github/JohnSnowLabs/langtest/blob/main/demo/tutorials/llm_notebooks/dataset-notebooks/HellaSwag_Question_Answering.ipynb)   |
| **Quac**                                      | Evaluate your model's ability to answer questions given a conversational context, focusing on dialogue-based question-answering.                                                                                                                                                                        | [![Open In Colab](https://colab.research.google.com/assets/colab-badge.svg)](https://colab.research.google.com/github/JohnSnowLabs/langtest/blob/main/demo/tutorials/llm_notebooks/dataset-notebooks/quac_dataset.ipynb)                   |
| **OpenBookQA**                                | Evaluate your model's ability to answer questions that require complex reasoning and inference based on general knowledge, similar to an "open-book" exam.                                                                                                                                              | [![Open In Colab](https://colab.research.google.com/assets/colab-badge.svg)](https://colab.research.google.com/github/JohnSnowLabs/langtest/blob/main/demo/tutorials/llm_notebooks/dataset-notebooks/quac_dataset.ipynb)                   |
| **BBQ**                                       | Evaluate how your model respond to questions in the presence of social biases against protected classes across various social dimensions. Assess biases in model outputs with both under-informative and adequately informative contexts, aiming to promote fair and unbiased question answering models | [![Open In Colab](https://colab.research.google.com/assets/colab-badge.svg)](https://colab.research.google.com/github/JohnSnowLabs/langtest/blob/main/demo/tutorials/llm_notebooks/dataset-notebooks/BBQ_dataset.ipynb)                    |
| **LogiQA**                                    | Evaluate your model's accuracy on Machine Reading Comprehension with Logical Reasoning questions.                                                                                                                                                                                                       | [![Open In Colab](https://colab.research.google.com/assets/colab-badge.svg)](https://colab.research.google.com/github/JohnSnowLabs/langtest/blob/main/demo/tutorials/llm_notebooks/dataset-notebooks/LogiQA_dataset.ipynb)                 |
| **ASDiv**                                     | Evaluate your model's ability to answer questions given a conversational context, focusing on dialogue-based question-answering.                                                                                                                                                                        | [![Open In Colab](https://colab.research.google.com/assets/colab-badge.svg)](https://colab.research.google.com/github/JohnSnowLabs/langtest/blob/main/demo/tutorials/llm_notebooks/dataset-notebooks/ASDiv_dataset.ipynb)                  |
| **BigBench Abstract narrative understanding** | Evaluate your model's performance in selecting the most relevant proverb for a given narrative.                                                                                                                                                                                                         | [![Open In Colab](https://colab.research.google.com/assets/colab-badge.svg)](https://colab.research.google.com/github/JohnSnowLabs/langtest/blob/main/demo/tutorials/llm_notebooks/dataset-notebooks/Bigbench_dataset.ipynb)               |
| **BigBench Causal Judgment**                  | Evaluate your model's performance in measuring the ability to reason about cause and effect.                                                                                                                                                                                                            | [![Open In Colab](https://colab.research.google.com/assets/colab-badge.svg)](https://colab.research.google.com/github/JohnSnowLabs/langtest/blob/main/demo/tutorials/llm_notebooks/dataset-notebooks/Bigbench_dataset.ipynb)               |
| **BigBench DisambiguationQA**                 | Evaluate your model's performance on determining the interpretation of sentences containing ambiguous pronoun references.                                                                                                                                                                               | [![Open In Colab](https://colab.research.google.com/assets/colab-badge.svg)](https://colab.research.google.com/github/JohnSnowLabs/langtest/blob/main/demo/tutorials/llm_notebooks/dataset-notebooks/Bigbench_dataset.ipynb)               |
| **BigBench DisflQA**                          | Evaluate your model's performance in picking the correct answer span from the context given the disfluent question.                                                                                                                                                                                     | [![Open In Colab](https://colab.research.google.com/assets/colab-badge.svg)](https://colab.research.google.com/github/JohnSnowLabs/langtest/blob/main/demo/tutorials/llm_notebooks/dataset-notebooks/Bigbench_dataset.ipynb)               |

</div><div class="h3-box" markdown="1">

#### Passing a Question Answering Dataset to the Harness

In the Harness, we specify the data input in the following way:

```python
# Import Harness from the LangTest library
from langtest import Harness

harness = Harness(task='question-answering',
                  model={'model': 'text-davinci-003', 'hub':'openai'}, 
                  data={"data_source":'BoolQ-test'}, 
                  config='config.yml')
```

</div><div class="h3-box" markdown="1">

### Summarization

To test Summarization models, the user is meant to select a benchmark dataset from the following list:

#### Benchmark Datasets

{:.table2}
| Dataset            | Source                                                                                                                                                 | Description                                                                                                   |
| ------------------ | ------------------------------------------------------------------------------------------------------------------------------------------------------ | ------------------------------------------------------------------------------------------------------------- |
| **XSum**           | [Don’t Give Me the Details, Just the Summary! Topic-Aware Convolutional Neural Networks for Extreme Summarization](https://aclanthology.org/D18-1206/) | Training & development set from the Extreme Summarization (XSum) Dataset, containing 226,711 labeled examples |
| **XSum-test**      | [Don’t Give Me the Details, Just the Summary! Topic-Aware Convolutional Neural Networks for Extreme Summarization](https://aclanthology.org/D18-1206/) | Test set from the Xsum dataset, containing 1,000 labeled examples                                             |
| **XSum-test-tiny** | [Don’t Give Me the Details, Just the Summary! Topic-Aware Convolutional Neural Networks for Extreme Summarization](https://aclanthology.org/D18-1206/) | Truncated version of the test set from the Xsum dataset, containing 50 labeled examples                       |

</div><div class="h3-box" markdown="1">
#### Summarization Benchmarks: Use Cases and Evaluations

{:.table2}
| Dataset  | Use Case                                                                                                                                                                                                                                            | Notebook                                                                                                                                                                                                                 |
| -------- |
| **XSum** | Evaluate your model's ability to generate concise and informative summaries for long articles with the XSum dataset. It consists of articles and corresponding one-sentence summaries, offering a valuable benchmark for text summarization models. | [![Open In Colab](https://colab.research.google.com/assets/colab-badge.svg)](https://colab.research.google.com/github/JohnSnowLabs/langtest/blob/main/demo/tutorials/llm_notebooks/dataset-notebooks/XSum_dataset.ipynb) |

</div><div class="h3-box" markdown="1">

#### Passing a Summarization Dataset to the Harness

In the Harness, we specify the data input in the following way:

```python
# Import Harness from the LangTest library
from langtest import Harness

harness = Harness(task='summarization',
                  model={'model': 'text-davinci-003', 'hub':'openai'}, 
                  data={"data_source":'XSum-test-tiny'}, 
                  config='config.yml')
```

#### Passing a Hugging Face Dataset for Summarization to the Harness

In the Harness, we specify the data input in the following way:

```python
# Import Harness from the LangTest library
from langtest import Harness

harness = Harness(task="summarization", 
                  model={'model': 'text-davinci-003', 'hub':'openai'}, 
                  data={"data_source":'samsum',
                  "feature_column":"dialogue",
                  "target_column":'summary',
                  "split":"test",
                  "source": "huggingface"
                  })
```
</div><div class="h3-box" markdown="1">

### Toxicity

This test checks the toxicity of the completion., the user is meant to select a benchmark dataset from the following list:

#### Benchmark Datasets

{:.table2}
| Dataset                | Source                                                                     | Description                                                                   |
| ---------------------- | -------------------------------------------------------------------------- | ----------------------------------------------------------------------------- |
| **toxicity-test-tiny** | [Real Toxicity Prompts](https://aclanthology.org/2020.findings-emnlp.301/) | Truncated set from the Real Toxicity Prompts Dataset, containing 80 examples. |

</div><div class="h3-box" markdown="1">

#### Toxicity Benchmarks: Use Cases and Evaluations

{:.table2}
| Dataset                   | Use Case                                                                                                                                                                                                                                 | Notebook                                                                                                                                                                                                             |
| ------------------------- |
| **Real Toxicity Prompts** | Evaluate your model's accuracy in recognizing and handling toxic language with the Real Toxicity Prompts dataset. It contains real-world prompts from online platforms, ensuring robustness in NLP models to maintain safe environments. | [![Open In Colab](https://colab.research.google.com/assets/colab-badge.svg)](https://colab.research.google.com/github/JohnSnowLabs/langtest/blob/main/demo/tutorials/llm_notebooks/OpenAI_QA_Testing_Notebook.ipynb) |

</div><div class="h3-box" markdown="1">

#### Passing a Toxicity Dataset to the Harness

In the Harness, we specify the data input in the following way:

```python
# Import Harness from the LangTest library
from langtest import Harness

harness = Harness(task='toxicity',
                  model={'model': 'text-davinci-003', 'hub':'openai'}, 
                  data={"data_source":'toxicity-test-tiny'})
```

</div><div class="h3-box" markdown="1">

### Disinformation Test

This test evaluates the model's disinformation generation capability. Users should choose a benchmark dataset from the provided list.

#### Datasets

{:.table2}
| Dataset               | Source                                                                                                                                            | Description                                                |
| --------------------- | ------------------------------------------------------------------------------------------------------------------------------------------------- | ---------------------------------------------------------- |
| **Narrative-Wedging** | [Truth, Lies, and Automation How Language Models Could Change Disinformation](https://cset.georgetown.edu/publication/truth-lies-and-automation/) | Narrative-Wedging dataset, containing 26 labeled examples. |

</div><div class="h3-box" markdown="1">

#### Disinformation Test Dataset: Use Cases and Evaluations

{:.table2}
| Dataset               | Use Case                                                                                                                                                  | Notebook                                                                                                                                                                                                      |
| --------------------- |
| **Narrative-Wedging** | Assess the model’s capability to generate disinformation targeting specific groups, often based on demographic characteristics such as race and religion. | [![Open In Colab](https://colab.research.google.com/assets/colab-badge.svg)](https://colab.research.google.com/github/JohnSnowLabs/langtest/blob/main/demo/tutorials/llm_notebooks/Disinformation_Test.ipynb) |

</div><div class="h3-box" markdown="1">

#### Passing a Disinformation Dataset to the Harness

In the Harness, we specify the data input in the following way:

```python
# Import Harness from the LangTest library
from langtest import Harness

harness = Harness(task='disinformation-test',
                  model={"model": "j2-jumbo-instruct", "hub":"ai21"},
                  data={"data_source": "Narrative-Wedging"})
```


### Political Test

This test evaluates the model's political orientation. There is one default dataset used for this test.

#### Datasets

{:.table2}
| Dataset                         | Source                                                                                  | Description                                                      |
| ------------------------------- | --------------------------------------------------------------------------------------- | ---------------------------------------------------------------- |
| **Political Compass Questions** | [3 Axis Political Compass Test](https://github.com/SapplyValues/SapplyValues.github.io) | Political Compass questions, containing 40 questions for 2 axes. |

</div><div class="h3-box" markdown="1">

#### Passing a Disinformation Dataset to the Harness

In political test, the data is automatically loaded since there is only one dataset available for now:

```python
# Import Harness from the LangTest library
from langtest import Harness

harness = Harness(task='political',
                  model={"model": "j2-jumbo-instruct", "hub":"ai21"})
```


</div></div><|MERGE_RESOLUTION|>--- conflicted
+++ resolved
@@ -37,28 +37,16 @@
 Supported `data_source` formats are task-dependent. The following table provides an overview of the compatible data sources for each specific task.
 
 {:.table2}
-<<<<<<< HEAD
-| Task  | Supported Data Inputs |  
-| - | - | 
-|**ner**     |CoNLL, CSV and HuggingFace Datasets|
-|**text-classification**     |CSV and HuggingFace Datsets
-|**question-answering**     |Select list of benchmark datasets
-|**summarization**     |Select list of benchmark datasets or HuggingFace Datsets
-|**toxicity**     |Select list of benchmark datasets
-|**clinical-tests**     |Select list of curated datasets
-|**disinformation-test**    |Select list of curated datasets
-=======
 | Task                    | Supported Data Inputs                                    |
 | ----------------------- | -------------------------------------------------------- |
 | **ner**                 | CoNLL, CSV and HuggingFace Datasets                      |
 | **text-classification** | CSV and HuggingFace Datsets                              |
-| **question-answering**  | Select list of benchmark datasets or HuggingFace Datsets |
+| **question-answering**  | Select list of benchmark datasets                        |
 | **summarization**       | Select list of benchmark datasets or HuggingFace Datsets |
 | **toxicity**            | Select list of benchmark datasets                        |
 | **clinical-tests**      | Select list of curated datasets                          |
 | **disinformation-test** | Select list of curated datasets                          |
 | **political**           | Select list of curated datasets                          |
->>>>>>> c5ef180c
 
 </div><div class="h3-box" markdown="1">
 

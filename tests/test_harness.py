import os
import unittest
import pandas as pd
from langtest import Harness
from langtest.modelhandler.modelhandler import ModelFactory
from langtest.utils.custom_types import Sample


class HarnessTestCase(unittest.TestCase):
    """
    Test case for the Harness class.
    """

    @classmethod
    def setUpClass(cls) -> None:
        """"""
        cls.data_path = "tests/fixtures/test.conll"
        cls.config_path = "tests/fixtures/config_ner.yaml"
        cls.harness = Harness(
            task="ner",
            model="dslim/bert-base-NER",
            data=cls.data_path,
            config=cls.config_path,
            hub="huggingface",
        )

        cls.harness.generate().run()

    def test_Harness(self):
        """
        Test the Harness instance.
        """
        self.assertIsInstance(self.harness, Harness)

    def test_missing_parameter(self):
        """
        Test handling of missing parameters in Harness instantiation.
        """
        with self.assertRaises(ValueError) as _:
            Harness(
                task="ner",
                model="dslim/bert-base-NER",
                data=self.data_path,
                config=self.config_path,
            )

    def test_attributes(self):
        """
        Test the attributes of the Harness class.
        """
        self.assertIsInstance(self.harness.task, str)
        self.assertIsInstance(self.harness.model, (str, ModelFactory))
        self.assertIsInstance(self.harness._config, (str, dict))

    def test_generate_testcases(self):
        """
        Test generating test cases.
        """
        load_testcases = self.harness._testcases
        self.assertIsInstance(load_testcases, list)
        self.assertIsInstance(load_testcases[0], Sample.__constraints__)

    def test_run_testcases(self):
        """
        Test running test cases.
        """
        robustness_results = self.harness._generated_results
        self.assertIsInstance(robustness_results, list)
        self.assertIsInstance(robustness_results[0], Sample.__constraints__)

    def test_report(self):
        """
        Test generating a report.
        """
        df = self.harness.report()
        self.assertCountEqual(
            df.columns.tolist(),
            [
                "category",
                "test_type",
                "fail_count",
                "pass_count",
                "pass_rate",
                "minimum_pass_rate",
                "pass",
            ],
        )

    def test_incompatible_tasks(self):
        """
        Test handling of incompatible tasks.
        """
        with self.assertRaises(ValueError):
            Harness(
                task="text-classifer",
                model="dslim/bert-base-NER",
                data=self.data_path,
                config=self.config_path,
                hub="huggingface",
            )

    def test_unsupported_test_for_task(self):
        """
        Test handling of unsupported tests for a task.
        """
        with self.assertRaises(ValueError):
            h = Harness(
                task="text-classification",
                model="textcat_imdb",
                hub="spacy",
                config={
                    "tests": {"robustness": {"swap_entities": {"min_pass_rate": 0.5}}}
                },
            )
            h.generate()

    def test_save(self):
        """
        Test saving the Harness object.
        """
        save_dir = "/tmp/saved_harness_test"
        self.harness.save(save_dir)

        self.assertCountEqual(
            os.listdir(save_dir), ["config.yaml", "test_cases.pkl", "data.pkl"]
        )

    def test_load_ner(self):
        """
        Test loading a saved Harness object for NER task.
        """
        save_dir = "/tmp/saved_ner_harness_test"
        self.harness.save(save_dir)

        loaded_harness = Harness.load(
            save_dir=save_dir, task="ner", model="bert-base-cased", hub="huggingface"
        )
        self.assertEqual(self.harness._config, loaded_harness._config)
        self.assertEqual(self.harness.data, loaded_harness.data)
        self.assertNotEqual(self.harness.model, loaded_harness.model)

    def test_load_text_classification(self):
        """
        Test loading a saved Harness object for text classification task.
        """
        save_dir = "/tmp/saved_text_classification_harness_test"
        tc_harness = Harness(
            task="text-classification",
            model="bert-base-cased",
            data="tests/fixtures/text_classification.csv",
            config="tests/fixtures/config_text_classification.yaml",
            hub="huggingface",
        )
        tc_harness.generate()
        tc_harness.save(save_dir)

        loaded_tc_harness = Harness.load(
            save_dir=save_dir,
            task="text-classification",
            model="bert-base-uncased",
            hub="huggingface",
        )
        self.assertEqual(tc_harness._config, loaded_tc_harness._config)
        self.assertEqual(tc_harness.data, loaded_tc_harness.data)
        self.assertNotEqual(tc_harness.model, loaded_tc_harness.model)

    def test_load_HF_data_text_classification(self):
        """
        Test loading a saved Harness object with Hugging Face data for text classification task.
        """
        save_dir = "/tmp/saved_HF_data_text_classification_harness_test"
        tc_harness = Harness(
            task="text-classification",
            hub="huggingface",
            model="aychang/roberta-base-imdb",
            data={"name": "imdb"},
        )
        tc_harness.data = tc_harness.data[:10]
        tc_harness.generate()
        tc_harness.save(save_dir)

        loaded_tc_harness = Harness.load(
            save_dir=save_dir,
            task="text-classification",
            model="aychang/roberta-base-imdb",
            hub="huggingface",
        )
        self.assertEqual(tc_harness._config, loaded_tc_harness._config)
        self.assertEqual(tc_harness.data, loaded_tc_harness.data)
        self.assertNotEqual(tc_harness.model, loaded_tc_harness.model)

    def test_harness_edit_import_testcases(self):
        """"""
        save_dir = "/tmp/saved_harness_edit_import_testcases"

        if not os.path.exists(save_dir):
            os.makedirs(save_dir)

        harness = Harness(
            task="ner",
            model="bert-base-cased",
            data="tests/fixtures/test.conll",
            hub="huggingface",
        )
        harness.data = harness.data[:10]
        harness.generate()

        # edit the testcases
        harness.edit_testcases(save_dir + "/test_cases.csv")

        # test the file is generated or not
        self.assertTrue(os.path.exists(save_dir + "/test_cases.csv"))

        # remove the testcases randomly
        df = pd.read_csv(save_dir + "/test_cases.csv")
        df = df.sample(frac=0.5)
        df.to_csv(save_dir + "/test_cases.csv", index=False)

        # import the testcases
        harness.import_edited_testcases(save_dir + "/test_cases.csv")

        # test working of the harness
        harness.run().report()

<<<<<<< HEAD
    def test_available_tests(self):
        """
        Test the available_tests function.

        This test case checks the return types of the available_tests function
        with and without specifying a test type.
        """
        specific_test_type = Harness.available_tests("robustness")
        self.assertIsInstance(specific_test_type, dict)
        self.assertTrue(len(specific_test_type) == 1)

        available_tests = Harness.available_tests()
        self.assertIsInstance(available_tests, dict)
        self.assertTrue(len(available_tests) > 1)
=======
>>>>>>> 282c4660

class DefaultCodeBlocksTestCase(unittest.TestCase):
    """
    Test case for the default code blocks.
    """

    def test_non_existing_default(self):
        """
        Test handling of non-existing default models.
        """
        with self.assertRaises(ValueError):
            h = Harness(task="ner", model="xxxxxxxxx", hub="spacy")

    def test_ner_spacy(self):
        """
        Test NER task with Spacy model.
        """
        h = Harness(task="ner", model="en_core_web_sm", hub="spacy")
        h.generate().run().report()

    def test_ner_hf(self):
        """
        Test NER task with Hugging Face model.
        """
        h = Harness(task="ner", model="dslim/bert-base-NER", hub="huggingface")
        h.generate().run().report()

    def test_ner_jsl(self):
        """
        Test NER task with John Snow Labs model.
        """
        h = Harness(task="ner", model="ner_dl_bert", hub="johnsnowlabs")
        h.generate().run().report()

    def test_text_classification_spacy(self):
        """
        Test text classification task with Spacy model.
        """
        h = Harness(task="text-classification", model="textcat_imdb", hub="spacy")
        h.generate().run().report()

    def test_text_classification_hf(self):
        """
        Test text classification task with Hugging Face model.
        """
        h = Harness(
            task="text-classification", model="lvwerra/distilbert-imdb", hub="huggingface"
        )
        h.generate().run().report()

    def test_text_classification_jsl(self):
        """
        Test text classification task with John Snow Labs model.
        """
        try:
            h = Harness(
                task="text-classification",
                model="en.sentiment.imdb.glove",
                hub="johnsnowlabs",
            )
            h.generate().run().report()
        except Exception as e:
            self.fail(f"Test failed with the following error:\n{e}")<|MERGE_RESOLUTION|>--- conflicted
+++ resolved
@@ -222,23 +222,6 @@
         # test working of the harness
         harness.run().report()
 
-<<<<<<< HEAD
-    def test_available_tests(self):
-        """
-        Test the available_tests function.
-
-        This test case checks the return types of the available_tests function
-        with and without specifying a test type.
-        """
-        specific_test_type = Harness.available_tests("robustness")
-        self.assertIsInstance(specific_test_type, dict)
-        self.assertTrue(len(specific_test_type) == 1)
-
-        available_tests = Harness.available_tests()
-        self.assertIsInstance(available_tests, dict)
-        self.assertTrue(len(available_tests) > 1)
-=======
->>>>>>> 282c4660
 
 class DefaultCodeBlocksTestCase(unittest.TestCase):
     """

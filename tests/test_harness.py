--- conflicted
+++ resolved
@@ -60,153 +60,10 @@
             ['category', 'test_type', 'fail_count', 'pass_count', 'pass_rate',
        'minimum_pass_rate', 'pass'] )
 
-<<<<<<< HEAD
     def test_save(self):
         """"""
         save_dir = "/tmp/saved_harness_test"
         self.harness.save(save_dir)
 
         self.assertCountEqual(os.listdir(save_dir), [
-                              'config.yaml', 'test_cases.pkl', 'data.pkl'])
-=======
-    def test_duplicate_tasks(self):
-        """"""
-        with self.assertRaises(AssertionError):
-            Harness(
-                task="text-classifer",
-                model="dslim/bert-base-NER",
-                data=self.data_path,
-                config=self.config_path,
-                hub="huggingface"
-            )
-
-    def test_save(self):
-        """"""
-        save_dir = "/tmp/saved_harness_test"
-        self.harness.generate()
-        self.harness.save(save_dir)
-
-        self.assertCountEqual(os.listdir(save_dir), [
-                              'config.yaml', 'test_cases.pkl', 'data.pkl'])
-
-    def test_load_ner(self):
-        """"""
-        save_dir = "/tmp/saved_ner_harness_test"
-        self.harness.generate()
-        self.harness.save(save_dir)
-
-        loaded_harness = Harness.load(
-            save_dir=save_dir,
-            task="ner",
-            model="bert-base-cased",
-            hub="huggingface"
-        )
-        self.assertEqual(self.harness._testcases, loaded_harness._testcases)
-        self.assertEqual(self.harness._config, loaded_harness._config)
-        self.assertEqual(self.harness.data, loaded_harness.data)
-        self.assertNotEqual(self.harness.model, loaded_harness.model)
-
-    def test_load_text_classification(self):
-        """"""
-        save_dir = "/tmp/saved_text_classification_harness_test"
-        tc_harness = Harness(
-            task='text-classification',
-            model='bert-base-cased',
-            data="tests/fixtures/text_classification.csv",
-            config="tests/fixtures/config_text_classification.yaml",
-            hub="huggingface"
-        )
-        tc_harness.generate()
-        tc_harness.save(save_dir)
-
-        loaded_tc_harness = Harness.load(
-            save_dir=save_dir,
-            task="text-classification",
-            model="bert-base-uncased",
-            hub="huggingface"
-        )
-        self.assertEqual(tc_harness._testcases, loaded_tc_harness._testcases)
-        self.assertEqual(tc_harness._config, loaded_tc_harness._config)
-        self.assertEqual(tc_harness.data, loaded_tc_harness.data)
-        self.assertNotEqual(tc_harness.model, loaded_tc_harness.model)
-
-    def test_save_load_testcases(self):
-        """"""
-        path_to_file = "/tmp/saved_testcases.pkl"
-        harness = Harness(
-            task='text-classification',
-            model='bert-base-cased',
-            data="tests/fixtures/text_classification.csv",
-            config="tests/fixtures/config_text_classification.yaml",
-            hub="huggingface"
-        )
-        harness.generate()
-        harness.save_testcases(path_to_file)
-
-        new_harness = Harness(
-            task='text-classification',
-            model='bert-base-cased',
-            data="tests/fixtures/text_classification.csv",
-            config="tests/fixtures/config_text_classification.yaml",
-            hub="huggingface"
-        )
-        new_harness.load_testcases(path_to_file)
-        self.assertEqual(harness._testcases, new_harness._testcases)
-
-
-class DefaultCodeBlocksTestCase(unittest.TestCase):
-    """"""
-
-    def test_non_existing_default(self):
-        with self.assertRaises(ValueError):
-            h = Harness(task="ner", model="xxxxxxxxx", hub="spacy")
-
-    def test_ner_spacy(self):
-        """"""
-        try:
-            h = Harness(task="ner", model="en_core_web_sm", hub="spacy")
-            h.generate().run().report()
-        except Exception as e:
-            self.fail(f"Test failed with the following error:\n{e}")
-
-    def test_ner_hf(self):
-        """"""
-        try:
-            h = Harness(task="ner", model="dslim/bert-base-NER", hub="huggingface")
-            h.generate().run().report()
-        except Exception as e:
-            self.fail(f"Test failed with the following error:\n{e}")
-
-    def test_ner_jsl(self):
-        """"""
-        try:
-            h = Harness(task="ner", model="ner_dl_bert", hub="johnsnowlabs")
-            h.generate().run().report()
-        except Exception as e:
-            self.fail(f"Test failed with the following error:\n{e}")
-
-    def test_text_classification_spacy(self):
-        """"""
-        try:
-            h = Harness(task="text-classification", model="nlptest/data/textcat_imdb", hub="spacy")
-            h.generate().run().report()
-        except Exception as e:
-            self.fail(f"Test failed with the following error:\n{e}")
-
-    def test_text_classification_hf(self):
-        """"""
-        try:
-            h = Harness(task="text-classification", model="mrm8488/distilroberta-finetuned-tweets-hate-speech",
-                        hub="huggingface")
-            h.generate().run().report()
-        except Exception as e:
-            self.fail(f"Test failed with the following error:\n{e}")
-
-    def test_text_classification_jsl(self):
-        """"""
-        try:
-            h = Harness(task="text-classification", model="en.sentiment.imdb.glove", hub="johnsnowlabs")
-            h.generate().run().report()
-        except Exception as e:
-            self.fail(f"Test failed with the following error:\n{e}")
->>>>>>> 90e03153
+                              'config.yaml', 'test_cases.pkl', 'data.pkl'])
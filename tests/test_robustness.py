import unittest
from nlptest.transform.robustness import *
from nlptest.transform.utils import A2B_DICT
from nlptest.utils.custom_types import SequenceClassificationSample


class RobustnessTestCase(unittest.TestCase):

    def setUp(self) -> None:
        self.sentences = [
            SequenceClassificationSample(original="I live in London, United Kingdom since 2019"),
            SequenceClassificationSample(original="I cannot live in USA due to torandos caramelized")
        ]
        self.abbreviation_sentences = [
            SequenceClassificationSample(original="Please respond as soon as possible for the party tonight"),
            SequenceClassificationSample(original="I cannot live in USA due to torandos caramelized")
        ]        
        self.number_sentences = [
            SequenceClassificationSample(original="I live in London, United Kingdom since 2019"),
            SequenceClassificationSample(original="I can't move to the USA because they have an average of 1000 tornadoes a year, and I'm terrified of them")
        ]
        self.sentences_with_punctuation = [
            SequenceClassificationSample(original="I live in London, United Kingdom since 2019."),
            SequenceClassificationSample(original="I cannot live in USA due to torandos caramelized!")
        ]
        self.british_sentences = [
            SequenceClassificationSample(original="I live in London, United Kingdom since 2019"),
            SequenceClassificationSample(original="I cannot live in USA due to torandos caramelised")
        ]
        self.contraction_sentences = [
            SequenceClassificationSample(original="I live in London, United Kingdom since 2019"),
            SequenceClassificationSample(original="I can't live in USA due to torandos caramelized")
        ]
        self.gendered_sentences = [
            SequenceClassificationSample(original="He lives in the USA."),
            SequenceClassificationSample(original="He lives in the USA and his cat is black.")
        ]
        self.dyslexia_sentences = [
            SequenceClassificationSample(original="I live in London of United Kingdom."),
            SequenceClassificationSample(original="I would like that.")
        ]
        self.ocr_sentences = [
            SequenceClassificationSample(original="This organization's art can win tough acts."),
            SequenceClassificationSample(original="Anyone can join our community garden.")
        ]
        self.speech_to_text_sentences = [
            SequenceClassificationSample(original="I picked up a stone and attempted to skim it across the water."),
            SequenceClassificationSample(original="This organization's art can win tough acts.")
        ]
        self.add_slangify = [
            SequenceClassificationSample(original="I picked up a stone and attempted to skim it across the water."),
            SequenceClassificationSample(original="It was totally excellent but useless bet.")
        ]
<<<<<<< HEAD
        self.multipleperturbations =  [
            SequenceClassificationSample(original="I live in London, United Kingdom since 2019"),
            SequenceClassificationSample(original="I can't move to the USA because they have an average of 1000 tornadoes a year, and I'm terrified of them")
        ]
        self.test_qa =  [
            "20 euro note -- Until now there has been only one complete series of euro notes; however a new series, similar to the current one, is being released. The European Central Bank will, in due time, announce when banknotes from the first series lose legal tender status.",
            "is the first series 20 euro note still legal tender"
=======
        self.custom_proportion_lowercase = [
            SequenceClassificationSample(original="I PICKED UP A STONE AND ATTEMPTED TO SKIM IT ACROSS THE WATER."),
            SequenceClassificationSample(original="IT WAS TOTALLY EXCELLENT BUT USELESS BET.")
        ]
        self.custom_proportion_uppercase = [
            SequenceClassificationSample(original="i picked up a stone and attempted to skim it across the water."),
            SequenceClassificationSample(original="it was totally excellent but useless bet.")
>>>>>>> 15e23121
        ]
        self.labels = [
            ["O", "O", "O", "B-LOC", "B-COUN", "I-COUN", "O", "B-DATE"],
            ["O", "O", "O", "O", "B-COUN", "O", "O", "O", "O", "O"],
        ]

        self.terminology = {
            "LOC": ["Chelsea"],
            "COUN": ["Spain", "Italy"],
            "DATE": ["2017"],
        }

    def test_uppercase(self) -> None:
        """"""
        transformed_samples = UpperCase.transform(self.sentences)
        self.assertIsInstance(transformed_samples, list)
        self.assertEqual(len(self.sentences), len(transformed_samples))
        for sample in transformed_samples:
            self.assertTrue(sample.test_case.isupper())

    def test_custom_proportion_uppercase(self) -> None:
        """"""
        transformed_samples = UpperCase.transform(self.custom_proportion_uppercase, prob = 0.6)
        self.assertIsInstance(transformed_samples, list)
        for sample in transformed_samples:
            self.assertNotEqual(sample.test_case, sample.original)

    def test_lowercase(self) -> None:
        """"""
        transformed_samples = LowerCase.transform(self.sentences)
        self.assertIsInstance(transformed_samples, list)
        self.assertEqual(len(self.sentences), len(transformed_samples))
        for sample in transformed_samples:
            self.assertTrue(sample.test_case.islower())

    def test_custom_proportion_lowercase(self) -> None:
        """"""
        transformed_samples = LowerCase.transform(self.custom_proportion_lowercase, prob = 0.6)
        self.assertIsInstance(transformed_samples, list)
        for sample in transformed_samples:
            self.assertNotEqual(sample.test_case, sample.original)

    def test_titlecase(self) -> None:
        """"""
        transformed_samples = TitleCase.transform(self.sentences)
        self.assertIsInstance(transformed_samples, list)
        self.assertEqual(len(self.sentences), len(transformed_samples))
        for sample in transformed_samples:
            self.assertTrue(sample.test_case.istitle())

    def test_add_punctuation(self) -> None:
        """"""
        transformed_samples = AddPunctuation.transform(self.sentences)
        self.assertIsInstance(transformed_samples, list)
        self.assertEqual(len(self.sentences), len(transformed_samples))
        for sample in transformed_samples:
            self.assertFalse(sample.test_case[-1].isalnum())
            self.assertEqual(len(sample.transformations), 1)

    def test_strip_punctuation(self) -> None:
        """"""
        transformed_samples = StripPunctuation.transform(self.sentences_with_punctuation)
        self.assertIsInstance(transformed_samples, list)
        self.assertEqual(len(self.sentences), len(transformed_samples))
        for sample in transformed_samples:
            self.assertNotEqual(sample.test_case, sample.original)
            self.assertEqual(len(sample.transformations), 1)

    def test_swap_entities(self) -> None:
        """"""
        transformed_samples = SwapEntities.transform(
            sample_list=self.sentences,
            labels=self.labels,
            terminology=self.terminology
        )
        for sample in transformed_samples:
            self.assertEqual(len(sample.transformations), 1)
            self.assertNotEqual(sample.test_case, sample.original)

    def test_american_to_british(self) -> None:
        """"""
        transformed_samples = ConvertAccent.transform(
            sample_list=self.sentences,
            accent_map=A2B_DICT
        )
        self.assertIsInstance(transformed_samples, list)
        self.assertListEqual(
            [sample.test_case for sample in transformed_samples],
            [sample.original for sample in self.british_sentences]
        )

    def test_add_context(self) -> None:
        """"""
        start_context = ["Hello"]
        end_context = ["Bye"]
        transformed_samples = AddContext.transform(
            sample_list=self.sentences,
            starting_context=start_context,
            ending_context=end_context,
            strategy="combined"
        )

        self.assertIsInstance(transformed_samples, list)
        for sample in transformed_samples:
            self.assertTrue(sample.test_case.startswith(start_context[0]))
            self.assertTrue(sample.test_case.endswith(end_context[0]))

    def test_add_contraction(self) -> None:
        """"""
        transformed_samples = AddContraction.transform(self.sentences)
        self.assertListEqual(
            [sample.test_case for sample in transformed_samples],
            [sample.original for sample in self.contraction_sentences]
        )
        self.assertEqual(
            [len(sample.transformations) for sample in transformed_samples],
            [0, 1]
        )

    def test_dyslexia_swap(self) -> None:
        """"""
        transformed_samples = DyslexiaWordSwap.transform(self.dyslexia_sentences)
        self.assertIsInstance(transformed_samples, list)
        for sample in transformed_samples:
            self.assertTrue(sample.test_case != sample.original or sample.test_case)
        
    def test_number_to_word(self) -> None:
        """"""
        transformed_samples = NumberToWord.transform(self.number_sentences)
        self.assertIsInstance(transformed_samples, list)

    def test_add_ocr_typo(self) -> None:
        """"""
        expected_corrected_sentences = [ "Tbis organization's a^rt c^an w^in tougb acts.",
                                        "Anyone c^an j0in o^ur communitv gardcn."]
        transformed_samples = AddOcrTypo.transform(self.ocr_sentences)
        self.assertIsInstance(transformed_samples, list)
        self.assertListEqual(
            [sample.test_case for sample in transformed_samples],
             expected_corrected_sentences
           )
        
    def test_abbreviation_insertion(self) -> None:
        """"""
        transformed_samples = AbbreviationInsertion.transform(self.abbreviation_sentences)
        self.assertIsInstance(transformed_samples, list)  

    def test_add_speech_to_text_typo(self) -> None:
        """"""
        transformed_samples = AddSpeechToTextTypo.transform(self.speech_to_text_sentences)
        self.assertIsInstance(transformed_samples, list)
        for sample in transformed_samples:
            self.assertTrue(sample.test_case != sample.original or sample.test_case)
        
    def test_add_slangify_typo(self) -> None:
        """"""
        transformed_samples = AddSlangifyTypo.transform(self.add_slangify)
        self.assertIsInstance(transformed_samples, list)
        for sample in transformed_samples:
<<<<<<< HEAD
            self.assertNotEqual(sample.test_case, sample.original)

    def test_multipleperturbations(self) -> None:
        """"""
        transformations = ["lowercase","add_ocr_typo","titlecase","number_to_word"]

        transformed_samples=MultiplePerturbations.transform(self.multipleperturbations,transformations,config=None)
        self.assertIsInstance(transformed_samples, list)
        
        for sample in transformed_samples:
            self.assertNotEqual(sample.test_case, sample.original)

        original_qa=self.test_qa.copy()
        transformed_samples_qa=MultiplePerturbations.transform(self.test_qa,transformations,config=None)
        self.assertIsInstance(transformed_samples, list)
        self.assertNotEqual(original_qa,transformed_samples_qa)
                
=======
            self.assertNotEqual(sample.test_case, sample.original)
>>>>>>> 15e23121
<|MERGE_RESOLUTION|>--- conflicted
+++ resolved
@@ -51,7 +51,14 @@
             SequenceClassificationSample(original="I picked up a stone and attempted to skim it across the water."),
             SequenceClassificationSample(original="It was totally excellent but useless bet.")
         ]
-<<<<<<< HEAD
+        self.custom_proportion_lowercase = [
+            SequenceClassificationSample(original="I PICKED UP A STONE AND ATTEMPTED TO SKIM IT ACROSS THE WATER."),
+            SequenceClassificationSample(original="IT WAS TOTALLY EXCELLENT BUT USELESS BET.")
+        ]
+        self.custom_proportion_uppercase = [
+            SequenceClassificationSample(original="i picked up a stone and attempted to skim it across the water."),
+            SequenceClassificationSample(original="it was totally excellent but useless bet.")
+        ]
         self.multipleperturbations =  [
             SequenceClassificationSample(original="I live in London, United Kingdom since 2019"),
             SequenceClassificationSample(original="I can't move to the USA because they have an average of 1000 tornadoes a year, and I'm terrified of them")
@@ -59,15 +66,6 @@
         self.test_qa =  [
             "20 euro note -- Until now there has been only one complete series of euro notes; however a new series, similar to the current one, is being released. The European Central Bank will, in due time, announce when banknotes from the first series lose legal tender status.",
             "is the first series 20 euro note still legal tender"
-=======
-        self.custom_proportion_lowercase = [
-            SequenceClassificationSample(original="I PICKED UP A STONE AND ATTEMPTED TO SKIM IT ACROSS THE WATER."),
-            SequenceClassificationSample(original="IT WAS TOTALLY EXCELLENT BUT USELESS BET.")
-        ]
-        self.custom_proportion_uppercase = [
-            SequenceClassificationSample(original="i picked up a stone and attempted to skim it across the water."),
-            SequenceClassificationSample(original="it was totally excellent but useless bet.")
->>>>>>> 15e23121
         ]
         self.labels = [
             ["O", "O", "O", "B-LOC", "B-COUN", "I-COUN", "O", "B-DATE"],
@@ -227,7 +225,6 @@
         transformed_samples = AddSlangifyTypo.transform(self.add_slangify)
         self.assertIsInstance(transformed_samples, list)
         for sample in transformed_samples:
-<<<<<<< HEAD
             self.assertNotEqual(sample.test_case, sample.original)
 
     def test_multipleperturbations(self) -> None:
@@ -244,7 +241,4 @@
         transformed_samples_qa=MultiplePerturbations.transform(self.test_qa,transformations,config=None)
         self.assertIsInstance(transformed_samples, list)
         self.assertNotEqual(original_qa,transformed_samples_qa)
-                
-=======
-            self.assertNotEqual(sample.test_case, sample.original)
->>>>>>> 15e23121
+                
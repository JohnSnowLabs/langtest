from pydantic import BaseModel, Field, PrivateAttr, validator
from typing import List, Optional, Tuple, TypeVar


class Span(BaseModel):
    start: int
    end: int
    word: str

    def shift_start(self, offset: int) -> None:
        """"""
        self.start -= offset

    def shift_end(self, offset: int) -> None:
        """"""
        self.end -= offset

    def shift(self, offset: int) -> None:
        """"""
        self.start -= offset
        self.end -= offset

    def __hash__(self):
        """"""
        return hash(self.__repr__())

    def __eq__(self, other):
        """"""
        return self.start == other.start and \
               self.end == other.end and \
               self.word == other.word

    def __str__(self):
        """"""
        return f"<Span(start={self.start}, end={self.end}, word='{self.word}')>"

    def __repr__(self):
        """"""
        return f"<Span(start={self.start}, end={self.end}, word='{self.word}')>"


class NERPrediction(BaseModel):
    """"""
    entity: str = Field(None, alias="entity_group")
    span: Span
    score: Optional[float] = None
    doc_id: Optional[int] = None
    doc_name: Optional[str] = None
    pos_tag: Optional[str] = None
    chunk_tag: Optional[str] = None

    class Config:
        extra = "ignore"
        allow_population_by_field_name = True

    @classmethod
    def from_span(
        cls, 
        entity: str, 
        word: str, 
        start: int, 
        end: int, 
        score: float = None,
        doc_id: int = None,
        doc_name: str = None,
        pos_tag: str = None,
        chunk_tag: str = None
    ) -> "NERPrediction":
        """"""
        return cls(
            entity=entity,
            span=Span(start=start, end=end, word=word),
            score=score,
            doc_id=doc_id,
            doc_name=doc_name,
            pos_tag=pos_tag,
            chunk_tag=chunk_tag
        )

    def __hash__(self):
        """"""
        return hash(self.__repr__())

    def __eq__(self, other):
        """"""
        if isinstance(other, NERPrediction):
            return self.entity == other.entity and \
                   self.span.start == other.span.start and \
                   self.span.end == other.span.end
        return False

    def __str__(self) -> str:
        return self.entity

    def __repr__(self) -> str:
        """"""
        return f"<NERPrediction(entity='{self.entity}', span={self.span})>"


class NEROutput(BaseModel):
    """
    Output model for NER tasks.
    """
    predictions: List[NERPrediction]

    @validator("predictions")
    def sort_by_appearance(cls, v):
        """"""
        return sorted(v, key=lambda x: x.span.start)

    def __len__(self):
        """"""
        return len(self.predictions)

    def __getitem__(self, span: Span) -> Optional[NERPrediction]:
        """"""
        for pred in self.predictions:
            if pred.span == span:
                return pred
        return None

    def to_str_list(self) -> List[str]:
        """Convert the ouput into list of strings.

        Returns:
            List[str]: predictions in form of a list of strings.
        """
        return [x.entity for x in self.predictions]

    def __repr__(self) -> str:
        return self.predictions.__repr__()

    def __str__(self) -> str:
        return [str(x) for x in self.predictions].__repr__()

    def __eq__(self, other: "NEROutput"):
        """"""
        # NOTE: we need the list of transformations applied to the sample to be able
        # to align and compare two different NEROutput
        raise NotImplementedError()


class SequenceLabel(BaseModel):
    """"""
    label: str
    score: float

    def __str__(self):
        return f"{self.label}"


class SequenceClassificationOutput(BaseModel):
    """
    Output model for text classification tasks.
    """
    predictions: List[SequenceLabel]

    def to_str_list(self) -> List[str]:
        """Convert the ouput into list of strings.

        Returns:
            List[str]: predictions in form of a list of strings.
        """
        return [x.label for x in self.predictions]

    def __str__(self):
        labels = {elt.label: elt.score for elt in self.predictions}
        return f"SequenceClassificationOutput(predictions={labels})"

    def __eq__(self, other):
        """"""
        top_class = max(self.predictions, key=lambda x: x.score).label
        other_top_class = max(other.predictions, key=lambda x: x.score).label
        return top_class == other_top_class

<<<<<<< HEAD
class MinScoreOutput(BaseModel):
=======
class AccuracyOutput(BaseModel):
>>>>>>> fb0d2585
    """Output for accuracy tests."""
    score: float

    def to_str_list(self) -> float:
        return self.score
    
    def __repr__(self) -> str:
        return f"{self.score}"
    def __str__(self) -> str:
        return f"{self.score}"

class MaxScoreOutput(BaseModel):
    """Output for accuracy tests."""
    score: float

    def to_str_list(self) -> float:
        return self.score
    
    def __repr__(self) -> str:
        return f"{self.score}"
    def __str__(self) -> str:
        return f"{self.score}"

Result = TypeVar("Result", NEROutput, SequenceClassificationOutput, MinScoreOutput)

Result = TypeVar("Result", NEROutput, SequenceClassificationOutput, AccuracyOutput)

class Transformation(BaseModel):
    original_span: Span
    new_span: Span
    ignore: bool = False

class Sample(BaseModel):
    """
    Helper object storing the original text, the perturbed one and the corresponding
    predictions for each of them.

    The specificity here is that it is task-agnostic, one only needs to call access the `is_pass`
    property to assess whether the `expected_results` and the `actual_results` are the same, regardless
    the downstream task.nlptest/utils/custom_types.py

    This way, to support a new task one only needs to create a `XXXOutput` model, overload the `__eq__`
    operator and add the new model to the `Result` type variable.
    """
    original: str
    test_type: str = None
    test_case: str = None
    expected_results: Result = None
    actual_results: Result = None
    transformations: List[Transformation] = None
    _realigned_spans: Optional[Result] = PrivateAttr(default_factory=None)
    category: str = None
    state: str = None

    # TODO: remove _realigned_spans, but for now it ensures that we don't realign spans multiple times

    def __init__(self, **data):
        super().__init__(**data)
        self._realigned_spans = None

    def to_dict(self):
        """Returns the dict version of sample."""
        expected_result = self.expected_results.to_str_list()
        actual_result = self.actual_results.to_str_list() if self.actual_results is not None else None

        result = {
            'category': self.category,
            'test_type': self.test_type,
            'original': self.original,
            'test_case': self.test_case,
            'expected_result': expected_result,
        }

        if actual_result is not None:
            result.update({
                'actual_result': actual_result,
                'pass': self.is_pass()
            })

        return result

    @validator("transformations")
    def sort_transformations(cls, v):
        """Validator ensuring that transformations are in correct order"""
        return sorted(v, key=lambda x: x.original_span.start)

    @property
    def ignored_predictions(self) -> List[NERPrediction]:
        """List of predictions that should be ignored because of the perturbations applied"""
        if not hasattr(self.actual_results, 'predictions'):
            return self.actual_results
        predictions = []
        irrelevant_transformations = self.irrelevant_transformations
        for pred in self.actual_results.predictions:
            for transfo in irrelevant_transformations:
                if transfo.new_span.start <= pred.span.start and transfo.new_span.end >= pred.span.end:
                    predictions.append(pred)
        return predictions

    @property
    def relevant_transformations(self) -> List[Transformation]:
        """"""
        if not self.transformations:
            return None
        return [transformation for transformation in self.transformations if not transformation.ignore]

    @property
    def irrelevant_transformations(self) -> List[Transformation]:
        """"""
        if not self.transformations:
            return None
        return [transformation for transformation in self.transformations if transformation.ignore]

    @property
    def realigned_spans(self) -> NEROutput:
        """
        This function is in charge of shifting the `actual_results` spans according to the perturbations
        that were applied to the text.

        Note: we ignore predicted spans that were added during a perturbation

        Returns:
             NEROutput:
                realigned NER predictions
        """
        if self._realigned_spans is None:

            if len(self.transformations or '') == 0:
                return self.actual_results

            ignored_predictions = self.ignored_predictions

            realigned_results = []
            if hasattr(self.actual_results, "predictions"):
                for actual_result in self.actual_results.predictions:
                    if actual_result in ignored_predictions:
                        continue

                    for transformation in self.transformations:
                        if transformation.new_span.start < actual_result.span.start:
                            # the whole span needs to be shifted to the left
                            actual_result.span.shift(
                                (transformation.new_span.start - transformation.original_span.start) + \
                                (transformation.new_span.end - transformation.original_span.end))
                        elif transformation.new_span.start == actual_result.span.start:
                            # only the end of the span needs to be adjusted
                            actual_result.span.shift_end(transformation.new_span.end - transformation.original_span.end)

                    realigned_results.append(actual_result)
                self._realigned_spans = NEROutput(predictions=realigned_results)
                return self._realigned_spans
            else:
                return self.actual_results

        return self._realigned_spans

    def get_aligned_span_pairs(self) -> List[Tuple[Optional[NERPrediction], Optional[NERPrediction]]]:
        """
        Returns:
             List[Tuple[Optional[NERPrediction], Optional[NERPrediction]]]:
                List of aligned predicted spans from the original sentence to the perturbed one. The
                tuples are of the form: (perturbed span, original span). The alignment is achieved by
                using the transformations apply to the original text. If a Span couldn't be aligned
                with any other the tuple is of the form (Span, None) (or (None, Span)).
        """
        aligned_results = []
        expected_pred_set, actual_pred_set = set(), set()
        realigned_spans = self.realigned_spans

        # Retrieving and aligning perturbed spans for later comparison
        if self.relevant_transformations:
            for transformation in self.relevant_transformations:
                expected_pred = self.expected_results[transformation.original_span]
                actual_pred = realigned_spans[transformation.new_span]

                aligned_results.append((expected_pred, actual_pred))
                expected_pred_set.add(expected_pred)
                actual_pred_set.add(actual_pred)

        # Retrieving predictions for spans from the original sentence
        for expected_pred in self.expected_results.predictions:
            if expected_pred in expected_pred_set:
                continue
            actual_pred = realigned_spans[expected_pred.span]
            aligned_results.append((expected_pred, actual_pred))
            expected_pred_set.add(expected_pred)
            if actual_pred is not None:
                actual_pred_set.add(actual_pred)

        # Retrieving predictions for spans from the perturbed sentence
        for actual_pred in realigned_spans.predictions:
            if actual_pred in actual_pred_set:
                continue
            expected_pred = self.expected_results[actual_pred.span]
            aligned_results.append((expected_pred, actual_pred))
            actual_pred_set.add(actual_pred)
            if expected_pred is not None:
                expected_pred_set.add(expected_pred)

        return aligned_results

    def is_pass(self) -> bool:
        """"""
        if isinstance(self.actual_results, NEROutput):
            actual_preds = [i.entity for i in self.actual_results.predictions]
            expected_preds = [j.entity for j in self.expected_results.predictions]
            return actual_preds == expected_preds
<<<<<<< HEAD
        elif isinstance(self.actual_results, MinScoreOutput):
            return self.actual_results.score >= self.expected_results.score
        elif isinstance(self.actual_results, MaxScoreOutput):
            return self.actual_results.score <= self.expected_results.score
=======
        elif isinstance(self.actual_results, AccuracyOutput):
            return self.actual_results.score >= self.expected_results.score
>>>>>>> fb0d2585

        else:
            filtered_actual_results = self.actual_results

        return self.expected_results == filtered_actual_results<|MERGE_RESOLUTION|>--- conflicted
+++ resolved
@@ -173,11 +173,7 @@
         other_top_class = max(other.predictions, key=lambda x: x.score).label
         return top_class == other_top_class
 
-<<<<<<< HEAD
 class MinScoreOutput(BaseModel):
-=======
-class AccuracyOutput(BaseModel):
->>>>>>> fb0d2585
     """Output for accuracy tests."""
     score: float
 
@@ -385,15 +381,10 @@
             actual_preds = [i.entity for i in self.actual_results.predictions]
             expected_preds = [j.entity for j in self.expected_results.predictions]
             return actual_preds == expected_preds
-<<<<<<< HEAD
         elif isinstance(self.actual_results, MinScoreOutput):
             return self.actual_results.score >= self.expected_results.score
         elif isinstance(self.actual_results, MaxScoreOutput):
             return self.actual_results.score <= self.expected_results.score
-=======
-        elif isinstance(self.actual_results, AccuracyOutput):
-            return self.actual_results.score >= self.expected_results.score
->>>>>>> fb0d2585
 
         else:
             filtered_actual_results = self.actual_results

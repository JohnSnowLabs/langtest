--- conflicted
+++ resolved
@@ -9,12 +9,8 @@
     "boolq": "Context: {context}\nQuestion: {question}\n I've provided a question and context. From here on, I want you to become an intelligent bot that can only answer with a single word. The words you are capable of saying are True and False. If you think the answer to the question is True, then say 'True'. If it is False, then say 'False'. Do not say anything else other than that.",
     "nq": "You are an intelligent bot and it is your responsibility to make sure to give a concise answer. Context: {context}\n Question: {question}\n Answer:",
     "xsum": "You are an intelligent Context summarizer. Please read the following context carefully. After understanding its content, create a concise summary, capturing the essential themes and key details. Please ensure that the summary does not end abruptly and remains within the max_tokens word limit. Context: {context}\n\n Summary: ",
-<<<<<<< HEAD
+    "truthfulqa": "As an intelligent bot, your primary mission is to analyze the question provided and offer a concise answer that directly addresses the query at hand. Context: {context}\n Question: {question}\n Answer:",
     "openbookqa": "You are an AI bot specializing in providing accurate and concise answers to questions. You will be presented with a question and multiple-choice answer options. Your task is to choose the correct answer. Context: {context}\n Question: {question}\n Answer:" }
-=======
-    "truthfulqa": "As an intelligent bot, your primary mission is to analyze the question provided and offer a concise answer that directly addresses the query at hand. Context: {context}\n Question: {question}\n Answer:"
-}
->>>>>>> b00945d2
 
 
 class BaseSample(BaseModel):

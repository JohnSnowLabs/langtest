--- conflicted
+++ resolved
@@ -1,11 +1,5 @@
 import pandas as pd
-<<<<<<< HEAD
-from .modelhandler import ModelFactory
-=======
-from sparknlp.base import LightPipeline
 from sklearn.metrics import classification_report, f1_score
-from functools import reduce
->>>>>>> 3a5183a4
 
 from nlptest.modelhandler import ModelFactory
 from typing import List
@@ -21,10 +15,7 @@
             self,
             load_testcases: pd.DataFrame,
             model_handler: ModelFactory,
-<<<<<<< HEAD
-=======
             data: List[Sample]
->>>>>>> 3a5183a4
     ) -> None:
         """
         Initialize the TestRunner class.
@@ -35,10 +26,7 @@
         """
         self.load_testcases = load_testcases.copy()
         self._model_handler = model_handler
-<<<<<<< HEAD
-=======
         self._data = data
->>>>>>> 3a5183a4
 
     # @abc.abstractmethod
     def evaluate(self):
@@ -75,7 +63,8 @@
             sample.actual_results = self._model_handler(sample.test_case)
 
         return self.load_testcases
-    
+
+
 class AccuracyTestRunner(TestRunner):
     """
     Class for running accuracy related tests on models.
@@ -85,7 +74,7 @@
     def evaluate(self) -> pd.DataFrame:
         """
         Evaluates the model's accuracy, precision, recall and f1-score per label and
-        macro-f1, micro-f1 and total accuracy. 
+        macro-f1, micro-f1 and total accuracy.
 
         Returns:
             pd.Dataframe: Dataframe with the results.

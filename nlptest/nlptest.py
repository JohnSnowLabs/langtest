from collections import defaultdict
from functools import reduce
from typing import Optional, Union

import pandas as pd
import yaml

from .datahandler.datasource import DataFactory
from .modelhandler import ModelFactory
from .testrunner import TestRunner
from .transform import TestFactory


class Harness:
    """ Harness is a testing class for NLP models.

    Harness class evaluates the performance of a given NLP model. Given test data is
    used to test the model. A report is generated with test results.
    """
    SUPPORTED_HUBS = ["spacy", "huggingface", "johnsnowlabs"]

    def __init__(
            self,
            task: Optional[str],
            model: Union[str, ModelFactory],
            hub: Optional[str] = None,
            data: Optional[str] = None,
            config: Optional[Union[str, dict]] = None
    ):
        """
        Initialize the Harness object.

        Args:
            task (str, optional): Task for which the model is to be evaluated.
            model (str | ModelFactory): ModelFactory object or path to the model to be evaluated.
            hub (str, optional): model hub to load from the path. Required if path is passed as 'model'.
            data (str, optional): Path to the data to be used for evaluation.
            config (str | dict, optional): Configuration for the tests to be performed.

        Raises:
            ValueError: Invalid arguments.
        """

        super().__init__()
        self.task = task

        if isinstance(model, str):
            if hub is None:
                raise OSError(f"You need to pass the 'hub' parameter when passing a string as 'model'.")

            self.model = ModelFactory.load_model(path=model, task=task, hub=hub)
        else:
            self.model = ModelFactory(task=task, model=model)

        if data is not None:
            if type(data) == str:
                self.data = DataFactory(data).load()

        if config is not None:
            self._config = self.configure(config)
        else:
            self._config = None

        self._testcases = None
        self._generated_results = None
        self.accuracy_results = None

    def configure(self, config: Union[str, dict]):
        """
        Configure the Harness with a given configuration.

        Args:
            config (str | dict): Configuration file path or dictionary
                for the tests to be performed.

        Returns:
            dict: Loaded configuration.
        """
        if type(config) == dict:
            self._config = config
        else:
            with open(config, 'r') as yml:
                self._config = yaml.safe_load(yml)
        return self._config

    def generate(self) -> "Harness":
        """
        Generates the testcases to be used when evaluating the model.

        Returns:
            None: The generated testcases are stored in `_testcases` attribute.
        """
<<<<<<< HEAD
        tests = self._config['tests_types']
        self._testcases = PerturbationFactory(self.data, tests).transform()
=======
        tests = self._config['tests']
        self.load_testcases = TestFactory.transform(self.data, tests)
>>>>>>> 96b8f876
        return self

    def run(self) -> "Harness":
        """
        Run the tests on the model using the generated testcases.

        Returns:
            None: The evaluations are stored in `generated_results` attribute.
        """
        self._generated_results, self.accuracy_results = TestRunner(self._testcases, self.model,
                                                                   self.data).evaluate()
        return self

    def report(self) -> pd.DataFrame:
        """
        Generate a report of the test results.

        Returns:
            pd.DataFrame: DataFrame containing the results of the tests.
        """
        if isinstance(self._config, dict):
            self.min_pass_dict = {j: k.get('min_pass_rate', 0.65) for i, v in \
                             self._config['tests'].items() for j, k in v.items()}
        self.default_min_pass_dict = self._config['defaults'].get('min_pass_rate', 0.65)

        summary = defaultdict(lambda: defaultdict(int))
<<<<<<< HEAD
        for sample in self._generated_results:
=======
        for sample in self.generated_results:
            summary[sample.test_type]['category'] = sample.category
>>>>>>> 96b8f876
            summary[sample.test_type][str(sample.is_pass()).lower()] += 1

        report = {}
        for test_type, value in summary.items():
            pass_rate = summary[test_type]["true"] / (summary[test_type]["true"] + summary[test_type]["false"])
            min_pass_rate = self.min_pass_dict.get(test_type, self.default_min_pass_dict)
            report[test_type] = {
                "category": summary[test_type]['category'],
                "fail_count": summary[test_type]["false"],
                "pass_count": summary[test_type]["true"],
                "pass_rate": pass_rate,
                "minimum_pass_rate": min_pass_rate,
                "pass": pass_rate >= min_pass_rate
            }

        df_report = pd.DataFrame.from_dict(report, orient="index")
        df_report = df_report.reset_index(names="test_type")

        df_report['pass_rate'] = df_report['pass_rate'].apply(lambda x: "{:.0f}%".format(x * 100))
        df_report['minimum_pass_rate'] = df_report['minimum_pass_rate'].apply(lambda x: "{:.0f}%".format(x * 100))

        df_accuracy = self.accuracy_report().iloc[:2].drop("test_case", axis=1)
        df_accuracy = df_accuracy.rename({"actual_result": "pass_rate", "expected_result": "minimum_pass_rate"}, axis=1)
        df_accuracy["pass"] = df_accuracy["pass_rate"] >= df_accuracy["minimum_pass_rate"]
        df_accuracy['pass_rate'] = df_accuracy['pass_rate'].apply(lambda x: "{:.0f}%".format(x * 100))
        df_accuracy['minimum_pass_rate'] = df_accuracy['minimum_pass_rate'].apply(lambda x: "{:.0f}%".format(x * 100))
        df_accuracy['category'] = 'Accuracy' #Temporary fix

        df_final = pd.concat([df_report, df_accuracy])
        col_to_move = 'category'
        first_column = df_final.pop('category')
        df_final.insert(0, col_to_move, first_column)
        df_final = df_final.reset_index(drop=True)

        return df_final.fillna("-")

    def generated_results(self) -> pd.DataFrame:
        """
        Generates an overall report with every textcase and labelwise metrics.

        Returns:
            pd.DataFrame: Generated dataframe.
        """
        generated_results_df = pd.DataFrame.from_dict([x.to_dict() for x in self._generated_results])
        accuracy_df = self.accuracy_report()
        final_df = pd.concat([generated_results_df, accuracy_df]).fillna("-")
        final_df = final_df.reset_index(drop=True)

        return final_df

    def accuracy_report(self) -> pd.DataFrame:
        """
        Generate a report of the accuracy results.

        Returns:
            pd.DataFrame: DataFrame containing the accuracy, f1, precision, recall scores.
        """

        acc_report = self.accuracy_results.copy()
        acc_report["expected_result"] = acc_report.apply(
            lambda x: self.min_pass_dict.get(x["test_case"]+x["test_type"], self.min_pass_dict.get('default', 0)), axis=1
        )
        acc_report["pass"] = acc_report["actual_result"] >= acc_report["expected_result"]
        return acc_report

    def testcases(self) -> pd.DataFrame:
        """Testcases after .generate() is called"""
<<<<<<< HEAD
        return pd.DataFrame([x.to_dict() for x in self._testcases]).drop(["pass", "actual_result"], errors="ignore",
=======
        final_df = pd.DataFrame([x.to_dict() for x in self.load_testcases]).drop(["pass", "actual_result"], errors="ignore",
>>>>>>> 96b8f876
                                                                             axis=1)
        
        final_df = final_df.reset_index(drop=True)
        return final_df

    def save(self, config: str = "test_config.yml", testcases: str = "test_cases.csv",
             results: str = "test_results.csv") -> None:
        """
        Save the configuration, generated testcases, and results
        of the evaluations as yml and csv files.

        Parameters:
            config (str, optional): Path to the YAML file for the configuration.
                Default is "test_config.yml".
            testcases (str, optional): Path to the CSV file for the generated testcases.
                Default is "test_cases.csv".
            results (str, optional): Path to the CSV file for the results of the evaluations.
                Default is "test_results.csv".

        Returns:
            None
        """
        with open(config, 'w') as yml:
            yml.write(yaml.safe_dump(self._config))

        self._testcases.to_csv(testcases, index=None)
        self._generated_results.to_csv(results, index=None)<|MERGE_RESOLUTION|>--- conflicted
+++ resolved
@@ -90,13 +90,8 @@
         Returns:
             None: The generated testcases are stored in `_testcases` attribute.
         """
-<<<<<<< HEAD
-        tests = self._config['tests_types']
-        self._testcases = PerturbationFactory(self.data, tests).transform()
-=======
         tests = self._config['tests']
         self.load_testcases = TestFactory.transform(self.data, tests)
->>>>>>> 96b8f876
         return self
 
     def run(self) -> "Harness":
@@ -123,12 +118,8 @@
         self.default_min_pass_dict = self._config['defaults'].get('min_pass_rate', 0.65)
 
         summary = defaultdict(lambda: defaultdict(int))
-<<<<<<< HEAD
         for sample in self._generated_results:
-=======
-        for sample in self.generated_results:
             summary[sample.test_type]['category'] = sample.category
->>>>>>> 96b8f876
             summary[sample.test_type][str(sample.is_pass()).lower()] += 1
 
         report = {}
@@ -196,11 +187,7 @@
 
     def testcases(self) -> pd.DataFrame:
         """Testcases after .generate() is called"""
-<<<<<<< HEAD
         return pd.DataFrame([x.to_dict() for x in self._testcases]).drop(["pass", "actual_result"], errors="ignore",
-=======
-        final_df = pd.DataFrame([x.to_dict() for x in self.load_testcases]).drop(["pass", "actual_result"], errors="ignore",
->>>>>>> 96b8f876
                                                                              axis=1)
         
         final_df = final_df.reset_index(drop=True)

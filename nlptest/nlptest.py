--- conflicted
+++ resolved
@@ -47,23 +47,12 @@
                 "The 'task' passed as argument as the 'task' with which the model has been initialized are different."
             self.model = model
         elif isinstance(model, str):
-<<<<<<< HEAD
             if hub is None:
                 raise ValueError("Hub should be specified when loading a model from web.")
             if hub not in self.SUPPORTED_HUBS:
                 raise ValueError(f"Hub {hub} is not supported or invalid.")
                 
             self.model = ModelFactory.load_model(task=task, hub=hub, path=model)
-=======
-            self.model = ModelFactory(task=task, model_path=model)
-
-        else:
-            self.model = model
-            if "sparknlp.pretrained" in str(type(self.model)):
-                self.model.backend = "sparknlp.pretrained"
-            else:
-                self.model.backend = "spark"
->>>>>>> 767c6385
 
         if data is not None:
             # self.data = data

--- conflicted
+++ resolved
@@ -140,24 +140,14 @@
 
 
         col_to_move = 'category'
-<<<<<<< HEAD
-        first_column = df_final.pop('category')
-        df_final.insert(0, col_to_move, first_column)
-        df_final = df_final.reset_index(drop=True)
-=======
         first_column = df_report.pop('category')
         df_report.insert(0, col_to_move, first_column)
         df_report = df_report.reset_index(drop=True)
 
->>>>>>> a1d37b28
         self.df_report = df_report.fillna("-")
         return self.df_report
 
-<<<<<<< HEAD
-    def generated_results_df(self) -> pd.DataFrame:
-=======
     def generated_results(self) -> pd.DataFrame:
->>>>>>> a1d37b28
         """
         Generates an overall report with every textcase and labelwise metrics.
 

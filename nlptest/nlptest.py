--- conflicted
+++ resolved
@@ -1,11 +1,6 @@
 from collections import defaultdict
 from functools import reduce
-<<<<<<< HEAD
 from typing import Any, Optional, Union
-=======
-from typing import Dict, Optional, Union
-
->>>>>>> f1746307
 import pandas as pd
 import yaml
 
@@ -120,18 +115,6 @@
 
         summary = defaultdict(lambda: defaultdict(int))
         for sample in self.generated_results:
-<<<<<<< HEAD
-            # print("=============" * 10)
-            # print("TEST TYPE: ", sample.test_type)
-            # print("ORIGINAL: ", sample.original)
-            # print("TEST CASE: ", sample.test_case)
-            # print("EXPECTED: ", sample.expected_results)
-            # print("ACTUAL: ", sample.realigned_spans)
-            # print("TRANSFORMATIONS: ", sample.transformations)
-            # print("IS PASS: ", sample.is_pass())
-
-=======
->>>>>>> f1746307
             summary[sample.test_type][str(sample.is_pass()).lower()] += 1
 
         report = {}
@@ -151,55 +134,36 @@
 
         df_report['pass_rate'] = df_report['pass_rate'].apply(lambda x: "{:.0f}%".format(x*100))
         df_report['minimum_pass_rate'] = df_report['minimum_pass_rate'].apply(lambda x: "{:.0f}%".format(x*100))
-<<<<<<< HEAD
 
         df_accuracy = self.accuracy_report().iloc[:2].drop("test_case", axis=1)
         df_accuracy = df_accuracy.rename({"actual_result":"pass_rate", "expected_result":"minimum_pass_rate", "Test_type":"test_type"}, axis=1)
-=======
-        
-        df_accuracy = self.accuracy_report().iloc[:2].drop("test_case", axis=1)
-        df_accuracy = df_accuracy.rename({"actual_result":"pass_rate", "expected_result":"minimum_pass_rate"}, axis=1)
->>>>>>> f1746307
         df_accuracy["pass"] = df_accuracy["pass_rate"] >= df_accuracy["minimum_pass_rate"]
         df_accuracy['pass_rate'] = df_accuracy['pass_rate'].apply(lambda x: "{:.0f}%".format(x*100))
         df_accuracy['minimum_pass_rate'] = df_accuracy['minimum_pass_rate'].apply(lambda x: "{:.0f}%".format(x*100))
-
-<<<<<<< HEAD
-
         df_report = df_report.merge(df_accuracy, how="outer")
 
         self.df_report = df_report.fillna("-")
 
         return self.df_report
+
+    def generated_results_df(self) -> pd.DataFrame:
+        """
+        Generates an overall report with every textcase and labelwise metrics.
+
+        Returns:
+            pd.DataFrame: Generated dataframe.
+        """
+        generated_results_df = pd.DataFrame.from_dict([x.to_dict() for x in self.generated_results])
+        accuracy_df = self.accuracy_report()
+        return pd.concat([generated_results_df, accuracy_df]).fillna("-")
 
     def detail_report(self) -> pd.DataFrame:
         return pd.DataFrame.from_dict([x.to_dict() for x in self.generated_results])
-=======
-        df_final = pd.concat([df_report, df_accuracy])
-
-
-        return df_final.fillna("-")
-    
-    def generated_results_df(self) -> pd.DataFrame:
-        """
-        Generates an overall report with every textcase and labelwise metrics.
-
-        Returns:
-            pd.DataFrame: Generated dataframe.
-        """
-        generated_results_df = pd.DataFrame.from_dict([x.to_dict() for x in self.generated_results])
-        accuracy_df = self.accuracy_report()
-
-        return pd.concat([generated_results_df,accuracy_df]).fillna("-")
->>>>>>> f1746307
 
     def accuracy_report(self) -> pd.DataFrame:
         """
         Generate a report of the accuracy results.
-<<<<<<< HEAD
-=======
-
->>>>>>> f1746307
+
         Returns:
             pd.DataFrame: DataFrame containing the accuracy, f1, precision, recall scores.
         """
@@ -215,7 +179,10 @@
         acc_report["pass"] = acc_report["actual_result"] >= acc_report["expected_result"]
         return acc_report
 
-<<<<<<< HEAD
+    def load_testcases_df(self) -> pd.DataFrame:
+        """Testcases after .generate() is called"""
+        return pd.DataFrame([x.to_dict() for x in self.load_testcases]).drop(["pass", "actual_result"], errors="ignore", axis=1)
+
     def augment(self, data_path, save_path):
         dtypes = self.df_report[['pass_rate', 'minimum_pass_rate']].dtypes.apply(
             lambda x: x.str).values.tolist()
@@ -230,11 +197,6 @@
 
         )
         return aug_data
-=======
-    def load_testcases_df(self) -> pd.DataFrame:
-        """Testcases after .generate() is called"""
-        return pd.DataFrame([x.to_dict() for x in self.load_testcases]).drop(["pass", "actual_result"], errors="ignore", axis=1)
->>>>>>> f1746307
 
     def save(self, config: str = "test_config.yml", testcases: str = "test_cases.csv",
              results: str = "test_results.csv") -> None:

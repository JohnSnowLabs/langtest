import os
import pickle
from collections import defaultdict
from typing import Optional, Union

import pandas as pd
import yaml

<<<<<<< HEAD
from nlptest.augmentation.fix_robustness import AugmentRobustness

=======
from .augmentation.fix_robustness import AugmentRobustness
>>>>>>> 67709899
from .datahandler.datasource import DataFactory
from .modelhandler import ModelFactory
from .testrunner import TestRunner
from .transform import TestFactory


class Harness:
    """ Harness is a testing class for NLP models.

    Harness class evaluates the performance of a given NLP model. Given test data is
    used to test the model. A report is generated with test results.
    """
    SUPPORTED_HUBS = ["spacy", "huggingface", "johnsnowlabs"]

    def __init__(
            self,
            task: Optional[str],
            model: Union[str],
            hub: Optional[str] = None,
            data: Optional[str] = None,
            config: Optional[Union[str, dict]] = None
    ):
        """
        Initialize the Harness object.

        Args:
            task (str, optional): Task for which the model is to be evaluated.
            model (str | ModelFactory): ModelFactory object or path to the model to be evaluated.
            hub (str, optional): model hub to load from the path. Required if path is passed as 'model'.
            data (str, optional): Path to the data to be used for evaluation.
            config (str | dict, optional): Configuration for the tests to be performed.

        Raises:
            ValueError: Invalid arguments.
        """

        super().__init__()
        self.task = task

        if isinstance(model, str):
            if hub is None:
                raise OSError(f"You need to pass the 'hub' parameter when passing a string as 'model'.")

            self.model = ModelFactory.load_model(path=model, task=task, hub=hub)
        else:
            self.model = ModelFactory(task=task, model=model)

        self.data = DataFactory(data, task=self.task).load() if data is not None else None
        self._config = self.configure(config) if config is not None else None

        self._testcases = None
        self._generated_results = None
        self.accuracy_results = None

    def configure(self, config: Union[str, dict]):
        """
        Configure the Harness with a given configuration.

        Args:
            config (str | dict): Configuration file path or dictionary
                for the tests to be performed.

        Returns:
            dict: Loaded configuration.
        """
        if type(config) == dict:
            self._config = config
        else:
            with open(config, 'r') as yml:
                self._config = yaml.safe_load(yml)
        return self._config

    def generate(self) -> "Harness":
        """
        Generates the testcases to be used when evaluating the model.

        Returns:
            None: The generated testcases are stored in `_testcases` attribute.
        """
        tests = self._config['tests']
        self._testcases = TestFactory.transform(self.data, tests)
        return self

    def run(self) -> "Harness":
        """
        Run the tests on the model using the generated testcases.

        Returns:
            None: The evaluations are stored in `generated_results` attribute.
        """
        self._generated_results, self.accuracy_results = TestRunner(self._testcases, self.model,
                                                                    self.data).evaluate()
        return self

    def report(self) -> pd.DataFrame:
        """
        Generate a report of the test results.
        Returns:
            pd.DataFrame: DataFrame containing the results of the tests.
        """
        if isinstance(self._config, dict):
            self.min_pass_dict = {j: k.get('min_pass_rate', 0.65) for i, v in \
                                  self._config['tests'].items() for j, k in v.items()}
        self.default_min_pass_dict = self._config['defaults'].get('min_pass_rate', 0.65)

        summary = defaultdict(lambda: defaultdict(int))
        for sample in self._generated_results:
            summary[sample.test_type]['category'] = sample.category
            summary[sample.test_type][str(sample.is_pass()).lower()] += 1

        report = {}
        for test_type, value in summary.items():
            pass_rate = summary[test_type]["true"] / (summary[test_type]["true"] + summary[test_type]["false"])
            min_pass_rate = self.min_pass_dict.get(test_type, self.default_min_pass_dict)
            report[test_type] = {
                "category": summary[test_type]['category'],
                "fail_count": summary[test_type]["false"],
                "pass_count": summary[test_type]["true"],
                "pass_rate": pass_rate,
                "minimum_pass_rate": min_pass_rate,
                "pass": pass_rate >= min_pass_rate
            }

        df_report = pd.DataFrame.from_dict(report, orient="index")
        df_report = df_report.reset_index(names="test_type")

        df_report['pass_rate'] = df_report['pass_rate'].apply(lambda x: "{:.0f}%".format(x * 100))
        df_report['minimum_pass_rate'] = df_report['minimum_pass_rate'].apply(lambda x: "{:.0f}%".format(x * 100))

        df_accuracy = self.accuracy_report().iloc[:2].drop("test_case", axis=1)
        df_accuracy = df_accuracy.rename({"actual_result": "pass_rate", "expected_result": "minimum_pass_rate"}, axis=1)
        df_accuracy["pass"] = df_accuracy["pass_rate"] >= df_accuracy["minimum_pass_rate"]
        df_accuracy['pass_rate'] = df_accuracy['pass_rate'].apply(lambda x: "{:.0f}%".format(x * 100))
        df_accuracy['minimum_pass_rate'] = df_accuracy['minimum_pass_rate'].apply(lambda x: "{:.0f}%".format(x * 100))
        df_accuracy['category'] = 'Accuracy'  # Temporary fix
        df_final = pd.concat([df_report, df_accuracy])

        col_to_move = 'category'
        first_column = df_final.pop('category')
        df_final.insert(0, col_to_move, first_column)
        df_final = df_final.reset_index(drop=True)

        self.df_report = df_report.fillna("-")

        return self.df_report

        # return self.report_df
    
    def generated_results_df(self) -> pd.DataFrame:
        """
        Generates an overall report with every textcase and labelwise metrics.

        Returns:
            pd.DataFrame: Generated dataframe.
        """
        generated_results_df = pd.DataFrame.from_dict([x.to_dict() for x in self._generated_results])
        accuracy_df = self.accuracy_report()
        final_df = pd.concat([generated_results_df, accuracy_df]).fillna("-")
        final_df = final_df.reset_index(drop=True)

        return final_df

    def accuracy_report(self) -> pd.DataFrame:
        """
        Generate a report of the accuracy results.

        Returns:
            pd.DataFrame: DataFrame containing the accuracy, f1, precision, recall scores.
        """

        acc_report = self.accuracy_results.copy()
        acc_report["expected_result"] = acc_report.apply(
            lambda x: self.min_pass_dict.get(x["test_case"] + x["test_type"], self.min_pass_dict.get('default', 0)),
            axis=1
        )
        acc_report["pass"] = acc_report["actual_result"] >= acc_report["expected_result"]
        return acc_report

    def augment(self, input_path, output_path, inplace=False):
        dtypes = self.df_report[['pass_rate', 'minimum_pass_rate']].dtypes.apply(
            lambda x: x.str).values.tolist()
<<<<<<< HEAD
        if dtypes != ['<i4'] *2:
            self.df_report['pass_rate'] = self.df_report['pass_rate'].str.replace("%", "").astype(int)
            self.df_report['minimum_pass_rate'] = self.df_report['minimum_pass_rate'].str.replace("%", "").astype(int)
        aug_data = AugmentRobustness().fix(
            input_path,
            output_path,
            self.df_report,
            config=self._config,
            inplace=inplace
        )
        return self

    def testcases(self) -> pd.DataFrame:
=======

        if dtypes != ['<i4'] * 2:
            self.df_report['pass_rate'] = self.df_report['pass_rate'].str.replace("%", "").astype(int)
            self.df_report['minimum_pass_rate'] = self.df_report['minimum_pass_rate'].str.replace("%", "").astype(int)

        AugmentRobustness.fix(
            input_path,
            output_path,
            self.df_report,
            self._config
        )

        return self

    def load_testcases_df(self) -> pd.DataFrame:
>>>>>>> 67709899
        """Testcases after .generate() is called"""
        final_df = pd.DataFrame([x.to_dict() for x in self._testcases]).drop(["pass", "actual_result"], errors="ignore",
                                                                             axis=1)
        final_df = final_df.reset_index(drop=True)
        return final_df

    def save(self, save_dir: str) -> None:
        """
        Save the configuration, generated testcases and the `DataFactory` to be reused later.

        Args:
            save_dir (str): path to folder to save the different files
        Returns:

        """
        if self._config is None:
            raise ValueError("The current Harness has not been configured yet. Please use the `.configure` method "
                             "before calling the `.save` method.")

        if self._testcases is None:
            raise ValueError("The test cases have not been generated yet. Please use the `.generate` method before"
                             "calling the `.save` method.")

        if not os.path.isdir(save_dir):
            os.mkdir(save_dir)

        with open(os.path.join(save_dir, "config.yaml"), 'w') as yml:
            yml.write(yaml.safe_dump(self._config))

        with open(os.path.join(save_dir, "test_cases.pkl"), "wb") as writer:
            pickle.dump(self._testcases, writer)

        with open(os.path.join(save_dir, "data.pkl"), "wb") as writer:
            pickle.dump(self.data, writer)

    @classmethod
    def load(cls, save_dir: str, task: str, model: Union[str, 'ModelFactory'], hub: str = None) -> 'Harness':
        """
        Loads a previously saved `Harness` from a given configuration and dataset

        Args:
            save_dir (str):
                path to folder containing all the needed files to load an saved `Harness`
            task (str):
                task for which the model is to be evaluated.
            model (str | ModelFactory):
                ModelFactory object or path to the model to be evaluated.
            hub (str, optional):
                model hub to load from the path. Required if path is passed as 'model'.
        Returns:
            Harness:
                `Harness` loaded from from a previous configuration along with the new model to evaluate
        """
        for filename in ["config.yaml", "test_cases.pkl", "data.pkl"]:
            if not os.path.exists(os.path.join(save_dir, filename)):
                raise OSError(f"File '{filename}' is missing to load a previously saved `Harness`.")

        harness = Harness(task=task, model=model, hub=hub)
        harness.configure(os.path.join(save_dir, "config.yaml"))

        with open(os.path.join(save_dir, "test_cases.pkl"), "rb") as reader:
            harness._testcases = pickle.load(reader)

        with open(os.path.join(save_dir, "data.pkl"), "rb") as reader:
            harness.data = pickle.load(reader)

        return harness<|MERGE_RESOLUTION|>--- conflicted
+++ resolved
@@ -6,12 +6,7 @@
 import pandas as pd
 import yaml
 
-<<<<<<< HEAD
-from nlptest.augmentation.fix_robustness import AugmentRobustness
-
-=======
 from .augmentation.fix_robustness import AugmentRobustness
->>>>>>> 67709899
 from .datahandler.datasource import DataFactory
 from .modelhandler import ModelFactory
 from .testrunner import TestRunner
@@ -193,37 +188,21 @@
     def augment(self, input_path, output_path, inplace=False):
         dtypes = self.df_report[['pass_rate', 'minimum_pass_rate']].dtypes.apply(
             lambda x: x.str).values.tolist()
-<<<<<<< HEAD
-        if dtypes != ['<i4'] *2:
+        if dtypes != ['<i4'] * 2:
             self.df_report['pass_rate'] = self.df_report['pass_rate'].str.replace("%", "").astype(int)
             self.df_report['minimum_pass_rate'] = self.df_report['minimum_pass_rate'].str.replace("%", "").astype(int)
-        aug_data = AugmentRobustness().fix(
-            input_path,
-            output_path,
-            self.df_report,
+        _ = AugmentRobustness().fix(
+            task=self.task,
+            input_path=input_path,
+            output_path=output_path,
+            h_report=self.df_report,
             config=self._config,
             inplace=inplace
         )
+
         return self
 
-    def testcases(self) -> pd.DataFrame:
-=======
-
-        if dtypes != ['<i4'] * 2:
-            self.df_report['pass_rate'] = self.df_report['pass_rate'].str.replace("%", "").astype(int)
-            self.df_report['minimum_pass_rate'] = self.df_report['minimum_pass_rate'].str.replace("%", "").astype(int)
-
-        AugmentRobustness.fix(
-            input_path,
-            output_path,
-            self.df_report,
-            self._config
-        )
-
-        return self
-
     def load_testcases_df(self) -> pd.DataFrame:
->>>>>>> 67709899
         """Testcases after .generate() is called"""
         final_df = pd.DataFrame([x.to_dict() for x in self._testcases]).drop(["pass", "actual_result"], errors="ignore",
                                                                              axis=1)

from collections import defaultdict
from functools import reduce
<<<<<<< HEAD
from typing import Dict, Optional, Union
=======
from typing import Any, Dict, Optional, Union
import pandas as pd
>>>>>>> 3a5183a4

import pandas as pd
import yaml

from nlptest.augmentation.fix_robustness import AugmentRobustness

from .datahandler.datasource import DataFactory
from .modelhandler import ModelFactory
from .testrunner import TestRunner
from .transform.perturbation import PerturbationFactory


class Harness:
    """ Harness is a testing class for NLP models.

    Harness class evaluates the performance of a given NLP model. Given test data is
    used to test the model. A report is generated with test results.
    """
    SUPPORTED_HUBS = ["spacy", "transformers", "johnsnowlabs"]

    def __init__(
            self,
            task: Optional[str],
            model: Union[str],
            hub: Optional[str] = None,
            data: Optional[str] = None,
            config: Optional[Union[str, dict]] = None
    ):
        """
        Initialize the Harness object.

        Args:
            task (str, optional): Task for which the model is to be evaluated.
            model (str | ModelFactory): ModelFactory object or path to the model to be evaluated.
            hub (str, optional): model hub to load from the path. Required if path is passed as 'model'.
            data (str, optional): Path to the data to be used for evaluation.
            config (str | dict, optional): Configuration for the tests to be performed.

        Raises:
            ValueError: Invalid arguments.
        """

        super().__init__()
        self.task = task

        if isinstance(model, str):
            self.model = ModelFactory.load_model(path=model, task=task, hub=hub)
        else:
            self.model = ModelFactory(task=task, model=model)

        if data is not None:
            if type(data) == str:
                self.data = DataFactory(data).load()

        if config is not None:
            self._config = self.configure(config)
        else:
            self._config = None

        self.load_testcases = None
        self.generated_results = None
        self.accuracy_results = None

    def configure(self, config: Union[str, dict]):
        """
        Configure the Harness with a given configuration.

        Args:
            config (str | dict): Configuration file path or dictionary
                for the tests to be performed.

        Returns:
            dict: Loaded configuration.
        """
        if type(config) == dict:
            self._config = config
        else:
            with open(config, 'r') as yml:
                self._config = yaml.safe_load(yml)
        return self._config

    def generate(self) -> "Harness":
        """
        Generates the testcases to be used when evaluating the model.

        Returns:
            None: The generated testcases are stored in `load_testcases` attribute.
        """
        tests = self._config['tests_types']
        self.load_testcases = PerturbationFactory(self.data, tests).transform()
        return self

    def run(self) -> "Harness":
        """
        Run the tests on the model using the generated testcases.

        Returns:
            None: The evaluations are stored in `generated_results` attribute.
        """
        self.generated_results, self.accuracy_results = TestRunner(self.load_testcases, self.model, self.data).evaluate()
        return self

    def report(self) -> pd.DataFrame:
        """
        Generate a report of the test results.
        Returns:
            pd.DataFrame: DataFrame containing the results of the tests.
        """
        if isinstance(self._config['min_pass_rate'], list):
            min_pass_dict = reduce(lambda x, y: {**x, **y}, self._config['min_pass_rate'])
        else:
            min_pass_dict = self._config['min_pass_rate']

        summary = defaultdict(lambda: defaultdict(int))
        for sample in self.generated_results:
            # print("=============" * 10)
            # print("TEST TYPE: ", sample.test_type)
            # print("ORIGINAL: ", sample.original)
            # print("TEST CASE: ", sample.test_case)
            # print("EXPECTED: ", sample.expected_results)
            # print("ACTUAL: ", sample.realigned_spans)
            # print("TRANSFORMATIONS: ", sample.transformations)
            # print("IS PASS: ", sample.is_pass())

            summary[sample.test_type][str(sample.is_pass()).lower()] += 1

        report = {}
        for test_type, value in summary.items():
            pass_rate = summary[test_type]["true"] / (summary[test_type]["true"] + summary[test_type]["false"])
            min_pass_rate = min_pass_dict.get(test_type, min_pass_dict["default"])
            report[test_type] = {
                "fail_count": summary[test_type]["false"],
                "pass_count": summary[test_type]["true"],
                "pass_rate": pass_rate,
                "minimum_pass_rate": min_pass_rate,
                "pass": pass_rate >= min_pass_rate
            }

        df_report = pd.DataFrame.from_dict(report, orient="index")
        df_report = df_report.reset_index(names="test_type")

        df_report['pass_rate'] = df_report['pass_rate'].apply(lambda x: "{:.0f}%".format(x*100))
        df_report['minimum_pass_rate'] = df_report['minimum_pass_rate'].apply(lambda x: "{:.0f}%".format(x*100))
        
        df_accuracy = self.accuracy_report().iloc[:2].drop("test_case", axis=1)
        df_accuracy = df_accuracy.rename({"actual_result":"pass_rate", "expected_result":"minimum_pass_rate", "Test_type":"test_type"}, axis=1)
        df_accuracy["pass"] = df_accuracy["pass_rate"] >= df_accuracy["minimum_pass_rate"]
        df_accuracy['pass_rate'] = df_accuracy['pass_rate'].apply(lambda x: "{:.0f}%".format(x*100))
        df_accuracy['minimum_pass_rate'] = df_accuracy['minimum_pass_rate'].apply(lambda x: "{:.0f}%".format(x*100))


        df_report = df_report.merge(df_accuracy, how="outer")

        self.df_report = df_report.fillna("-")

        return self.df_report

        # return self.report_df
    
    def detail_report(self) -> pd.DataFrame:
        return pd.DataFrame.from_dict([x.to_dict() for x in self.generated_results])

    def accuracy_report(self) -> pd.DataFrame:
        """
        Generate a report of the accuracy results.
        Returns:
            pd.DataFrame: DataFrame containing the accuracy, f1, precision, recall scores.
        """

        if isinstance(self._config['min_pass_rate'], list):
            min_pass_dict = reduce(lambda x, y: {**x, **y}, self._config['min_pass_rate'])
        else:
            min_pass_dict = self._config['min_pass_rate']
        acc_report = self.accuracy_results.copy()
        acc_report["expected_result"] = acc_report.apply(
            lambda x: min_pass_dict.get(x["test_case"]+x["test_type"], min_pass_dict.get('default', 0)), axis=1
        )
        acc_report["pass"] = acc_report["actual_result"] >= acc_report["expected_result"]
        return acc_report

    def augment(self, data_path, save_path):
        dtypes = self.df_report[['pass_rate', 'minimum_pass_rate']].dtypes.apply(
            lambda x: x.str).values.tolist()
        if dtypes != ['<i4'] *2:
            self.df_report['pass_rate'] = self.df_report['pass_rate'].str.replace("%", "").astype(int)
            self.df_report['minimum_pass_rate'] = self.df_report['minimum_pass_rate'].str.replace("%", "").astype(int)
        aug_data = AugmentRobustness.fix(
            data_path,
            self.df_report,
            save_path,
            self._config

        )
        return aug_data

    def save(self, config: str = "test_config.yml", testcases: str = "test_cases.csv",
             results: str = "test_results.csv") -> None:
        """
        Save the configuration, generated testcases, and results
        of the evaluations as yml and csv files.

        Parameters:
            config (str, optional): Path to the YAML file for the configuration.
                Default is "test_config.yml".
            testcases (str, optional): Path to the CSV file for the generated testcases.
                Default is "test_cases.csv".
            results (str, optional): Path to the CSV file for the results of the evaluations.
                Default is "test_results.csv".

        Returns:
            None
        """
        with open(config, 'w') as yml:
            yml.write(yaml.safe_dump(self._config))

        self.load_testcases.to_csv(testcases, index=None)
        self.generated_results.to_csv(results, index=None)<|MERGE_RESOLUTION|>--- conflicted
+++ resolved
@@ -1,12 +1,6 @@
 from collections import defaultdict
 from functools import reduce
-<<<<<<< HEAD
-from typing import Dict, Optional, Union
-=======
-from typing import Any, Dict, Optional, Union
-import pandas as pd
->>>>>>> 3a5183a4
-
+from typing import Any, Optional, Union
 import pandas as pd
 import yaml
 
@@ -29,7 +23,7 @@
     def __init__(
             self,
             task: Optional[str],
-            model: Union[str],
+            model: Union[str, Any],
             hub: Optional[str] = None,
             data: Optional[str] = None,
             config: Optional[Union[str, dict]] = None
@@ -149,7 +143,7 @@
 
         df_report['pass_rate'] = df_report['pass_rate'].apply(lambda x: "{:.0f}%".format(x*100))
         df_report['minimum_pass_rate'] = df_report['minimum_pass_rate'].apply(lambda x: "{:.0f}%".format(x*100))
-        
+
         df_accuracy = self.accuracy_report().iloc[:2].drop("test_case", axis=1)
         df_accuracy = df_accuracy.rename({"actual_result":"pass_rate", "expected_result":"minimum_pass_rate", "Test_type":"test_type"}, axis=1)
         df_accuracy["pass"] = df_accuracy["pass_rate"] >= df_accuracy["minimum_pass_rate"]
@@ -163,8 +157,6 @@
 
         return self.df_report
 
-        # return self.report_df
-    
     def detail_report(self) -> pd.DataFrame:
         return pd.DataFrame.from_dict([x.to_dict() for x in self.generated_results])
 

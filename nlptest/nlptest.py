--- conflicted
+++ resolved
@@ -114,11 +114,7 @@
         Returns:
             None: The evaluations are stored in `generated_results` attribute.
         """
-<<<<<<< HEAD
-        self._generated_results = TestRunner(self._load_testcases, self.model, self.data).evaluate()
-=======
-        self.generated_results = TestRunner(self.load_testcases, self.model).evaluate()
->>>>>>> cb1f4e17
+        self.generated_results = TestRunner(self.load_testcases, self.model, self.data).evaluate()
         return self
 
     def report(self) -> pd.DataFrame:

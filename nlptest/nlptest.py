from collections import defaultdict
from functools import reduce
from typing import Any, Dict, Optional, Union

import yaml

from nlptest.augmentation.fix_robustness import AugmentRobustness

from .datahandler.datasource import DataFactory
from .modelhandler import ModelFactory
from .testrunner import TestRunner
from .transform.perturbation import PerturbationFactory


class Harness:
    """ Harness is a testing class for NLP models.

    Harness class evaluates the performance of a given NLP model. Given test data is
    used to test the model. A report is generated with test results.
    """

    def __init__(
            self,
            task: Optional[str],
            model: Union[str, ModelFactory, Any],
            data: Optional[str] = None,
            config: Optional[Union[str, dict]] = None
    ):
        """
        Initialize the Harness object.

        Args:
            task (str, optional): Task for which the model is to be evaluated.
            model (str | ModelFactory): ModelFactory object or path to the model to be evaluated.
            data (str, optional): Path to the data to be used for evaluation.
            config (str | dict, optional): Configuration for the tests to be performed.
        """

        super().__init__()
        self.task = task

        if isinstance(model, ModelFactory):
            assert model.task == task, \
                "The 'task' passed as argument as the 'task' with which the model has been initialized are different."
            self.model = model
        elif isinstance(model, str):
            self.model = ModelFactory(task=task, model_path=model)
        else:
            self.model = model

        if data is not None:
            if type(data) == str:
                self.data = DataFactory(data).load()

        if config is not None:
            self._config = self.configure(config)
        else:
            self._config = None

        self.load_testcases = None
        self.generated_results = None

    def configure(self, config: Union[str, dict]):
        """
        Configure the Harness with a given configuration.

        Args:
            config (str | dict): Configuration file path or dictionary
                for the tests to be performed.

        Returns:
            dict: Loaded configuration.
        """
        if type(config) == dict:
            self._config = config
        else:
            with open(config, 'r') as yml:
                self._config = yaml.safe_load(yml)
        return self._config

    def generate(self) -> "Harness":
        """
        Generates the testcases to be used when evaluating the model.

        Returns:
            None: The generated testcases are stored in `load_testcases` attribute.
        """
        tests = self._config['tests_types']
        self.load_testcases = PerturbationFactory(self.data, tests).transform()
        return self

    def run(self) -> "Harness":
        """
        Run the tests on the model using the generated testcases.

        Returns:
            None: The evaluations are stored in `generated_results` attribute.
        """
        self.generated_results = TestRunner(self.load_testcases, self.model).evaluate()
        return self

    def report(self) -> Dict:
        """
        Generate a report of the test results.

        Returns:
            pd.DataFrame: DataFrame containing the results of the tests.
        """
        if isinstance(self._config['min_pass_rate'], list):
            min_pass_dict = reduce(lambda x, y: {**x, **y}, self._config['min_pass_rate'])
        else:
            min_pass_dict = self._config['min_pass_rate']

<<<<<<< HEAD
        summary = self.generated_results.groupby('Test_type')['is_pass']
        summary = summary.agg(
            pass_count = 'sum',
            fail_count = lambda x: x.count()-x.sum(),
            pass_rate = 'mean'
            )
        summary = summary.reset_index()

        summary['minimum_pass_rate'] = summary['Test_type'].apply(
            lambda x: min_pass_dict.get(x, min_pass_dict.get('default', 0))
        )

        summary['pass'] = summary['minimum_pass_rate'] < summary['pass_rate']
        summary['pass_rate'] = summary['pass_rate'].apply(lambda x: "{:.0f}%".format(x*100))
        summary['minimum_pass_rate'] = summary['minimum_pass_rate'].apply(lambda x: "{:.0f}%".format(x*100))

        summary.columns=["test type", "pass count", "fail count", "pass rate", "minimum pass rate", "pass"]
        self.report = summary
        return summary

    def augment(self, data_path):
        AugmentRobustness.fix(
            data_path,
            self.report
        )


    def save(
            self, config: str = "test_config.yml",
            testcases: str = "test_cases.csv",
            results: str = "test_results.csv"
    ):
=======
        summary = defaultdict(lambda: defaultdict(int))
        for sample in self.generated_results:
            print("=============" * 10)
            print("TEST TYPE: ", sample.test_type)
            print("ORIGINAL: ", sample.original)
            print("TEST CASE: ", sample.test_case)
            print("EXPECTED: ", sample.expected_results)
            print("ACTUAL: ", sample.realigned_spans)
            print("TRANSFORMATIONS: ", sample.transformations)
            print("IS PASS: ", sample.is_pass())
            summary[sample.test_type][str(sample.is_pass()).lower()] += 1

        report = {}
        for test_type, value in summary.items():
            pass_rate = summary[test_type]["true"] / (summary[test_type]["true"] + summary[test_type]["false"])
            min_pass_rate = min_pass_dict.get(test_type, min_pass_dict["default"])
            report[test_type] = {
                "fail_count": summary[test_type]["false"],
                "pass_count": summary[test_type]["true"],
                "pass_rate": pass_rate,
                "minimum_pass_rate": min_pass_rate,
                "pass": pass_rate >= min_pass_rate
            }
        return report

    def save(self, config: str = "test_config.yml", testcases: str = "test_cases.csv",
             results: str = "test_results.csv") -> None:
>>>>>>> edd7c1f4
        """
        Save the configuration, generated testcases, and results
        of the evaluations as yml and csv files.

        Parameters:
            config (str, optional): Path to the YAML file for the configuration.
                Default is "test_config.yml".
            testcases (str, optional): Path to the CSV file for the generated testcases.
                Default is "test_cases.csv".
            results (str, optional): Path to the CSV file for the results of the evaluations.
                Default is "test_results.csv".

        Returns:
            None
        """
        with open(config, 'w') as yml:
            yml.write(yaml.safe_dump(self._config))

        self.load_testcases.to_csv(testcases, index=None)
        self.generated_results.to_csv(results, index=None)<|MERGE_RESOLUTION|>--- conflicted
+++ resolved
@@ -111,40 +111,6 @@
         else:
             min_pass_dict = self._config['min_pass_rate']
 
-<<<<<<< HEAD
-        summary = self.generated_results.groupby('Test_type')['is_pass']
-        summary = summary.agg(
-            pass_count = 'sum',
-            fail_count = lambda x: x.count()-x.sum(),
-            pass_rate = 'mean'
-            )
-        summary = summary.reset_index()
-
-        summary['minimum_pass_rate'] = summary['Test_type'].apply(
-            lambda x: min_pass_dict.get(x, min_pass_dict.get('default', 0))
-        )
-
-        summary['pass'] = summary['minimum_pass_rate'] < summary['pass_rate']
-        summary['pass_rate'] = summary['pass_rate'].apply(lambda x: "{:.0f}%".format(x*100))
-        summary['minimum_pass_rate'] = summary['minimum_pass_rate'].apply(lambda x: "{:.0f}%".format(x*100))
-
-        summary.columns=["test type", "pass count", "fail count", "pass rate", "minimum pass rate", "pass"]
-        self.report = summary
-        return summary
-
-    def augment(self, data_path):
-        AugmentRobustness.fix(
-            data_path,
-            self.report
-        )
-
-
-    def save(
-            self, config: str = "test_config.yml",
-            testcases: str = "test_cases.csv",
-            results: str = "test_results.csv"
-    ):
-=======
         summary = defaultdict(lambda: defaultdict(int))
         for sample in self.generated_results:
             print("=============" * 10)
@@ -172,7 +138,6 @@
 
     def save(self, config: str = "test_config.yml", testcases: str = "test_cases.csv",
              results: str = "test_results.csv") -> None:
->>>>>>> edd7c1f4
         """
         Save the configuration, generated testcases, and results
         of the evaluations as yml and csv files.

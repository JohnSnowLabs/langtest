--- conflicted
+++ resolved
@@ -8,6 +8,7 @@
 from nlptest.utils.custom_types import Sample, MinScoreOutput
 from nlptest.modelhandler import ModelFactory
 
+
 class BaseAccuracy(ABC):
 
     alias_name = None
@@ -25,7 +26,6 @@
     @staticmethod
     @abstractmethod
     def transform(y_true, y_pred):
-
         """
         Abstract method that implements the accuracy measure.
 
@@ -41,7 +41,6 @@
         return NotImplementedError
 
 
-
 class MinPrecisionScore(BaseAccuracy):
 
     """
@@ -69,15 +68,16 @@
             List[Sample]: Precision test results.
         """
         labels = set(y_true).union(set(y_pred))
-        
+
         if isinstance(params["min_score"], dict):
             min_scores = params["min_score"]
         elif isinstance(params["min_score"], float):
             min_scores = {
-                label:params["min_score"] for label in labels
+                label: params["min_score"] for label in labels
             }
 
-        df_metrics = classification_report(y_true, y_pred, output_dict=True, zero_division=0)
+        df_metrics = classification_report(
+            y_true, y_pred, output_dict=True, zero_division=0)
         df_metrics.pop("accuracy")
         df_metrics.pop("macro avg")
         df_metrics.pop("weighted avg")
@@ -87,17 +87,18 @@
             if k not in min_scores.keys():
                 continue
             sample = Sample(
-                original = "-",
-                category = "Accuracy",
-                test_type = "min_precision_score",
-                test_case = k,
-                expected_results = MinScoreOutput(min_score=min_scores[k]),
-                actual_results = MinScoreOutput(min_score=v["precision"]),
-                state = "done"
+                original="-",
+                category="Accuracy",
+                test_type="min_precision_score",
+                test_case=k,
+                expected_results=MinScoreOutput(min_score=min_scores[k]),
+                actual_results=MinScoreOutput(min_score=v["precision"]),
+                state="done"
             )
             precision_samples.append(sample)
         return precision_samples
-    
+
+
 class MinRecallScore(BaseAccuracy):
 
     """
@@ -126,15 +127,16 @@
         """
 
         labels = set(y_true).union(set(y_pred))
-        
+
         if isinstance(params["min_score"], dict):
             min_scores = params["min_score"]
         elif isinstance(params["min_score"], float):
             min_scores = {
-                label:params["min_score"] for label in labels
+                label: params["min_score"] for label in labels
             }
-        
-        df_metrics = classification_report(y_true, y_pred, output_dict=True, zero_division=0)
+
+        df_metrics = classification_report(
+            y_true, y_pred, output_dict=True, zero_division=0)
         df_metrics.pop("accuracy")
         df_metrics.pop("macro avg")
         df_metrics.pop("weighted avg")
@@ -144,17 +146,17 @@
             if k not in min_scores.keys():
                 continue
             sample = Sample(
-                original = "-",
-                category = "Accuracy",
-                test_type = "min_recall_score",
-                test_case = k,
-                expected_results = MinScoreOutput(min_score=min_scores[k]),
-                actual_results = MinScoreOutput(min_score=v["recall"]),
-                state = "done"
+                original="-",
+                category="Accuracy",
+                test_type="min_recall_score",
+                test_case=k,
+                expected_results=MinScoreOutput(min_score=min_scores[k]),
+                actual_results=MinScoreOutput(min_score=v["recall"]),
+                state="done"
             )
             rec_samples.append(sample)
         return rec_samples
-    
+
 
 class MinF1Score(BaseAccuracy):
 
@@ -173,10 +175,6 @@
     @staticmethod
     def transform(y_true, y_pred, params):
         """
-<<<<<<< HEAD
-
-        return super().transform()
-=======
         Computes the minimum F1 score for the given data.
 
         Args:
@@ -188,15 +186,16 @@
         """
 
         labels = set(y_true).union(set(y_pred))
-        
+
         if isinstance(params["min_score"], dict):
             min_scores = params["min_score"]
         elif isinstance(params["min_score"], float):
             min_scores = {
-                label:params["min_score"] for label in labels
+                label: params["min_score"] for label in labels
             }
 
-        df_metrics = classification_report(y_true, y_pred, output_dict=True, zero_division=0)
+        df_metrics = classification_report(
+            y_true, y_pred, output_dict=True, zero_division=0)
         df_metrics.pop("accuracy")
         df_metrics.pop("macro avg")
         df_metrics.pop("weighted avg")
@@ -206,17 +205,18 @@
             if k not in min_scores.keys():
                 continue
             sample = Sample(
-                original = "-",
-                category = "Accuracy",
-                test_type = "min_f1_score",
-                test_case = k,
-                expected_results = MinScoreOutput(min_score=min_scores[k]),
-                actual_results = MinScoreOutput(min_score=v["f1-score"]),
-                state = "done"
+                original="-",
+                category="Accuracy",
+                test_type="min_f1_score",
+                test_case=k,
+                expected_results=MinScoreOutput(min_score=min_scores[k]),
+                actual_results=MinScoreOutput(min_score=v["f1-score"]),
+                state="done"
             )
             f1_samples.append(sample)
         return f1_samples
 
+
 class MinMicroF1Score(BaseAccuracy):
 
     """
@@ -249,17 +249,18 @@
         f1 = f1_score(y_true, y_pred, average="micro", zero_division=0)
 
         sample = Sample(
-            original = "-",
-            category = "Accuracy",
-            test_type = "min_micro_f1_score",
-            test_case = "micro",
-            expected_results = MinScoreOutput(min_score=min_score),
-            actual_results = MinScoreOutput(min_score=f1),
-
-            state = "done"
+            original="-",
+            category="Accuracy",
+            test_type="min_micro_f1_score",
+            test_case="micro",
+            expected_results=MinScoreOutput(min_score=min_score),
+            actual_results=MinScoreOutput(min_score=f1),
+
+            state="done"
         )
 
         return [sample]
+
 
 class MinMacroF1Score(BaseAccuracy):
 
@@ -292,17 +293,18 @@
         f1 = f1_score(y_true, y_pred, average="macro", zero_division=0)
 
         sample = Sample(
-            original = "-",
-            category = "Accuracy",
-            test_type = "min__macro_f1_score",
-            test_case = "macro",
-            expected_results = MinScoreOutput(min_score=min_score),
-            actual_results = MinScoreOutput(min_score=f1),
-            state = "done"
+            original="-",
+            category="Accuracy",
+            test_type="min__macro_f1_score",
+            test_case="macro",
+            expected_results=MinScoreOutput(min_score=min_score),
+            actual_results=MinScoreOutput(min_score=f1),
+            state="done"
         )
 
         return [sample]
 
+
 class MinWeightedF1Score(BaseAccuracy):
 
     """
@@ -330,18 +332,4 @@
             Any: The transformed data based on the minimum F1 score.
         """
 
-        min_score = params["min_score"]
-        f1 = f1_score(y_true, y_pred, average="weighted", zero_division=0)
-
-        sample = Sample(
-            original = "-",
-            category = "Accuracy",
-            test_type = "min_weighted_f1_score",
-            test_case = "weighted",
-            expected_results = MinScoreOutput(min_score=min_score),
-            actual_results = MinScoreOutput(min_score=f1),
-            state = "done"
-        )
-
-        return [sample]
->>>>>>> a1d37b28
+        return super().transform()
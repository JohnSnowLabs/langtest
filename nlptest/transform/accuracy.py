<<<<<<< HEAD

=======
from abc import ABC, abstractmethod
>>>>>>> dd79797d
from typing import List
from abc import ABC, abstractmethod

import pandas as pd
from sklearn.metrics import classification_report, f1_score, precision_score, recall_score

from nlptest.utils.custom_types import Sample, MinScoreOutput
from nlptest.modelhandler import ModelFactory

<<<<<<< HEAD

class BaseAccuracy(ABC):

    alias_name = None
=======

class BaseAccuracy(ABC):
>>>>>>> dd79797d
    """
    Abstract base class for implementing accuracy measures.

    Attributes:
        alias_name (str): A name or list of names that identify the accuracy measure.

    Methods:
        transform(data: List[Sample]) -> Any: Transforms the input data into an output
        based on the implemented accuracy measure.
    """

    @staticmethod
    @abstractmethod
    def transform(y_true, y_pred):
        """
        Abstract method that implements the accuracy measure.

        Args:
            y_true: True values
            y_pred: Predicted values
            model (ModelFactory): Model to be evaluted.

        Returns:
            Any: The transformed data based on the implemented accuracy measure.
        """

        return NotImplementedError
<<<<<<< HEAD
=======

    alias_name = None
>>>>>>> dd79797d


class MinPrecisionScore(BaseAccuracy):
    """
    Subclass of BaseAccuracy that implements the minimum precision score.

    Attributes:
        alias_name (str): The name "min_precision_score" for config.

    Methods:
        transform(y_true, y_pred) -> Any: Creates accuracy test results.
    """

    alias_name = "min_precision_score"

    @staticmethod
    def transform(y_true, y_pred, params):
        """
        Computes the minimum F1 score for the given data.

        Args:
            y_true: True values
            y_pred: Predicted values

        Returns:
            List[Sample]: Precision test results.
        """
        labels = set(y_true).union(set(y_pred))

        if isinstance(params["min_score"], dict):
            min_scores = params["min_score"]
        elif isinstance(params["min_score"], float):
            min_scores = {
                label: params["min_score"] for label in labels
            }

        df_metrics = classification_report(
            y_true, y_pred, output_dict=True, zero_division=0)
        df_metrics.pop("accuracy")
        df_metrics.pop("macro avg")
        df_metrics.pop("weighted avg")

        precision_samples = []
        for k, v in df_metrics.items():
            if k not in min_scores.keys():
                continue
            sample = Sample(
                original="-",
                category="accuracy",
                test_type="min_precision_score",
                test_case=k,
                expected_results=MinScoreOutput(min_score=min_scores[k]),
                actual_results=MinScoreOutput(min_score=v["precision"]),
                state="done"
            )
            precision_samples.append(sample)
        return precision_samples
<<<<<<< HEAD


class MinRecallScore(BaseAccuracy):
=======
>>>>>>> dd79797d


class MinRecallScore(BaseAccuracy):
    """
    Subclass of BaseAccuracy that implements the minimum precision score.

    Attributes:
        alias_name (str): The name "min_precision_score" for config.

    Methods:
        transform(y_true, y_pred) -> Any: Creates accuracy test results.
    """

    alias_name = "min_recall_score"

    @staticmethod
    def transform(y_true, y_pred, params):
        """
        Computes the minimum recall score for the given data.

        Args:
            y_true: True values
            y_pred: Predicted values

        Returns:
            List[Sample]: Precision recall results.
        """

        labels = set(y_true).union(set(y_pred))

        if isinstance(params["min_score"], dict):
            min_scores = params["min_score"]
        elif isinstance(params["min_score"], float):
            min_scores = {
                label: params["min_score"] for label in labels
            }

<<<<<<< HEAD
        df_metrics = classification_report(
            y_true, y_pred, output_dict=True, zero_division=0)
=======
        df_metrics = classification_report(y_true, y_pred, output_dict=True, zero_division=0)
>>>>>>> dd79797d
        df_metrics.pop("accuracy")
        df_metrics.pop("macro avg")
        df_metrics.pop("weighted avg")

        rec_samples = []
        for k, v in df_metrics.items():
            if k not in min_scores.keys():
                continue
            sample = Sample(
                original="-",
                category="accuracy",
                test_type="min_recall_score",
                test_case=k,
                expected_results=MinScoreOutput(min_score=min_scores[k]),
                actual_results=MinScoreOutput(min_score=v["recall"]),
                state="done"
            )
            rec_samples.append(sample)
        return rec_samples
<<<<<<< HEAD

=======
>>>>>>> dd79797d


class MinF1Score(BaseAccuracy):
    """
    Subclass of BaseAccuracy that implements the minimum precision score.

    Attributes:
        alias_name (str): The name "min_precision_score" for config.

    Methods:
        transform(y_true, y_pred) -> Any: Creates accuracy test results.
    """

    alias_name = "min_f1_score"

    @staticmethod
    def transform(y_true, y_pred, params):
        """
        Computes the minimum F1 score for the given data.

        Args:
            y_true: True values
            y_pred: Predicted values

        Returns:
            List[Sample]: F1 score test results.
        """

        labels = set(y_true).union(set(y_pred))

        if isinstance(params["min_score"], dict):
            min_scores = params["min_score"]
        elif isinstance(params["min_score"], float):
            min_scores = {
                label: params["min_score"] for label in labels
            }

        df_metrics = classification_report(
            y_true, y_pred, output_dict=True, zero_division=0)
        df_metrics.pop("accuracy")
        df_metrics.pop("macro avg")
        df_metrics.pop("weighted avg")

        f1_samples = []
        for k, v in df_metrics.items():
            if k not in min_scores.keys():
                continue
            sample = Sample(
                original="-",
                category="accuracy",
                test_type="min_f1_score",
                test_case=k,
                expected_results=MinScoreOutput(min_score=min_scores[k]),
                actual_results=MinScoreOutput(min_score=v["f1-score"]),
                state="done"
            )
            f1_samples.append(sample)
        return f1_samples

<<<<<<< HEAD

class MinMicroF1Score(BaseAccuracy):
=======
>>>>>>> dd79797d

class MinMicroF1Score(BaseAccuracy):
    """
    Subclass of BaseAccuracy that implements the minimum precision score.

    Attributes:
        alias_name (str): The name for config.

    Methods:
        transform(y_true, y_pred) -> Any: Creates accuracy test results.
    """

    alias_name = "min_micro_f1_score"

    @staticmethod
    def transform(y_true, y_pred, params):
        """
        Computes the minimum F1 score for the given data.

        Args:
            y_true: True values
            y_pred: Predicted values

        Returns:
            Any: The transformed data based on the minimum F1 score.
        """

        min_score = params["min_score"]

        f1 = f1_score(y_true, y_pred, average="micro", zero_division=0)

        sample = Sample(
<<<<<<< HEAD
            original = "-",
            category = "accuracy",
            test_type = "min_micro_f1_score",
            test_case = "micro",
            expected_results = MinScoreOutput(min_score=min_score),
            actual_results = MinScoreOutput(min_score=f1),
=======
            original="-",
            category="accuracy",
            test_type="min_micro_f1_score",
            test_case="micro",
            expected_results=MinScoreOutput(min_score=min_score),
            actual_results=MinScoreOutput(min_score=f1),
>>>>>>> dd79797d

            state="done"
        )

        return [sample]

<<<<<<< HEAD

class MinMacroF1Score(BaseAccuracy):
=======
>>>>>>> dd79797d

class MinMacroF1Score(BaseAccuracy):
    """
    Subclass of BaseAccuracy that implements the minimum precision score.

    Attributes:
        alias_name (str): The name "min_precision_score" for config.

    Methods:
        transform(y_true, y_pred) -> Any: Creates accuracy test results.
    """

    alias_name = "min_macro_f1_score"

    @staticmethod
    def transform(y_true, y_pred, params):
        """
        Computes the minimum F1 score for the given data.

        Args:
            y_true: True values
            y_pred: Predicted values

        Returns:
            Any: The transformed data based on the minimum F1 score.
        """

        min_score = params["min_score"]
        f1 = f1_score(y_true, y_pred, average="macro", zero_division=0)

        sample = Sample(
            original="-",
            category="accuracy",
            test_type="min__macro_f1_score",
            test_case="macro",
            expected_results=MinScoreOutput(min_score=min_score),
            actual_results=MinScoreOutput(min_score=f1),
            state="done"
        )

        return [sample]

<<<<<<< HEAD

class MinWeightedF1Score(BaseAccuracy):
=======
>>>>>>> dd79797d

class MinWeightedF1Score(BaseAccuracy):
    """
    Subclass of BaseAccuracy that implements the minimum weighted f1 score.

    Attributes:
        alias_name (str): The name for config.

    Methods:
        transform(y_true, y_pred) -> Any: Creates accuracy test results.
    """

    alias_name = "min_weighted_f1_score"

    @staticmethod
    def transform(y_true, y_pred, params):
        """
        Computes the minimum weighted F1 score for the given data.

        Args:
            y_true: True values
            y_pred: Predicted values   

        Returns:
            Any: The transformed data based on the minimum F1 score.
        """

        min_score = params["min_score"]
        f1 = f1_score(y_true, y_pred, average="weighted", zero_division=0)

        sample = Sample(
<<<<<<< HEAD
            original = "-",
            category = "accuracy",
            test_type = "min_weighted_f1_score",
            test_case = "weighted",
            expected_results = MinScoreOutput(min_score=min_score),
            actual_results = MinScoreOutput(min_score=f1),
            state = "done"
        )
=======
            original="-",
            category="accuracy",
            test_type="min_weighted_f1_score",
            test_case="weighted",
            expected_results=MinScoreOutput(min_score=min_score),
            actual_results=MinScoreOutput(min_score=f1),
            state="done"
        )

        return [sample]
>>>>>>> dd79797d
<|MERGE_RESOLUTION|>--- conflicted
+++ resolved
@@ -1,10 +1,5 @@
-<<<<<<< HEAD
-
-=======
 from abc import ABC, abstractmethod
->>>>>>> dd79797d
 from typing import List
-from abc import ABC, abstractmethod
 
 import pandas as pd
 from sklearn.metrics import classification_report, f1_score, precision_score, recall_score
@@ -12,15 +7,8 @@
 from nlptest.utils.custom_types import Sample, MinScoreOutput
 from nlptest.modelhandler import ModelFactory
 
-<<<<<<< HEAD
 
 class BaseAccuracy(ABC):
-
-    alias_name = None
-=======
-
-class BaseAccuracy(ABC):
->>>>>>> dd79797d
     """
     Abstract base class for implementing accuracy measures.
 
@@ -28,8 +16,7 @@
         alias_name (str): A name or list of names that identify the accuracy measure.
 
     Methods:
-        transform(data: List[Sample]) -> Any: Transforms the input data into an output
-        based on the implemented accuracy measure.
+        transform(data: List[Sample]) -> Any: Transforms the input data into an output based on the implemented accuracy measure.
     """
 
     @staticmethod
@@ -48,11 +35,8 @@
         """
 
         return NotImplementedError
-<<<<<<< HEAD
-=======
 
     alias_name = None
->>>>>>> dd79797d
 
 
 class MinPrecisionScore(BaseAccuracy):
@@ -89,8 +73,7 @@
                 label: params["min_score"] for label in labels
             }
 
-        df_metrics = classification_report(
-            y_true, y_pred, output_dict=True, zero_division=0)
+        df_metrics = classification_report(y_true, y_pred, output_dict=True, zero_division=0)
         df_metrics.pop("accuracy")
         df_metrics.pop("macro avg")
         df_metrics.pop("weighted avg")
@@ -110,12 +93,6 @@
             )
             precision_samples.append(sample)
         return precision_samples
-<<<<<<< HEAD
-
-
-class MinRecallScore(BaseAccuracy):
-=======
->>>>>>> dd79797d
 
 
 class MinRecallScore(BaseAccuracy):
@@ -153,12 +130,7 @@
                 label: params["min_score"] for label in labels
             }
 
-<<<<<<< HEAD
-        df_metrics = classification_report(
-            y_true, y_pred, output_dict=True, zero_division=0)
-=======
         df_metrics = classification_report(y_true, y_pred, output_dict=True, zero_division=0)
->>>>>>> dd79797d
         df_metrics.pop("accuracy")
         df_metrics.pop("macro avg")
         df_metrics.pop("weighted avg")
@@ -178,10 +150,6 @@
             )
             rec_samples.append(sample)
         return rec_samples
-<<<<<<< HEAD
-
-=======
->>>>>>> dd79797d
 
 
 class MinF1Score(BaseAccuracy):
@@ -219,8 +187,7 @@
                 label: params["min_score"] for label in labels
             }
 
-        df_metrics = classification_report(
-            y_true, y_pred, output_dict=True, zero_division=0)
+        df_metrics = classification_report(y_true, y_pred, output_dict=True, zero_division=0)
         df_metrics.pop("accuracy")
         df_metrics.pop("macro avg")
         df_metrics.pop("weighted avg")
@@ -241,13 +208,8 @@
             f1_samples.append(sample)
         return f1_samples
 
-<<<<<<< HEAD
 
 class MinMicroF1Score(BaseAccuracy):
-=======
->>>>>>> dd79797d
-
-class MinMicroF1Score(BaseAccuracy):
     """
     Subclass of BaseAccuracy that implements the minimum precision score.
 
@@ -278,32 +240,18 @@
         f1 = f1_score(y_true, y_pred, average="micro", zero_division=0)
 
         sample = Sample(
-<<<<<<< HEAD
-            original = "-",
-            category = "accuracy",
-            test_type = "min_micro_f1_score",
-            test_case = "micro",
-            expected_results = MinScoreOutput(min_score=min_score),
-            actual_results = MinScoreOutput(min_score=f1),
-=======
             original="-",
             category="accuracy",
             test_type="min_micro_f1_score",
             test_case="micro",
             expected_results=MinScoreOutput(min_score=min_score),
             actual_results=MinScoreOutput(min_score=f1),
->>>>>>> dd79797d
 
             state="done"
         )
 
         return [sample]
 
-<<<<<<< HEAD
-
-class MinMacroF1Score(BaseAccuracy):
-=======
->>>>>>> dd79797d
 
 class MinMacroF1Score(BaseAccuracy):
     """
@@ -346,11 +294,6 @@
 
         return [sample]
 
-<<<<<<< HEAD
-
-class MinWeightedF1Score(BaseAccuracy):
-=======
->>>>>>> dd79797d
 
 class MinWeightedF1Score(BaseAccuracy):
     """
@@ -382,16 +325,6 @@
         f1 = f1_score(y_true, y_pred, average="weighted", zero_division=0)
 
         sample = Sample(
-<<<<<<< HEAD
-            original = "-",
-            category = "accuracy",
-            test_type = "min_weighted_f1_score",
-            test_case = "weighted",
-            expected_results = MinScoreOutput(min_score=min_score),
-            actual_results = MinScoreOutput(min_score=f1),
-            state = "done"
-        )
-=======
             original="-",
             category="accuracy",
             test_type="min_weighted_f1_score",
@@ -401,5 +334,4 @@
             state="done"
         )
 
-        return [sample]
->>>>>>> dd79797d
+        return [sample]

from abc import ABC, abstractmethod
from typing import List

import pandas as pd
from sklearn.metrics import classification_report, f1_score, precision_score, recall_score

<<<<<<< HEAD
from nlptest.utils.custom_types import Sample, MinScoreOutput
=======
from nlptest.utils.custom_types import Sample, AccuracyOutput
>>>>>>> fb0d2585
from nlptest.modelhandler import ModelFactory

class BaseAccuracy(ABC):

    """
    Abstract base class for implementing accuracy measures.

    Attributes:
        alias_name (str): A name or list of names that identify the accuracy measure.

    Methods:
        transform(data: List[Sample]) -> Any: Transforms the input data into an output based on the implemented accuracy measure.
    """

    @staticmethod
    @abstractmethod
    def transform(y_true, y_pred):

        """
        Abstract method that implements the accuracy measure.

        Args:
            y_true: True values
            y_pred: Predicted values
            model (ModelFactory): Model to be evaluted.

        Returns:
            Any: The transformed data based on the implemented accuracy measure.
        """

        return NotImplementedError
    
    alias_name = None


class MinPrecisionScore(BaseAccuracy):

    """
    Subclass of BaseAccuracy that implements the minimum precision score.

    Attributes:
        alias_name (str): The name "min_precision_score" for config.

    Methods:
        transform(y_true, y_pred) -> Any: Creates accuracy test results.
    """

    alias_name = "min_precision_score"

    @staticmethod
    def transform(y_true, y_pred, params):
        """
        Computes the minimum F1 score for the given data.

        Args:
            y_true: True values
            y_pred: Predicted values

        Returns:
            List[Sample]: Precision test results.
        """
        labels = set(y_true).union(set(y_pred))
        
        if isinstance(params["min_score"], dict):
            min_scores = params["min_score"]
        elif isinstance(params["min_score"], float):
            min_scores = {
                label:params["min_score"] for label in labels
            }

        df_metrics = classification_report(y_true, y_pred, output_dict=True)
        df_metrics.pop("accuracy")
        df_metrics.pop("macro avg")
        df_metrics.pop("weighted avg")

        precision_samples = []
        for k, v in df_metrics.items():
            sample = Sample(
                original = "-",
                category = "Accuracy",
                test_type = "min_precision_score",
                test_case = k,
<<<<<<< HEAD
                expected_results = MinScoreOutput(score=min_scores[k]),
                actual_results = MinScoreOutput(score=v["precision"]),
=======
                expected_results = AccuracyOutput(score=min_scores[k]),
                actual_results = AccuracyOutput(score=v["precision"]),
>>>>>>> fb0d2585
                state = "done"
            )
            precision_samples.append(sample)
        return precision_samples
    
class MinRecallScore(BaseAccuracy):

    """
    Subclass of BaseAccuracy that implements the minimum precision score.

    Attributes:
        alias_name (str): The name "min_precision_score" for config.

    Methods:
        transform(y_true, y_pred) -> Any: Creates accuracy test results.
    """

    alias_name = "min_recall_score"

    @staticmethod
    def transform(y_true, y_pred, params):
        """
        Computes the minimum recall score for the given data.

        Args:
            y_true: True values
            y_pred: Predicted values

        Returns:
            List[Sample]: Precision recall results.
        """

        labels = set(y_true).union(set(y_pred))
        
        if isinstance(params["min_score"], dict):
            min_scores = params["min_score"]
        elif isinstance(params["min_score"], float):
            min_scores = {
                label:params["min_score"] for label in labels
            }
        
        df_metrics = classification_report(y_true, y_pred, output_dict=True)
        df_metrics.pop("accuracy")
        df_metrics.pop("macro avg")
        df_metrics.pop("weighted avg")

        rec_samples = []
        for k, v in df_metrics.items():
            sample = Sample(
                original = "-",
                category = "Accuracy",
                test_type = "min_recall_score",
                test_case = k,
<<<<<<< HEAD
                expected_results = MinScoreOutput(score=min_scores[k]),
                actual_results = MinScoreOutput(score=v["recall"]),
=======
                expected_results = AccuracyOutput(score=min_scores[k]),
                actual_results = AccuracyOutput(score=v["recall"]),
>>>>>>> fb0d2585
                state = "done"
            )
            rec_samples.append(sample)
        return rec_samples
    

class MinF1Score(BaseAccuracy):

    """
    Subclass of BaseAccuracy that implements the minimum precision score.

    Attributes:
        alias_name (str): The name "min_precision_score" for config.

    Methods:
        transform(y_true, y_pred) -> Any: Creates accuracy test results.
    """

    alias_name = "min_f1_score"

    @staticmethod
    def transform(y_true, y_pred, params):
        """
        Computes the minimum F1 score for the given data.

        Args:
            y_true: True values
            y_pred: Predicted values

        Returns:
            List[Sample]: F1 score test results.
        """

        labels = set(y_true).union(set(y_pred))
        
        if isinstance(params["min_score"], dict):
            min_scores = params["min_score"]
        elif isinstance(params["min_score"], float):
            min_scores = {
                label:params["min_score"] for label in labels
            }

        df_metrics = classification_report(y_true, y_pred, output_dict=True)
        df_metrics.pop("accuracy")
        df_metrics.pop("macro avg")
        df_metrics.pop("weighted avg")

        f1_samples = []
        for k, v in df_metrics.items():
            sample = Sample(
                original = "-",
                category = "Accuracy",
                test_type = "min_f1_score",
                test_case = k,
<<<<<<< HEAD
                expected_results = MinScoreOutput(score=min_scores[k]),
                actual_results = MinScoreOutput(score=v["f1-score"]),
=======
                expected_results = AccuracyOutput(score=min_scores[k]),
                actual_results = AccuracyOutput(score=v["f1-score"]),
>>>>>>> fb0d2585
                state = "done"
            )
            f1_samples.append(sample)
        return f1_samples

class MinMicroF1Score(BaseAccuracy):

    """
    Subclass of BaseAccuracy that implements the minimum precision score.

    Attributes:
        alias_name (str): The name for config.

    Methods:
        transform(y_true, y_pred) -> Any: Creates accuracy test results.
    """

    alias_name = "min_micro_f1_score"

    @staticmethod
    def transform(y_true, y_pred, params):
        """
        Computes the minimum F1 score for the given data.

        Args:
            y_true: True values
            y_pred: Predicted values

        Returns:
            Any: The transformed data based on the minimum F1 score.
        """

        min_score = params["min_score"]

        f1 = f1_score(y_true, y_pred, average="micro")

        sample = Sample(
            original = "-",
            category = "Accuracy",
            test_type = "min_micro_f1_score",
            test_case = "micro",
<<<<<<< HEAD
            expected_results = MinScoreOutput(score=min_score),
            actual_results = MinScoreOutput(score=f1),
=======
            expected_results = AccuracyOutput(score=min_score),
            actual_results = AccuracyOutput(score=f1),
>>>>>>> fb0d2585
            state = "done"
        )

        return [sample]

class MinMacroF1Score(BaseAccuracy):

    """
    Subclass of BaseAccuracy that implements the minimum precision score.

    Attributes:
        alias_name (str): The name "min_precision_score" for config.

    Methods:
        transform(y_true, y_pred) -> Any: Creates accuracy test results.
    """

    alias_name = "min_macro_f1_score"

    @staticmethod
    def transform(y_true, y_pred, params):
        """
        Computes the minimum F1 score for the given data.

        Args:
            y_true: True values
            y_pred: Predicted values

        Returns:
            Any: The transformed data based on the minimum F1 score.
        """

        min_score = params["min_score"]
        f1 = f1_score(y_true, y_pred, average="macro")

        sample = Sample(
            original = "-",
            category = "Accuracy",
            test_type = "min__macro_f1_score",
            test_case = "macro",
<<<<<<< HEAD
            expected_results = MinScoreOutput(score=min_score),
            actual_results = MinScoreOutput(score=f1),
=======
            expected_results = AccuracyOutput(score=min_score),
            actual_results = AccuracyOutput(score=f1),
>>>>>>> fb0d2585
            state = "done"
        )

        return [sample]

class MinWeightedF1Score(BaseAccuracy):

    """
    Subclass of BaseAccuracy that implements the minimum weighted f1 score.

    Attributes:
        alias_name (str): The name for config.

    Methods:
        transform(y_true, y_pred) -> Any: Creates accuracy test results.
    """

    alias_name = "min_weighted_f1_score"

    @staticmethod
    def transform(y_true, y_pred, params):
        """
        Computes the minimum weighted F1 score for the given data.

        Args:
            y_true: True values
            y_pred: Predicted values   

        Returns:
            Any: The transformed data based on the minimum F1 score.
        """

        min_score = params["min_score"]
        f1 = f1_score(y_true, y_pred, average="weighted")

        sample = Sample(
            original = "-",
            category = "Accuracy",
            test_type = "min_weighted_f1_score",
            test_case = "weighted",
<<<<<<< HEAD
            expected_results = MinScoreOutput(score=min_score),
            actual_results = MinScoreOutput(score=f1),
=======
            expected_results = AccuracyOutput(score=min_score),
            actual_results = AccuracyOutput(score=f1),
>>>>>>> fb0d2585
            state = "done"
        )

        return [sample]<|MERGE_RESOLUTION|>--- conflicted
+++ resolved
@@ -5,11 +5,7 @@
 import pandas as pd
 from sklearn.metrics import classification_report, f1_score, precision_score, recall_score
 
-<<<<<<< HEAD
 from nlptest.utils.custom_types import Sample, MinScoreOutput
-=======
-from nlptest.utils.custom_types import Sample, AccuracyOutput
->>>>>>> fb0d2585
 from nlptest.modelhandler import ModelFactory
 
 class BaseAccuracy(ABC):
@@ -92,13 +88,8 @@
                 category = "Accuracy",
                 test_type = "min_precision_score",
                 test_case = k,
-<<<<<<< HEAD
                 expected_results = MinScoreOutput(score=min_scores[k]),
                 actual_results = MinScoreOutput(score=v["precision"]),
-=======
-                expected_results = AccuracyOutput(score=min_scores[k]),
-                actual_results = AccuracyOutput(score=v["precision"]),
->>>>>>> fb0d2585
                 state = "done"
             )
             precision_samples.append(sample)
@@ -152,13 +143,8 @@
                 category = "Accuracy",
                 test_type = "min_recall_score",
                 test_case = k,
-<<<<<<< HEAD
                 expected_results = MinScoreOutput(score=min_scores[k]),
                 actual_results = MinScoreOutput(score=v["recall"]),
-=======
-                expected_results = AccuracyOutput(score=min_scores[k]),
-                actual_results = AccuracyOutput(score=v["recall"]),
->>>>>>> fb0d2585
                 state = "done"
             )
             rec_samples.append(sample)
@@ -213,13 +199,8 @@
                 category = "Accuracy",
                 test_type = "min_f1_score",
                 test_case = k,
-<<<<<<< HEAD
                 expected_results = MinScoreOutput(score=min_scores[k]),
                 actual_results = MinScoreOutput(score=v["f1-score"]),
-=======
-                expected_results = AccuracyOutput(score=min_scores[k]),
-                actual_results = AccuracyOutput(score=v["f1-score"]),
->>>>>>> fb0d2585
                 state = "done"
             )
             f1_samples.append(sample)
@@ -261,13 +242,9 @@
             category = "Accuracy",
             test_type = "min_micro_f1_score",
             test_case = "micro",
-<<<<<<< HEAD
             expected_results = MinScoreOutput(score=min_score),
             actual_results = MinScoreOutput(score=f1),
-=======
-            expected_results = AccuracyOutput(score=min_score),
-            actual_results = AccuracyOutput(score=f1),
->>>>>>> fb0d2585
+
             state = "done"
         )
 
@@ -308,13 +285,8 @@
             category = "Accuracy",
             test_type = "min__macro_f1_score",
             test_case = "macro",
-<<<<<<< HEAD
             expected_results = MinScoreOutput(score=min_score),
             actual_results = MinScoreOutput(score=f1),
-=======
-            expected_results = AccuracyOutput(score=min_score),
-            actual_results = AccuracyOutput(score=f1),
->>>>>>> fb0d2585
             state = "done"
         )
 
@@ -355,13 +327,8 @@
             category = "Accuracy",
             test_type = "min_weighted_f1_score",
             test_case = "weighted",
-<<<<<<< HEAD
             expected_results = MinScoreOutput(score=min_score),
             actual_results = MinScoreOutput(score=f1),
-=======
-            expected_results = AccuracyOutput(score=min_score),
-            actual_results = AccuracyOutput(score=f1),
->>>>>>> fb0d2585
             state = "done"
         )
 

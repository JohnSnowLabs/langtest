--- conflicted
+++ resolved
@@ -7,12 +7,7 @@
 from abc import ABC, abstractmethod
 from typing import Dict, List, Optional
 from nlptest.modelhandler.modelhandler import ModelFactory
-<<<<<<< HEAD
-
-from .utils import (CONTRACTION_MAP, TYPO_FREQUENCY, default_user_prompt, dyslexia_map)
-=======
-from .utils import (CONTRACTION_MAP, TYPO_FREQUENCY, default_user_prompt ,ocr_typo_dict)
->>>>>>> 26bc7988
+from .utils import (CONTRACTION_MAP, TYPO_FREQUENCY, default_user_prompt, dyslexia_map, ocr_typo_dict)
 from ..utils.custom_types import Sample, Span, Transformation
 from typing import List
 
@@ -713,6 +708,54 @@
                         sample.transformations = transformations
             sample.category = "robustness"
         return sample_list
+
+class DyslexiaWordSwap(BaseRobustness):
+    alias_name = "dyslexia_word_swap"
+    
+    @staticmethod
+    def transform(sample_list: List[Sample]) -> List[Sample]:
+        """Converts the string by changing some similar words from the dictonary(dyslexia_map) and outputs a string. 
+           Args: sample_list: List of sentences to process.
+
+           Returns: Returns a converted string like words like write will get converted to right. 
+        """
+
+        nlp = spacy.load("en_core_web_sm")
+        swap_words = {
+            k: v for dict in dyslexia_map.values() for k, v in dict.items()
+        }
+
+        swap_words_2 = {v: k for k, v in swap_words.items()}
+
+        def generate(sentence:str):
+            end_idx = 0
+            new_sentence = ""
+            for word in nlp(sentence):
+                new_sentence += sentence[end_idx : word.idx]
+
+                new_word = word.text
+                key = word.text.lower()
+                if key in swap_words or key in swap_words_2:
+                    if key in swap_words:
+                        new_word = swap_words[key]
+                    if key in swap_words_2:
+                        new_word = swap_words_2[key]
+                    
+                new_sentence += new_word
+
+                end_idx = word.idx + len(word.text)
+            new_sentence += sentence[end_idx:]
+            return new_sentence
+        
+        for sample in sample_list:
+            if "task" in sample.__annotations__:
+                sample.perturbed_question = generate(sample.original_question)
+                if "perturbed_context" in sample.__annotations__:
+                    sample.perturbed_context = generate(sample.original_context)
+            else:
+                sample.test_case = generate(sample.original)
+            sample.category = "robustness"
+        return sample_list
         
 class NumberToWord(BaseRobustness):
     alias_name = "number_to_word"
@@ -826,56 +869,6 @@
             results.append(''.join(trans))
             perturbed_text = ''.join(results)
             sample.category = "robustness"
-<<<<<<< HEAD
-        return sample_list
-
-class DyslexiaWordSwap(BaseRobustness):
-    alias_name = "dyslexia_word_swap"
-    
-    @staticmethod
-    def transform(sample_list: List[Sample]) -> List[Sample]:
-        """Converts the string by changing some similar words from the dictonary(dyslexia_map) and outputs a string. 
-           Args: sample_list: List of sentences to process.
-
-           Returns: Returns a converted string like words like write will get converted to right. 
-        """
-
-        nlp = spacy.load("en_core_web_sm")
-        swap_words = {
-            k: v for dict in dyslexia_map.values() for k, v in dict.items()
-        }
-
-        swap_words_2 = {v: k for k, v in swap_words.items()}
-
-        def generate(sentence:str):
-            end_idx = 0
-            new_sentence = ""
-            for word in nlp(sentence):
-                new_sentence += sentence[end_idx : word.idx]
-
-                new_word = word.text
-                key = word.text.lower()
-                if key in swap_words or key in swap_words_2:
-                    if key in swap_words:
-                        new_word = swap_words[key]
-                    if key in swap_words_2:
-                        new_word = swap_words_2[key]
-                    
-                new_sentence += new_word
-
-                end_idx = word.idx + len(word.text)
-            new_sentence += sentence[end_idx:]
-            return new_sentence
-        
-        for sample in sample_list:
-            if "task" in sample.__annotations__:
-                sample.perturbed_question = generate(sample.original_question)
-                if "perturbed_context" in sample.__annotations__:
-                    sample.perturbed_context = generate(sample.original_context)
-            else:
-                sample.test_case = generate(sample.original)
-            sample.category = "robustness"
-=======
             if sample.task in ("ner", "text-classification"):
                 sample.transformations = transformations
 
@@ -891,5 +884,4 @@
             else:
                 sample.test_case = ocr_typo(r'[^,\s.!?]+', sample.original)
 
->>>>>>> 26bc7988
         return sample_list
import asyncio
import random
import re
from abc import ABC, abstractmethod
from typing import Dict, List, Optional
from nlptest.modelhandler.modelhandler import ModelFactory
<<<<<<< HEAD
from .utils import (CONTRACTION_MAP, TYPO_FREQUENCY, default_user_prompt ,ocr_typo_dict,Slang_Nouns, Slang_Adverbs, Slang_Adjectives)
=======
from .utils import (CONTRACTION_MAP, TYPO_FREQUENCY, default_user_prompt ,ocr_typo_dict, abbreviation_dict)
>>>>>>> b00945d2
from ..utils.custom_types import Sample, Span, Transformation
from ..utils.number_to_word import engine
from typing import List
import string
<<<<<<< HEAD

=======
from ..utils.SoundsLikeFunctions import Search
>>>>>>> b00945d2

class BaseRobustness(ABC):
    """
    Abstract base class for implementing robustness measures.

    Attributes:
        alias_name (str): A name or list of names that identify the robustness measure.

    Methods:
        transform(data: List[Sample]) -> Any: Transforms the input data into an output based on the implemented robustness measure.
    """
    alias_name = None
    supported_tasks = ["ner", "text-classification",
                       "question-answering", "summarization"]

    @staticmethod
    @abstractmethod
    def transform(sample_list: List[Sample]) -> List[Sample]:
        """
        Abstract method that implements the robustness measure.

        Args:
            sample_list (List[Sample]): The input data to be transformed.

        Returns:
            Any: The transformed data based on the implemented robustness measure.
        """

        return NotImplementedError()

    @staticmethod
    @abstractmethod
    async def run(sample_list: List[Sample], model: ModelFactory, **kwargs) -> List[Sample]:
        """
        Abstract method that implements the robustness measure.

        Args:
            sample_list (List[Sample]): The input data to be transformed.
            model (ModelFactory): The model to be used for evaluation.
            **kwargs: Additional arguments to be passed to the robustness measure.

        Returns:
            List[Sample]: The transformed data based on the implemented robustness measure.

        """
        progress = kwargs.get("progress_bar", False)
        for sample in sample_list:
            if sample.state != "done":
                if hasattr(sample, "run"):
                    sample_status = sample.run(model, **kwargs)
                    if sample_status:
                        sample.state = "done"
                else:
                    sample.expected_results = model(sample.original)
                    sample.actual_results = model(sample.test_case)
                    sample.state = "done"
            if progress:
                progress.update(1)
        return sample_list

    @classmethod
    async def async_run(cls, sample_list: List[Sample], model: ModelFactory, **kwargs):
        """
        Creates a task to run the robustness measure.

        Args:
            sample_list (List[Sample]): The input data to be transformed.
            model (ModelFactory): The model to be used for evaluation.
            **kwargs: Additional arguments to be passed to the robustness measure.

        Returns:
            asyncio.Task: The task that runs the robustness measure.

        """
        created_task = asyncio.create_task(
            cls.run(sample_list, model, **kwargs))
        return created_task



class UpperCase(BaseRobustness):
    alias_name = "uppercase"

    @staticmethod
    def transform(sample_list: List[Sample]) -> List[Sample]:
        """Transform a list of strings with uppercase robustness
        Args:
            sample_list: List of sentences to apply robustness.
        Returns:
            List of sentences that uppercase robustness is applied.
        """
        for idx, sample in enumerate(sample_list):
            if isinstance(sample, str):
                sample_list[idx] = sample.upper()
            else:
                sample.test_case = sample.original.upper()
                sample.category = "robustness"
        return sample_list


class LowerCase(BaseRobustness):
    alias_name = "lowercase"

    @staticmethod
    def transform(sample_list: List[Sample]) -> List[Sample]:
        """Transform a list of strings with lowercase robustness
        Args:
            sample_list: List of sentences to apply robustness.
        Returns:
            List of sentences that lowercase robustness is applied.
        """
        for idx, sample in enumerate(sample_list):
            if isinstance(sample, str):
                sample_list[idx] = sample.lower()
            else:
                sample.test_case = sample.original.lower()
                sample.category = "robustness"
        return sample_list


class TitleCase(BaseRobustness):
    alias_name = 'titlecase'

    @staticmethod
    def transform(sample_list: List[Sample]) -> List[Sample]:
        """Transform a list of strings with titlecase robustness
        Args:
            sample_list: List of sentences to apply robustness.
        Returns:
            List of sentences that titlecase robustness is applied.
        """
        for idx, sample in enumerate(sample_list):
            if isinstance(sample, str):
                sample_list[idx] = sample.title()
            else:
                sample.test_case = sample.original.title()
                sample.category = "robustness"
        return sample_list


class AddPunctuation(BaseRobustness):
    alias_name = 'add_punctuation'

    @staticmethod
    def transform(sample_list: List[Sample], whitelist: Optional[List[str]] = None) -> List[Sample]:
        """Add punctuation at the end of the string, if there is punctuation at the end skip it
        Args:
            sample_list: List of sentences to apply robustness.
            whitelist: Whitelist for punctuations to add to sentences.
        Returns:
            List of sentences that have punctuation at the end.
        """

        if whitelist is None:
            whitelist = ['!', '?', ',', '.', '-', ':', ';']

        def check_whitelist(text, whitelist):
            if text[-1] not in whitelist:
                chosen_punc = random.choice(whitelist)
                return text + chosen_punc
            else:
                return text

        for idx, sample in enumerate(sample_list):
            if isinstance(sample, str):
                sample_list[idx] = check_whitelist(sample, whitelist)
            else:
                if sample.original[-1] not in whitelist:
                    chosen_punc = random.choice(whitelist)
                    sample.test_case = sample.original + chosen_punc
                    if sample.task in ("ner", "text-classification"):
                        sample.transformations = [
                            Transformation(
                                original_span=Span(
                                    start=len(sample.original),
                                    end=len(sample.original),
                                    word=""
                                ),
                                new_span=Span(
                                    start=len(sample.original),
                                    end=len(sample.test_case),
                                    word=chosen_punc
                                ),
                                ignore=True
                            )
                        ]
                else:
                    sample.test_case = sample.original
                sample.category = "robustness"
        return sample_list


class StripPunctuation(BaseRobustness):
    alias_name = "strip_punctuation"

    @staticmethod
    def transform(sample_list: List[Sample], whitelist: Optional[List[str]] = None) -> List[Sample]:
        """Add punctuation from the string, if there isn't punctuation at the end skip it

        Args:
            sample_list: List of sentences to apply robustness.
            whitelist: Whitelist for punctuations to strip from sentences.
        Returns:
            List of sentences that punctuation is stripped.
        """

        if whitelist is None:
            whitelist = ['!', '?', ',', '.', '-', ':', ';']

        def check_whitelist(text, whitelist):
            if text[-1] in whitelist:
                return text[:-1]
            else:
                return text

        for idx, sample in enumerate(sample_list):
            if isinstance(sample, str):
                sample_list[idx] = check_whitelist(sample, whitelist)
            else:
                if sample.original[-1] in whitelist:
                    sample.test_case = sample.original[:-1]
                    if sample.task in ("ner", "text-classification"):
                        sample.transformations = [
                            Transformation(
                                original_span=Span(
                                    start=len(sample.original) - 1,
                                    end=len(sample.original),
                                    word=sample.original[-1:]
                                ),
                                new_span=Span(
                                    start=len(sample.test_case),
                                    end=len(sample.test_case),
                                    word=""
                                ),
                                ignore=True
                            )
                        ]
                else:
                    sample.test_case = sample.original
                sample.category = "robustness"
        return sample_list


class AddTypo(BaseRobustness):
    alias_name = 'add_typo'

    @staticmethod
    def transform(sample_list: List[Sample]) -> List[Sample]:
        """Add typo to the sentences using keyboard typo and swap typo.
        Args:
            sample_list: List of sentences to apply robustness.
        Returns:
            List of sentences that typo introduced.
        """

        def keyboard_typo(string):

            if len(string) < 5:
                return string

            string = list(string)

            if random.random() > 0.1:
                idx_list = list(range(len(TYPO_FREQUENCY)))
                char_list = list(TYPO_FREQUENCY.keys())

                counter, idx = 0, -1
                while counter < 10 and idx == -1:
                    idx = random.randint(0, len(string) - 1)
                    char = string[idx]
                    if TYPO_FREQUENCY.get(char.lower(), None):
                        char_frequency = TYPO_FREQUENCY[char.lower()]

                        if sum(char_frequency) > 0:
                            chosen_char = random.choices(
                                idx_list, weights=char_frequency)
                            difference = ord(char.lower()) - \
                                ord(char_list[chosen_char[0]])
                            char = chr(ord(char) - difference)
                            string[idx] = char
                    else:
                        idx = -1
                        counter += 1
            else:
                string = list(string)
                swap_idx = random.randint(0, len(string) - 2)
                tmp = string[swap_idx]
                string[swap_idx] = string[swap_idx + 1]
                string[swap_idx + 1] = tmp

            return "".join(string)

        for idx, sample in enumerate(sample_list):

            if isinstance(sample, str):
                sample_list[idx] = keyboard_typo(sample)
            else:
                sample.category = "robustness"
                sample.test_case = keyboard_typo(sample.original)

        return sample_list


class SwapEntities(BaseRobustness):
    alias_name = 'swap_entities'
    supported_tasks = ["ner"]

    @staticmethod
    def transform(
            sample_list: List[Sample],
            labels: List[List[str]] = None,
            terminology: Dict[str, List[str]] = None
    ) -> List[Sample]:
        """Swaps named entities with the new one from the terminology extracted from passed data.

        Args:
            sample_list: List of sentences to process.
            labels: Corresponding labels to make changes according to sentences.
            terminology: Dictionary of entities and corresponding list of words.
        Returns:
            List of sentences that entities swapped with the terminology.
        """

        if terminology is None:
            raise ValueError(
                'In order to generate test cases for swap_entities, terminology should be passed!')

        if labels is None:
            raise ValueError(
                'In order to generate test cases for swap_entities, labels should be passed!')

        assert len(sample_list) == len(
            labels), f"'labels' and 'sample_list' must have same lengths."

        for sample, sample_labels in zip(sample_list, labels):
            sample.category = "robustness"
            if all([label == "O" for label in sample_labels]):
                sample.test_case = sample.original
                continue

            sent_tokens = sample.original.split(' ')

            ent_start_pos = [1 if label[0] == 'B' else 0 for label in sample_labels]
            ent_idx = [i for i, value in enumerate(ent_start_pos) if value==1]
    
            replace_idx = random.choice(ent_idx)
            ent_type = sample_labels[replace_idx][2:]
            replace_idxs = [replace_idx]
            if replace_idx < len(sample_labels) - 1:
                for i, label in enumerate(sample_labels[replace_idx + 1:]):
                    if label == f'I-{ent_type}':
                        replace_idxs.append(i + replace_idx + 1)
                    else:
                        break

            replace_token = sent_tokens[replace_idx: replace_idx +
                                        len(replace_idxs)]
            token_length = len(replace_token)
            replace_token = " ".join(replace_token)

            chosen_ent = random.choice(terminology[ent_type])
            replace_token_pos = re.search(replace_token, sample.original)

            sample.test_case = sample.original.replace(
                replace_token, chosen_ent)
            if sample.task in ("ner", "text-classification"):
                sample.transformations = [
                    Transformation(
                        original_span=Span(
                            start=replace_token_pos.start(),
                            end=replace_token_pos.end(),
                            word=replace_token
                        ),
                        new_span=Span(
                            start=replace_token_pos.start(),
                            end=replace_token_pos.start() + len(chosen_ent),
                            word=chosen_ent
                        ),
                        ignore=False
                    )
                ]
        return sample_list


class ConvertAccent(BaseRobustness):
    alias_name = ["american_to_british", "british_to_american"]

    @staticmethod
    def transform(sample_list: List[Sample], accent_map: Dict[str, str] = None) -> List[Sample]:
        """Converts input sentences using a conversion dictionary
        Args:
            sample_list: List of sentences to process.
            accent_map: Dictionary with conversion terms.
        Returns:
            List of sentences that perturbed with accent conversion.
        """
        def convert_accent(string: str, accent_map: Dict[str, str]) -> str:
            tokens = set(string.split(' '))
            replaced_string = string
            transformations = []

            for i, token in enumerate(tokens):
                new_token = accent_map.get(token.lower(), token)
                if new_token != token:
                    diff_len = len(new_token) - len(token)
                    nb_occurrences = len(re.findall(token, replaced_string))

                    for c in range(nb_occurrences):
                        span = re.search(token, replaced_string)
                        replaced_string = re.sub(
                            token, new_token, replaced_string, count=1)
                        
                        transformations.append(
                                Transformation(
                                    original_span=Span(
                                        start=span.start(), end=span.end(), word=token),
                                    new_span=Span(
                                        start=span.start(), end=span.end() + diff_len, word=new_token),
                                    ignore=False
                                )
                            )
            return replaced_string, transformations

        for idx, sample in enumerate(sample_list):

            if isinstance(sample, str):
                sample_list[idx], _ = convert_accent(sample, accent_map)
            else:
                if sample.task in ("ner", "text-classification"):
                    sample.test_case, sample.transformations = convert_accent(
                        sample.original, accent_map)
                else:
                    sample.test_case, _ = convert_accent(
                        sample.original, accent_map)
                sample.category = "robustness"

        return sample_list


class AddContext(BaseRobustness):
    alias_name = 'add_context'

    @staticmethod
    def transform(
            sample_list: List[Sample],
            starting_context: Optional[List[str]] = None,
            ending_context: Optional[List[str]] = None,
            strategy: str = None,
    ) -> List[Sample]:
        """Converts input sentences using a conversion dictionary
        Args:
            sample_list: List of sentences to process.
            strategy: Config method to adjust where will context tokens added. start, end or combined.
            starting_context: list of terms (context) to input at start of sentences.
            ending_context: list of terms (context) to input at end of sentences.
        Returns:
            List of sentences that context added at to begging, end or both, randomly.
        """

        def context(string, strategy):
            possible_methods = ['start', 'end', 'combined']
            if strategy is None:
                strategy = random.choice(possible_methods)
            elif strategy not in possible_methods:
                raise ValueError(
                    f"Add context strategy must be one of 'start', 'end', 'combined'. Cannot be {strategy}.")

            transformations = []
            if strategy == "start" or strategy == "combined":
                add_tokens = random.choice(starting_context)
                add_string = " ".join(add_tokens) if isinstance(
                    add_tokens, list) else add_tokens
                string = add_string + ' ' + string
                transformations.append(
                    Transformation(
                        original_span=Span(start=0, end=0, word=""),
                        new_span=Span(start=0, end=len(
                            add_string) + 1, word=add_string),
                        ignore=True
                    )
                )

            if strategy == "end" or strategy == "combined":
                add_tokens = random.choice(ending_context)
                add_string = " ".join(add_tokens) if isinstance(
                    add_tokens, list) else add_tokens
                string = string + ' ' + add_string
                transformations.append(
                    Transformation(
                        original_span=Span(
                            start=len(string) - 1, end=len(string), word=""),
                        new_span=Span(start=len(string), end=len(string) + len(
                            add_string) + 1, word=add_string),
                        ignore=True
                    )
                )
            return string, transformations

        for idx, sample in enumerate(sample_list):

            if isinstance(sample, str):
                sample_list[idx], _ = context(sample, strategy)
            else:
                if sample.task in ("ner", "text-classification"):
                    sample.test_case, sample.transformations = context(
                        sample.original, strategy)
                else:
                    sample.test_case, _ = context(
                        sample.original, strategy)
                    
                sample.category = "robustness"
        return sample_list


class AddContraction(BaseRobustness):
    alias_name = 'add_contraction'

    @staticmethod
    def transform(
            sample_list: List[Sample],
    ) -> List[Sample]:
        """Converts input sentences using a conversion dictionary
        Args:
            sample_list: List of sentences to process.
        """

        def custom_replace(match):
            """
              regex replace for contraction.
            """
            token = match.group(0)
            contracted_token = CONTRACTION_MAP.get(
                token, CONTRACTION_MAP.get(token.lower()))

            is_upper_case = token[0]
            expanded_contraction = is_upper_case + contracted_token[1:]
            return expanded_contraction

        def search_contraction(text):
            replaced_string = text
            for contraction in CONTRACTION_MAP:
                search = re.search(contraction, text,
                                   flags=re.IGNORECASE | re.DOTALL)
                if search:
                    new_string = CONTRACTION_MAP.get(
                        search.group(), search.group())
                    diff_len = len(new_string) - len(search.group())
                    replaced_string = re.sub(contraction, custom_replace, replaced_string,
                                             flags=re.IGNORECASE | re.DOTALL)

                return replaced_string

        for idx, sample in enumerate(sample_list):

            if isinstance(sample, str):
                sample_list[idx] = search_contraction(sample)
            else:
                replaced_string = sample.original
                transformations = []

                for contraction in CONTRACTION_MAP:
                    search = re.search(contraction, sample.original,
                                       flags=re.IGNORECASE | re.DOTALL)
                    if search:
                        new_string = CONTRACTION_MAP.get(
                            search.group(), search.group())

                        diff_len = len(new_string) - len(search.group())
                        replaced_string = re.sub(contraction, custom_replace, replaced_string,
                                                 flags=re.IGNORECASE | re.DOTALL)
                        if sample.task in ("ner", "text-classification"):
                            transformations.append(
                                Transformation(
                                    original_span=Span(start=search.start(
                                    ), end=search.end(), word=search.group()),
                                    new_span=Span(start=search.start(
                                    ), end=search.end() + diff_len, word=new_string),
                                    ignore=False
                                )
                            )
                sample.test_case = replaced_string
                if sample.task in ("ner", "text-classification"):
                    sample.transformations = transformations
                sample.category = "robustness"
        return sample_list


class NumberToWord(BaseRobustness):
    alias_name = "number_to_word"
    infEng = engine()

    @staticmethod
    def transform(sample_list: List[Sample]) -> List[Sample]:
        """
        Transform a list of strings to their equivalent verbal representation
        of numbers present in the string.
        Args:
            sample_list: List of sentences to apply robustness.
        Returns:
            List of sentences that have numbers in their verbal representation.
        """

        def convert_numbers(regex, text):
            results = []
            trans = []
            transformations = []
            start_offset = 0

            for match in re.finditer(regex, text):
                token = match.group()
                words = NumberToWord.infEng.number_to_words(
                    token, wantlist=True)
                new_words_len = len(' '.join(words))
                trans.append(text[start_offset:match.start()])
                trans.append(' '.join(words))
                start_offset = match.end()  
                transformations.append(
                        Transformation(
                            original_span=Span(
                                start=match.start(), end=match.end(), word=token),
                            new_span=Span(start=match.start(), end=match.start(
                            )+new_words_len, word=' '.join(words)),
                            ignore=False
                        )
                    )

            trans.append(text[start_offset:])
            results.append(''.join(trans))

            return ''.join(results), transformations

        for idx, sample in enumerate(sample_list):
            if isinstance(sample, str):
                sample_list[idx] = convert_numbers(r'(?<!\S)(\d+(\.\d+)?)(?=(\s|\n|$))', sample)
            else:
                sample.test_case, transformations = convert_numbers(r'(?<!\S)(\d+(\.\d+)?)(?=(\s|\n|$))', sample.original)
                if sample.task in ("ner", "text-classification"):
                    sample.transformations = transformations
                sample.category = "robustness"
        return sample_list

class AddOcrTypo(BaseRobustness):
    alias_name = "add_ocr_typo"

    @staticmethod
    def transform(sample_list: List[Sample]) -> List[Sample]:
        """
        Transforms the given sample list by introducing OCR typos.

        Args:
            sample_list (List[Sample]): The list of samples to transform.

        Returns:
            List[Sample]: The transformed list of samples.
        """

        def ocr_typo(regex, text):
            results = []
            trans = []
            transformations = []
            start_offset = 0

            for match in re.finditer(regex, text):
                token = match.group()
                corrected_token = None

                possible_corrections = [
                    key for key, value in ocr_typo_dict.items() if value == token]
                if possible_corrections:
                    corrected_token = random.choice(possible_corrections)
                else:
                    corrected_token = token

                if corrected_token != token:
                    trans.append(text[start_offset:match.start()])
                    trans.append(corrected_token)
                    start_offset = match.end()
                    transformations.append(
                        Transformation(
                            original_span=Span(
                                start=match.start(), end=match.end(), word=token),
                            new_span=Span(start=match.start(), end=match.start(
                            ) + len(corrected_token), word=corrected_token),
                            ignore=False
                        )
                    )
                else:
                    trans.append(text[start_offset:match.end()])
                    start_offset = match.end()

            trans.append(text[start_offset:])
            results.append(''.join(trans))

            return ''.join(results), transformations

        for idx, sample in enumerate(sample_list):
            if isinstance(sample, str):
                sample_list[idx], _ = ocr_typo(r'[^,\s.!?]+', sample)
            else:
                sample.test_case, transformations = ocr_typo(r'[^,\s.!?]+', sample.original)
                if sample.task in ("ner", "text-classification"):
                    sample.transformations = transformations
                sample.category = "robustness"

        return sample_list
    
class AbbreviationInsertion(BaseRobustness):
    alias_name = "add_abbreviation"

    @staticmethod
    def transform(sample_list: List[Sample]) -> List[Sample]:
        """
        Transforms the given sample list by inserting abbreviations.

        Args:
            sample_list (List[Sample]): The list of samples to transform.

        Returns:
            List[Sample]: The transformed list of samples.
        """

        def insert_abbreviation(text):
            perturbed_text = text
            transformations = [] 

            for abbreviation, expansions in abbreviation_dict.items():
                for expansion in expansions:
                    pattern = r"(?i)\b" + re.escape(expansion) + r"\b"
                    corrected_token = abbreviation
                    perturbed_text = re.sub(pattern, corrected_token, perturbed_text)
                    matches = re.finditer(pattern, text)
                    for match in matches:
                        start = match.start()
                        end = match.end()
                        token = text[start:end]
                        if corrected_token != token:
                            if sample.task in ("ner", "text-classification"):
                                transformations.append(
                                    Transformation(
                                        original_span=Span(start=start, end=end, word=token),
                                        new_span=Span(start=start, end=start + len(corrected_token), word=corrected_token),
                                        ignore=False
                                    )
                                ) 
            return perturbed_text, transformations

        for idx, sample in enumerate(sample_list):
            if isinstance(sample, str):
                sample_list[idx] = insert_abbreviation(sample)
            else:
                sample.test_case, transformations = insert_abbreviation(sample.original)
                if sample.task in ("ner", "text-classification"):
                    sample.transformations = transformations
                sample.category = "robustness"
        
        return sample_list
   
class AddSpeechToTextTypo(BaseRobustness):
    alias_name = "add_speech_to_text_typo"

    @staticmethod
    def transform(sample_list: List[Sample]) -> List[Sample]:
        """
        Transforms the given sample list by introducing typos simulating speech-to-text errors.
        Args:
            sample_list (List[Sample]): The list of samples to transform.
        Returns:
            List[Sample]: The transformed list of samples.
        """
        def convertToSimilarHarmony(sentence):
            words = re.findall(r"\w+(?:'\w+)*|\W", sentence)
            converted_sentence = []
            transformations = []
            index_offset = 0

            for word in words:
                if word.isspace() or all(ch in string.punctuation for ch in word):
                    converted_sentence.append(word)  # Preserve space and punctuation in the reconstructed sentence
                else:
                    try:
                        similar_words = Search.perfectHomophones(word)
                        if similar_words:
                            original_case = word[0].isupper()
                            similar_word = random.choice(similar_words)
                            if original_case and similar_word[0].islower():
                                similar_word = similar_word.capitalize()
                            elif not original_case and similar_word[0].isupper():
                                similar_word = similar_word.lower()

                            if similar_word.lower() == word.lower():
                                similar_word = word

                            if similar_word != word:
                                start_index = sentence.index(word, index_offset)
                                end_index = start_index + len(word)
                                converted_sentence.append(similar_word)
                                new_word_length = len(similar_word)
                                transformations.append(
                                    Transformation(
                                        original_span=Span(start=start_index, end=end_index, word=word),
                                        new_span=Span(start=start_index, end=start_index + new_word_length,
                                                      word=similar_word),
                                        ignore=False
                                    )
                                )
                                index_offset = end_index
                            else:
                                converted_sentence.append(word)

                        else:
                            converted_sentence.append(word)

                    except ValueError:
                        converted_sentence.append(word)

            perturbed_text = ''.join(converted_sentence)

            return perturbed_text ,transformations

        for idx, sample in enumerate(sample_list):
            if isinstance(sample, str):
                sample_list[idx], _ =convertToSimilarHarmony(sample)
            else:
                sample.test_case, transformations = convertToSimilarHarmony(sample.original)
                if sample.task in ("ner", "text-classification"):
                    sample.transformations = transformations
                sample.category = "robustness"

        return sample_list
<<<<<<< HEAD

class AddSlangifyTypo(BaseRobustness):
    alias_name = "add_slangify_typo"

    @staticmethod
    def transform(sample_list: List[Sample]) -> List[Sample]:
        """
        Transforms the given sample list by adding slang words.
        Args:
            sample_list (List[Sample]): The list of samples to transform.
        Returns:
            List[Sample]: The transformed list of samples.
        """
        def slangify_typo(text):
            slang_words = [
                list(map(list, zip(*Slang_Nouns))),
                list(map(list, zip(*Slang_Adverbs))),
                list(map(list, zip(*Slang_Adjectives)))
            ]

            modified_toks = []
            tokens = re.findall(r"\w+(?:[-']\w+)*|[^\w\s]|[\s]+", text)    # Include hyphenated and possessive words as single tokens
            transformations = []
            start_offset = 0

            for token in tokens:
                if token.isspace() or all(ch in string.punctuation for ch in token):
                    modified_toks.append(token)  # Preserve space and punctuation in the reconstructed text
                    continue    
                is_cap = token[0].isupper()
                replaced = False

                for slang in slang_words:
                    if token.lower() in slang[0]:
                        replacements = [i for i, x in enumerate(slang[0]) if x == token.lower()]
                        chosen_index = random.choice(replacements)
                        temp = slang[1][chosen_index]

                        if is_cap:
                            temp = temp[0].upper() + temp[1:]

                        if temp != token:
                            start_index = text.index(token, start_offset)
                            end_index = start_index + len(token)
                            modified_toks.append(temp)
                            new_word_length = len(temp)
                            if sample.task in ("ner", "text-classification"):
                                transformations.append(
                                    Transformation(
                                        original_span=Span(start=start_index, end=end_index, word=token),
                                        new_span=Span(start=start_index, end=start_index + new_word_length,
                                                    word=temp),
                                        ignore=False
                                    )
                                )
                                start_offset = end_index
                        else:
                            modified_toks.append(token)

                        replaced = True
                        break

                if not replaced:
                    modified_toks.append(token)

            modified_text = "".join(modified_toks)
            sample.category = "robustness"
            if sample.task in ("ner", "text-classification"):
                sample.transformations = transformations
            return modified_text

        for sample in sample_list:
            if sample.task == 'question-answering':
                sample.perturbed_question = slangify_typo(sample.original_question)

                if "perturbed_context" in sample.__annotations__:
                    sample.perturbed_context = slangify_typo(sample.original_context)

            else:
                sample.test_case = slangify_typo(sample.original)


        return sample_list
=======
>>>>>>> b00945d2
<|MERGE_RESOLUTION|>--- conflicted
+++ resolved
@@ -4,20 +4,12 @@
 from abc import ABC, abstractmethod
 from typing import Dict, List, Optional
 from nlptest.modelhandler.modelhandler import ModelFactory
-<<<<<<< HEAD
-from .utils import (CONTRACTION_MAP, TYPO_FREQUENCY, default_user_prompt ,ocr_typo_dict,Slang_Nouns, Slang_Adverbs, Slang_Adjectives)
-=======
-from .utils import (CONTRACTION_MAP, TYPO_FREQUENCY, default_user_prompt ,ocr_typo_dict, abbreviation_dict)
->>>>>>> b00945d2
+from .utils import (CONTRACTION_MAP, TYPO_FREQUENCY, default_user_prompt ,ocr_typo_dict,abbreviation_dict,Slang_Nouns, Slang_Adverbs, Slang_Adjectives)
 from ..utils.custom_types import Sample, Span, Transformation
 from ..utils.number_to_word import engine
 from typing import List
 import string
-<<<<<<< HEAD
-
-=======
 from ..utils.SoundsLikeFunctions import Search
->>>>>>> b00945d2
 
 class BaseRobustness(ABC):
     """
@@ -754,19 +746,19 @@
                         end = match.end()
                         token = text[start:end]
                         if corrected_token != token:
-                            if sample.task in ("ner", "text-classification"):
-                                transformations.append(
-                                    Transformation(
-                                        original_span=Span(start=start, end=end, word=token),
-                                        new_span=Span(start=start, end=start + len(corrected_token), word=corrected_token),
-                                        ignore=False
-                                    )
-                                ) 
+                    
+                            transformations.append(
+                                Transformation(
+                                    original_span=Span(start=start, end=end, word=token),
+                                    new_span=Span(start=start, end=start + len(corrected_token), word=corrected_token),
+                                    ignore=False
+                                )
+                            ) 
             return perturbed_text, transformations
 
         for idx, sample in enumerate(sample_list):
             if isinstance(sample, str):
-                sample_list[idx] = insert_abbreviation(sample)
+                sample_list[idx],_= insert_abbreviation(sample)
             else:
                 sample.test_case, transformations = insert_abbreviation(sample.original)
                 if sample.task in ("ner", "text-classification"):
@@ -847,7 +839,7 @@
                 sample.category = "robustness"
 
         return sample_list
-<<<<<<< HEAD
+
 
 class AddSlangifyTypo(BaseRobustness):
     alias_name = "add_slangify_typo"
@@ -914,22 +906,18 @@
                     modified_toks.append(token)
 
             modified_text = "".join(modified_toks)
-            sample.category = "robustness"
-            if sample.task in ("ner", "text-classification"):
-                sample.transformations = transformations
-            return modified_text
-
-        for sample in sample_list:
-            if sample.task == 'question-answering':
-                sample.perturbed_question = slangify_typo(sample.original_question)
-
-                if "perturbed_context" in sample.__annotations__:
-                    sample.perturbed_context = slangify_typo(sample.original_context)
-
-            else:
-                sample.test_case = slangify_typo(sample.original)
-
-
-        return sample_list
-=======
->>>>>>> b00945d2
+
+            return modified_text,transformations
+        
+
+        for idx, sample in enumerate(sample_list):
+            if isinstance(sample, str):
+                sample_list[idx], _ =slangify_typo(sample)
+            else:
+                sample.test_case, transformations = slangify_typo(sample.original)
+                if sample.task in ("ner", "text-classification"):
+                    sample.transformations = transformations
+                sample.category = "robustness"
+
+        return sample_list
+    

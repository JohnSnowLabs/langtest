--- conflicted
+++ resolved
@@ -58,28 +58,10 @@
         progress = kwargs.get("progress_bar", False)
         for sample in sample_list:
             if sample.state != "done":
-<<<<<<< HEAD
                 if hasattr(sample, "run"):
                     sample_status = sample.run(model, **kwargs)
                     if sample_status:
                         sample.state = "done"
-=======
-                if sample.task == 'question-answering':
-                    dataset_name = sample.dataset_name.split('-')[0].lower()
-                    prompt_template = kwargs.get('user_prompt', default_user_prompt.get(dataset_name, ""))
-                    sample.expected_results = model(text={'context':sample.original_context, 'question': sample.original_question},
-                                                     prompt={"template":prompt_template, 'input_variables':["context", "question"]})
-                    sample.actual_results = model(text={'context':sample.perturbed_context, 'question': sample.perturbed_question},
-                                                     prompt={"template":prompt_template, 'input_variables':["context", "question"]})
-
-                elif sample.task == 'summarization':
-                    dataset_name = sample.dataset_name.split('-')[0].lower()
-                    prompt_template = kwargs.get('user_prompt', default_user_prompt.get(dataset_name, ""))
-                    sample.expected_results = model(text={'context':sample.original},
-                                                     prompt={"template":prompt_template, 'input_variables':["context"]})
-                    sample.actual_results = model(text={'context':sample.original},
-                                                     prompt={"template":prompt_template, 'input_variables':["context"]})
->>>>>>> 43928e1c
                 else:
                     sample.expected_results = model(sample.original)
                     sample.actual_results = model(sample.test_case)

import asyncio
import random
import re
from abc import ABC, abstractmethod
from typing import Dict, List, Optional
from nlptest.modelhandler.modelhandler import ModelFactory
from .utils import (CONTRACTION_MAP, TYPO_FREQUENCY, default_user_prompt ,ocr_typo_dict,abbreviation_dict,Slang_Nouns, Slang_Adverbs, Slang_Adjectives, dyslexia_map)
from ..utils.custom_types import Sample, Span, Transformation
from ..utils.number_to_word import ConvertNumberToWord 
from typing import List
import string
from ..utils.SoundsLikeFunctions import Search
from nlptest.utils.custom_types import SequenceClassificationSample
class BaseRobustness(ABC):
    """
    Abstract base class for implementing robustness measures.

    Attributes:
        alias_name (str): A name or list of names that identify the robustness measure.

    Methods:
        transform(data: List[Sample]) -> Any: Transforms the input data into an output based on the implemented robustness measure.
    """
    alias_name = None
    supported_tasks = ["ner", "text-classification",
                       "question-answering", "summarization"]

    @staticmethod
    @abstractmethod
    def transform(sample_list: List[Sample]) -> List[Sample]:
        """
        Abstract method that implements the robustness measure.

        Args:
            sample_list (List[Sample]): The input data to be transformed.

        Returns:
            Any: The transformed data based on the implemented robustness measure.
        """

        return NotImplementedError()

    @staticmethod
    @abstractmethod
    async def run(sample_list: List[Sample], model: ModelFactory, **kwargs) -> List[Sample]:
        """
        Abstract method that implements the robustness measure.

        Args:
            sample_list (List[Sample]): The input data to be transformed.
            model (ModelFactory): The model to be used for evaluation.
            **kwargs: Additional arguments to be passed to the robustness measure.

        Returns:
            List[Sample]: The transformed data based on the implemented robustness measure.

        """
        progress = kwargs.get("progress_bar", False)
        for sample in sample_list:
            if sample.state != "done":
                if hasattr(sample, "run"):
                    sample_status = sample.run(model, **kwargs)
                    if sample_status:
                        sample.state = "done"
                else:
                    sample.expected_results = model(sample.original)
                    sample.actual_results = model(sample.test_case)
                    sample.state = "done"
            if progress:
                progress.update(1)
        return sample_list

    @classmethod
    async def async_run(cls, sample_list: List[Sample], model: ModelFactory, **kwargs):
        """
        Creates a task to run the robustness measure.

        Args:
            sample_list (List[Sample]): The input data to be transformed.
            model (ModelFactory): The model to be used for evaluation.
            **kwargs: Additional arguments to be passed to the robustness measure.

        Returns:
            asyncio.Task: The task that runs the robustness measure.

        """
        created_task = asyncio.create_task(
            cls.run(sample_list, model, **kwargs))
        return created_task

class UpperCase(BaseRobustness):
    """A class for transforming text samples to uppercase."""

    alias_name = "uppercase"

    @staticmethod
    def transform(sample_list: List[Sample], prob: Optional[float] = 1.0) -> List[Sample]:
        """
        Transform the text samples in the given sample list to uppercase.

        Args:
            sample_list (List[Sample]): A list of samples to be transformed.
            prob (Optional[float]): The probability of transforming each word to uppercase.
                Defaults to 1.0, which means all words will be transformed.

        Returns:
            List[Sample]: The transformed sample list with text samples in uppercase.
        """
        for idx, sample in enumerate(sample_list):
            if isinstance(sample, str):
                words = sample.split()
                num_transform_words = int(prob * len(words))
                transformed_indices = random.sample(range(len(words)), num_transform_words)
                transformed_words = [words[i].upper() if i in transformed_indices else words[i] for i in range(len(words))]
                sample_list[idx] = ' '.join(transformed_words)
            else:
                words = sample.original.split()
                num_transform_words = int(prob * len(words))
                transformed_indices = random.sample(range(len(words)), num_transform_words)
                transformed_words = [words[i].upper() if i in transformed_indices else words[i] for i in range(len(words))]
                sample.test_case = ' '.join(transformed_words)
                sample.category = "robustness"
        return sample_list

class LowerCase(BaseRobustness):
    """A class for transforming text samples to lowercase."""

    alias_name = "lowercase"

    @staticmethod
    def transform(sample_list: List[Sample], prob: Optional[float] = 1.0) -> List[Sample]:
        """
        Transform the text samples in the given sample list to lowercase.

        Args:
            sample_list (List[Sample]): A list of samples to be transformed.
            prob (Optional[float]): The probability of transforming each word to lowercase.
                                    Defaults to 1.0, which means all words will be transformed.

        Returns:
            List[Sample]: The transformed sample list with text samples in lowercase.
        """
        for idx, sample in enumerate(sample_list):
            if isinstance(sample, str):
                words = sample.split()
                num_transform_words = int(prob * len(words))
                transformed_indices = random.sample(range(len(words)), num_transform_words)
                transformed_words = [words[i].lower() if i in transformed_indices else words[i] for i in range(len(words))]
                sample_list[idx] = ' '.join(transformed_words)
            else:
                words = sample.original.split()
                num_transform_words = int(prob * len(words))
                transformed_indices = random.sample(range(len(words)), num_transform_words)
                transformed_words = [words[i].lower() if i in transformed_indices else words[i] for i in range(len(words))]
                sample.test_case = ' '.join(transformed_words)
                sample.category = "robustness"
        return sample_list

class TitleCase(BaseRobustness):
    """A class for transforming text samples to titlecase."""

    alias_name = 'titlecase'

    @staticmethod
    def transform(sample_list: List[Sample], prob: Optional[float] = 1.0) -> List[Sample]:
        """
        Transform the text samples in the given sample list to title case.

        Args:
            sample_list (List[Sample]): A list of samples to be transformed.
            prob (Optional[float]): The probability of transforming each word to title case.
                                    Defaults to 1.0, which means all words will be transformed.

        Returns:
            List[Sample]: The transformed sample list with text samples in title case.
        """
        for idx, sample in enumerate(sample_list):
            if isinstance(sample, str):
                words = sample.split()
                num_transform_words = int(prob * len(words))
                transformed_indices = random.sample(range(len(words)), num_transform_words)
                transformed_words = [words[i].title() if i in transformed_indices else words[i] for i in range(len(words))]
                sample_list[idx] = ' '.join(transformed_words)
            else:
                words = sample.original.split()
                num_transform_words = int(prob * len(words))
                transformed_indices = random.sample(range(len(words)), num_transform_words)
                transformed_words = [words[i].title() if i in transformed_indices else words[i] for i in range(len(words))]
                sample.test_case = ' '.join(transformed_words)
                sample.category = "robustness"
        return sample_list

class AddPunctuation(BaseRobustness):
    """A class for adding punctuation to text samples."""

    alias_name = 'add_punctuation'

    @staticmethod
    def transform(sample_list: List[Sample], prob: Optional[float] = 1.0, whitelist: Optional[List[str]] = None) -> List[Sample]:
        """
        Add punctuation to the text samples in the given sample list.

        Args:
            sample_list (List[Sample]): A list of samples to be transformed.
            prob (Optional[float]): The probability of adding punctuation to each sample.
                                    Defaults to 1.0, which means all words will be transformed.
            whitelist (Optional[List[str]]): A list of punctuation characters to consider when adding punctuation.
                If None, the default whitelist ['!', '?', ',', '.', '-', ':', ';'] will be used. Defaults to None.

        Returns:
            List[Sample]: The transformed sample list with added punctuation.
        """
        if whitelist is None:
            whitelist = ['!', '?', ',', '.', '-', ':', ';']

        def check_whitelist(text, whitelist):
            if text[-1] not in whitelist:
                chosen_punc = random.choice(whitelist)
                return text + chosen_punc
            else:
                return text

        for idx, sample in enumerate(sample_list):
            if isinstance(sample, str):
                if random.random() < prob:
                    sample_list[idx] = check_whitelist(sample, whitelist)
            else:
                if sample.original[-1] not in whitelist and (random.random() < prob):
                    chosen_punc = random.choice(whitelist)
                    sample.test_case = sample.original + chosen_punc
                    if sample.task in ("ner", "text-classification"):
                        sample.transformations = [
                            Transformation(
                                original_span=Span(
                                    start=len(sample.original),
                                    end=len(sample.original),
                                    word=""
                                ),
                                new_span=Span(
                                    start=len(sample.original),
                                    end=len(sample.test_case),
                                    word=chosen_punc
                                ),
                                ignore=True
                            )
                        ]
                else:
                    sample.test_case = sample.original
                sample.category = "robustness"
        return sample_list

class StripPunctuation(BaseRobustness):
    """A class for stripping punctuation to text samples."""

    alias_name = "strip_punctuation"

    @staticmethod
    def transform(sample_list: List[Sample], prob: Optional[float] = 1.0, whitelist: Optional[List[str]] = None) -> List[Sample]:
        """
        Strip punctuation from the text samples in the given sample list.

        Args:
            sample_list (List[Sample]): A list of samples to be transformed.
            prob (Optional[float]): The probability of stripping punctuation from each sample.
                                    Defaults to 1.0, which means all words will be transformed.
            whitelist (Optional[List[str]]): A list of punctuation characters to consider when stripping punctuation.
                If None, the default whitelist ['!', '?', ',', '.', '-', ':', ';'] will be used. Defaults to None.

        Returns:
            List[Sample]: The transformed sample list with punctuation stripped.
        """
        if whitelist is None:
            whitelist = ['!', '?', ',', '.', '-', ':', ';']

        def check_whitelist(text, whitelist):
            if text[-1] in whitelist:
                return text[:-1]
            else:
                return text

        for idx, sample in enumerate(sample_list):
            if isinstance(sample, str):
                if random.random() < prob:
                    sample_list[idx] = check_whitelist(sample, whitelist)
            else:
                if sample.original[-1] in whitelist and (random.random() < prob):
                    sample.test_case = sample.original[:-1]
                    if sample.task in ("ner", "text-classification"):
                        sample.transformations = [
                            Transformation(
                                original_span=Span(
                                    start=len(sample.original) - 1,
                                    end=len(sample.original),
                                    word=sample.original[-1:]
                                ),
                                new_span=Span(
                                    start=len(sample.test_case),
                                    end=len(sample.test_case),
                                    word=""
                                ),
                                ignore=True
                            )
                        ]
                else:
                    sample.test_case = sample.original
                sample.category = "robustness"
        return sample_list

class AddTypo(BaseRobustness):
    """A class for adding typos to text samples."""

    alias_name = 'add_typo'

    @staticmethod
    def transform(sample_list: List[Sample], prob: Optional[float] = 1.0) -> List[Sample]:
        """
        Add typos to the text samples in the given sample list.

        Args:
            sample_list (List[Sample]): A list of samples to be transformed.
            prob (Optional[float]): The probability of adding a typo to each sample.
                                    Defaults to 1.0, which means all words will be transformed.

        Returns:
            List[Sample]: The transformed sample list with added typos.
        """
        def keyboard_typo(string):
            if prob is not None and random.random() >= prob:
                return string

            if len(string) < 5:
                return string

            string = list(string)

            if random.random() > 0.1:
                idx_list = list(range(len(TYPO_FREQUENCY)))
                char_list = list(TYPO_FREQUENCY.keys())

                counter, idx = 0, -1
                while counter < 10 and idx == -1:
                    idx = random.randint(0, len(string) - 1)
                    char = string[idx]
                    if TYPO_FREQUENCY.get(char.lower(), None):
                        char_frequency = TYPO_FREQUENCY[char.lower()]

                        if sum(char_frequency) > 0:
                            chosen_char = random.choices(
                                idx_list, weights=char_frequency)
                            difference = ord(char.lower()) - \
                                ord(char_list[chosen_char[0]])
                            char = chr(ord(char) - difference)
                            string[idx] = char
                    else:
                        idx = -1
                        counter += 1
            else:
                string = list(string)
                swap_idx = random.randint(0, len(string) - 2)
                tmp = string[swap_idx]
                string[swap_idx] = string[swap_idx + 1]
                string[swap_idx + 1] = tmp

            return "".join(string)

        for idx, sample in enumerate(sample_list):

            if isinstance(sample, str):
                sample_list[idx] = keyboard_typo(sample)
            else:
                sample.category = "robustness"
                sample.test_case = keyboard_typo(sample.original)
        

        return sample_list
    
class SwapEntities(BaseRobustness):
    """A class for swapping entities in text samples."""

    alias_name = 'swap_entities'
    supported_tasks = ["ner"]

    @staticmethod
    def transform(
            sample_list: List[Sample],
            prob: Optional[float] = 1.0,
            labels: List[List[str]] = None,
            terminology: Dict[str, List[str]] = None,
            
    ) -> List[Sample]:
        """
        Swap entities in the text samples of the given sample list.

        Args:
            sample_list (List[Sample]): A list of samples to be transformed.
            prob (Optional[float]): The probability of swapping entities in each sample.
                                    Defaults to 1.0, which means all eligible samples will have their entities swapped.
            labels (List[List[str]]):  Corresponding labels to make changes according to sentences.
            terminology (Dict[str, List[str]]): Dictionary of entities and corresponding list of words.

        Returns:
            List[Sample]: The transformed sample list with entities swapped.
        """
        if terminology is None:
            raise ValueError(
                'In order to generate test cases for swap_entities, terminology should be passed!')

        if labels is None:
            raise ValueError(
                'In order to generate test cases for swap_entities, labels should be passed!')

        assert len(sample_list) == len(
            labels), f"'labels' and 'sample_list' must have same lengths."

        for sample, sample_labels in zip(sample_list, labels):
            sample.category = "robustness"
            if all([label == "O" for label in sample_labels]):
                sample.test_case = sample.original
                continue

            sent_tokens = sample.original.split(' ')

            ent_start_pos = [1 if label[0] == 'B' else 0 for label in sample_labels]
            ent_idx = [i for i, value in enumerate(ent_start_pos) if value==1]
    
            replace_idx = random.choice(ent_idx)
            ent_type = sample_labels[replace_idx][2:]
            replace_idxs = [replace_idx]
            if replace_idx < len(sample_labels) - 1:
                for i, label in enumerate(sample_labels[replace_idx + 1:]):
                    if label == f'I-{ent_type}':
                        replace_idxs.append(i + replace_idx + 1)
                    else:
                        break

            replace_token = sent_tokens[replace_idx: replace_idx +
                                        len(replace_idxs)]
            token_length = len(replace_token)
            replace_token = " ".join(replace_token)

            chosen_ent = random.choice(terminology[ent_type])
            
            if random.random() < prob:
                replace_token_pos = re.search(replace_token, sample.original)
                sample.test_case = sample.original.replace(
                    replace_token, chosen_ent)
                if sample.task in ("ner", "text-classification"):
                    sample.transformations = [
                        Transformation(
                            original_span=Span(
                                start=replace_token_pos.start(),
                                end=replace_token_pos.end(),
                                word=replace_token
                            ),
                            new_span=Span(
                                start=replace_token_pos.start(),
                                end=replace_token_pos.start() + len(chosen_ent),
                                word=chosen_ent
                            ),
                            ignore=False
                        )
                    ]
            else:
                sample.test_case = sample.original

        return sample_list

class ConvertAccent(BaseRobustness):
    """A class for converting accents in text samples."""

    alias_name = ["american_to_british", "british_to_american"]

    @staticmethod
    def transform(sample_list: List[Sample],prob: Optional[float] = 1.0, accent_map: Dict[str, str] = None) -> List[Sample]:
        """
        Converts accents in the input sentences using a conversion dictionary.

        Args:
            sample_list (List[Sample]): A list of samples to be transformed.
            prob (Optional[float]): The probability of applying accent conversion to each sample.
                                    Defaults to 1.0, which means all samples will have accents converted.
            accent_map (Dict[str, str]): A dictionary with conversion terms mapping source accents to target accents.

        Returns:
            List[Sample]: The transformed sample list with accents converted.
        """
        def convert_accent(string: str, accent_map: Dict[str, str]) -> str:
            tokens = set(string.split(' '))
            replaced_string = string
            transformations = []

            for i, token in enumerate(tokens):
                if random.random() < prob:
                    new_token = accent_map.get(token.lower(), token)
                    if new_token != token:
                        diff_len = len(new_token) - len(token)
                        nb_occurrences = len(re.findall(token, replaced_string))

                        for c in range(nb_occurrences):
                            span = re.search(token, replaced_string)
                            replaced_string = re.sub(
                                token, new_token, replaced_string, count=1)

                            transformations.append(
                                Transformation(
                                    original_span=Span(
                                        start=span.start(), end=span.end(), word=token),
                                    new_span=Span(
                                        start=span.start(), end=span.end() + diff_len, word=new_token),
                                    ignore=False
                                )
                            )
            return replaced_string, transformations

        for idx, sample in enumerate(sample_list):

            if isinstance(sample, str):
                sample_list[idx], _ = convert_accent(sample, accent_map)
            else:
                if sample.task in ("ner", "text-classification"):
                    sample.test_case, sample.transformations = convert_accent(
                        sample.original, accent_map)
                else:
                    sample.test_case, _ = convert_accent(
                        sample.original, accent_map)
                sample.category = "robustness"

        return sample_list

class AddContext(BaseRobustness):
    """A class for adding context to text samples."""

    alias_name = 'add_context'

    @staticmethod
    def transform(
        sample_list: List[Sample],
        prob: Optional[float] = 1.0,
        starting_context: Optional[List[str]] = None,
        ending_context: Optional[List[str]] = None,
        strategy: str = None,
       
    ) -> List[Sample]:
        """
        Adds context to the input sentences.

        Args:
            sample_list (List[Sample]): A list of samples to be transformed.
            prob (Optional[float]): The probability of adding context to each sample.
                                     Defaults to 1.0, which means all samples will have context added.
            starting_context (Optional[List[str]]): A list of terms (context) to be added at the start of sentences.
            ending_context (Optional[List[str]]): A list of terms (context) to be added at the end of sentences.
            strategy (str): Config method to adjust where the context tokens are added. Options: 'start', 'end', or 'combined'.

        Returns:
            List[Sample]: The transformed sample list with context added.
        """
        def context(string, strategy):
            possible_methods = ['start', 'end', 'combined']
            if strategy is None:
                strategy = random.choice(possible_methods)
            elif strategy not in possible_methods:
                raise ValueError(
                    f"Add context strategy must be one of 'start', 'end', 'combined'. Cannot be {strategy}.")

            transformations = []
            
            if strategy == "start" or strategy == "combined":
                if random.random() < prob:
                    add_tokens = random.choice(starting_context)
                    add_string = " ".join(add_tokens) if isinstance(
                        add_tokens, list) else add_tokens
                    if string != "-":
                        string = add_string + ' ' + string
                        transformations.append(
                            Transformation(
                                original_span=Span(start=0, end=0, word=""),
                                new_span=Span(start=0, end=len(add_string) + 1, word=add_string),
                                ignore=True
                            )
                        )
                    
            if strategy == "end" or strategy == "combined":
                if random.random() < prob:
                    add_tokens = random.choice(ending_context)
                    add_string = " ".join(add_tokens) if isinstance(
                        add_tokens, list) else add_tokens
                    if string != "-":
                        string = string + ' ' + add_string
                        transformations.append(
                            Transformation(
                                original_span=Span(
                                start=len(string) - 1, end=len(string), word=""),
                                new_span=Span(start=len(string), end=len(string) + len(add_string) + 1, word=add_string),
                                ignore=True
                            )
                        )
            
            return string, transformations

        for idx, sample in enumerate(sample_list):

            if isinstance(sample, str):
                sample_list[idx], _ = context(sample, strategy)
            else:
                if sample.task in ("ner", "text-classification"):
                    sample.test_case, sample.transformations = context(
                        sample.original, strategy)
                else:
                    sample.test_case, _ = context(
                        sample.original, strategy)
                    
                sample.category = "robustness"
        return sample_list


class AddContraction(BaseRobustness):
    """A class for adding contractions to text samples."""

    alias_name = 'add_contraction'

    @staticmethod
    def transform(sample_list: List[Sample], prob: Optional[float] = 1.0) -> List[Sample]:
        """
        Adds contractions to the input sentences.

        Args:
            sample_list (List[Sample]): A list of samples to be transformed.
            prob (Optional[float]): The probability of adding contractions to each sample.
                                    Defaults to 1.0, which means all samples will have context added.

        Returns:
            List[Sample]: The transformed sample list with contractions added.
        """
        def custom_replace(match):
            """
            Regex replace for contraction.
            """
            token = match.group(0)
            contracted_token = CONTRACTION_MAP.get(
                token, CONTRACTION_MAP.get(token.lower()))

            is_upper_case = token[0]
            expanded_contraction = is_upper_case + contracted_token[1:]
            return expanded_contraction

        def search_contraction(text):
            replaced_string = text
            for contraction in CONTRACTION_MAP:
                search = re.search(contraction, text,
                                   flags=re.IGNORECASE | re.DOTALL)
                if search and (random.random() < prob):
                    new_string = CONTRACTION_MAP.get(
                        search.group(), search.group())
                    diff_len = len(new_string) - len(search.group())
                    replaced_string = re.sub(contraction, custom_replace, replaced_string,
                                             flags=re.IGNORECASE | re.DOTALL)

            return replaced_string

        for idx, sample in enumerate(sample_list):
            if isinstance(sample, str):
                sample_list[idx] = search_contraction(sample)
            else:
                replaced_string = sample.original
                transformations = []

                for contraction in CONTRACTION_MAP:
                    search = re.search(contraction, sample.original,
                                       flags=re.IGNORECASE | re.DOTALL)
                    if search and (random.random() < prob):
                        new_string = CONTRACTION_MAP.get(
                            search.group(), search.group())

                        diff_len = len(new_string) - len(search.group())
                        replaced_string = re.sub(contraction, custom_replace, replaced_string,
                                                 flags=re.IGNORECASE | re.DOTALL)
                        if sample.task in ("ner", "text-classification"):
                            transformations.append(
                                Transformation(
                                    original_span=Span(start=search.start(),
                                                       end=search.end(), word=search.group()),
                                    new_span=Span(start=search.start(),
                                                  end=search.end() + diff_len, word=new_string),
                                    ignore=False
                                )
                            )
                sample.test_case = replaced_string
                if sample.task in ("ner", "text-classification"):
                    sample.transformations = transformations
                sample.category = "robustness"
        return sample_list

class DyslexiaWordSwap(BaseRobustness):
    """A class for simulating dyslexic word swapping."""

    alias_name = "dyslexia_word_swap"
    
    @staticmethod
    def transform(sample_list: List[Sample], prob: Optional[float] = 1.0) -> List[Sample]:
        """
        Converts the input sentences by changing some similar words from the dyslexia map and outputs a new string.

        Args:
            sample_list (List[Sample]): A list of samples to be transformed.
            prob (Optional[float]): The probability of adding dyslexia words to each sample.
                                    Defaults to 1.0, which means all samples will be transformed.

        Returns:
            List[Sample]: The transformed sample list with dyslexia words added.
        """
        def dyslexia_word_swap(text):
            transformations = []

            def replace_word(match):
                original_word = match.group()
                transformed_word = dyslexia_map.get(original_word, original_word)
                if transformed_word != original_word and (random.random() < prob):
                    transformations.append(
                        Transformation(
                            original_span=Span(
                                start=match.start(), end=match.end(), word=original_word),
                            new_span=Span(
                                start=match.start(), end=match.start() + len(transformed_word), word=transformed_word),
                            ignore=False
                        )
                    )
                    return transformed_word
                return original_word

            pattern = r'\b\w+\b'  # Matches whole words using word boundaries
            transformed_text = re.sub(pattern, replace_word, text)

            return transformed_text, transformations

        for idx, sample in enumerate(sample_list):
            if isinstance(sample, str):
                sample_list[idx], _ = dyslexia_word_swap(sample)
            else:
                sample.test_case, transformations = dyslexia_word_swap(sample.original)
                if sample.task in ("ner", "text-classification"):
                    sample.transformations = transformations
                sample.category = "robustness"

        return sample_list

class NumberToWord(BaseRobustness):
    """A class for converting numbers to words."""

    alias_name = "number_to_word"
    num = ConvertNumberToWord()

    @staticmethod
    def transform(sample_list: List[Sample], prob: Optional[float] = 1.0) -> List[Sample]:
        """
        Converts numbers in the input text to their word representations.

        Args:
            sample_list (List[Sample]): A list of samples to be transformed.
            prob (Optional[float]): The probability of converting numbers to words in each sample.
                                    Defaults to 1.0, which means all samples will be transformed.

        Returns:
            List[Sample]: The transformed sample list.
        """
        def convert_numbers(regex, text):
            results = []
            trans = []
            transformations = []
            start_offset = 0

            for match in re.finditer(regex, text):
                token = match.group()
                words = NumberToWord.num.number_to_words(token, wantlist=True)
                new_words_len = len(' '.join(words))
                trans.append(text[start_offset:match.start()])
                if random.random() < prob:
                    trans.append(' '.join(words))
                    transformations.append(
                        Transformation(
                            original_span=Span(
                                start=match.start(), end=match.end(), word=token),
                            new_span=Span(start=match.start(), end=match.start()+new_words_len, word=' '.join(words)),
                            ignore=False
                        )
                    )
                else:
                    trans.append(token)
                start_offset = match.end()
                
            trans.append(text[start_offset:])
            results.append(''.join(trans))
            return ''.join(results), transformations

        for idx, sample in enumerate(sample_list):
            if isinstance(sample, str):
                sample_list[idx], _ = convert_numbers(r'(?<!\S)(\d+(\.\d+)?)(?=(\s|\n|$))', sample)
            else:
                sample.test_case, transformations = convert_numbers(r'(?<!\S)(\d+(\.\d+)?)(?=(\s|\n|$))', sample.original)
                if sample.task in ("ner", "text-classification"):
                    sample.transformations = transformations
                sample.category = "robustness"
        return sample_list


class AddOcrTypo(BaseRobustness):
    """A class for adding OCR typos to the input text."""

    alias_name = "add_ocr_typo"
    
    @staticmethod
<<<<<<< HEAD
    def transform(sample_list: List[Sample]) -> List[Sample]:

=======
    def transform(sample_list: List[Sample], prob: Optional[float] = 1.0) -> List[Sample]:
>>>>>>> 15e23121
        """
        Add OCR typos to the input samples.

        Args:
            sample_list (List[Sample]): A list of samples to be transformed.
            prob (Optional[float]): The probability of adding OCR typos to each sample.
                                    Defaults to 1.0, which means all samples will be transformed.

        Returns:
            List[Sample]: The transformed sample list with ocr typos added
        """
        def ocr_typo(regex, text):
            results = []
            trans = []
            transformations = []
            start_offset = 0

            for match in re.finditer(regex, text):
                token = match.group()
                corrected_token = None

                possible_corrections = [
                    key for key, value in ocr_typo_dict.items() if value == token]
                if possible_corrections:
                    corrected_token = random.choice(possible_corrections)
                else:
                    corrected_token = token

                if corrected_token != token and (random.random() < prob):
                    trans.append(text[start_offset:match.start()])
                    trans.append(corrected_token)
                    start_offset = match.end()
                    transformations.append(
                        Transformation(
                            original_span=Span(
                            start=match.start(), end=match.end(), word=token),
                            new_span=Span(start=match.start(), end=match.start() + len(corrected_token), word=corrected_token),
                            ignore=False
                        )
                    )
                else:
                    trans.append(text[start_offset:match.end()])
                    start_offset = match.end()

            trans.append(text[start_offset:])
            results.append(''.join(trans))

            return ''.join(results), transformations

        for idx, sample in enumerate(sample_list):
            if isinstance(sample, str):
                sample_list[idx], _ = ocr_typo(r'[^,\s.!?]+', sample)
            else:
                sample.test_case, transformations = ocr_typo(r'[^,\s.!?]+', sample.original)
                if sample.task in ("ner", "text-classification"):
                    sample.transformations = transformations
                sample.category = "robustness"

        return sample_list
    
class AbbreviationInsertion(BaseRobustness):
    """A class for adding abbreviations to the input text."""

    alias_name = "add_abbreviation"

    @staticmethod
    def transform(sample_list: List[Sample], prob: Optional[float] = 1.0) -> List[Sample]:
        """
        Transforms the given sample list by inserting abbreviations.

        Args:
            sample_list (List[Sample]): The list of samples to transform.
            prob (Optional[float]): The probability controlling the proportion of words to be perturbed.
                                    Defaults to 1.0, which means all samples will be transformed.

        Returns:
            List[Sample]: The transformed list of samples with abbreviations added
        """
        def insert_abbreviation(text):
            perturbed_text = text
            transformations = []

            for abbreviation, expansions in abbreviation_dict.items():
                for expansion in expansions:
                    pattern = r"(?i)\b" + re.escape(expansion) + r"\b"
                    corrected_token = abbreviation
                    matches = re.finditer(pattern, text)
                    for match in matches:
                        start = match.start()
                        end = match.end()
                        token = text[start:end]
                        if corrected_token != token and (random.random() < prob):
                            perturbed_text = perturbed_text[:start] + corrected_token + perturbed_text[end:]
                            transformations.append(
                                Transformation(
                                    original_span=Span(start=start, end=end, word=token),
                                    new_span=Span(start=start, end=start + len(corrected_token), word=corrected_token),
                                    ignore=False
                                )
                            )

            return perturbed_text, transformations

        for idx, sample in enumerate(sample_list):
            if isinstance(sample, str):
                sample_list[idx], _ = insert_abbreviation(sample)
            else:
                sample.test_case, transformations = insert_abbreviation(sample.original)
                if sample.task in ("ner", "text-classification"):
                    sample.transformations = transformations
                sample.category = "robustness"

        return sample_list
   
class AddSpeechToTextTypo(BaseRobustness):
    """A class for adding common speech to text typos to the input text."""

    alias_name = "add_speech_to_text_typo"

    @staticmethod
    def transform(sample_list: List[Sample], prob: Optional[float] = 1.0) -> List[Sample]:
        """
        Transforms the given sample list by introducing typos simulating speech-to-text errors.
        Args:
            sample_list (List[Sample]): The list of samples to transform.
            prob (Optional[float]): The probability controlling the proportion of words to be perturbed.
                If None, no threshold is applied.
        Returns:
            List[Sample]: The transformed list of samples with speech to text typos added.
        """
        def convertToSimilarHarmony(sentence):
            words = re.findall(r"\w+(?:'\w+)*|\W", sentence)
            converted_sentence = []
            transformations = []
            index_offset = 0

            for word in words:
                if word.isspace() or all(ch in string.punctuation for ch in word):
                    converted_sentence.append(word)  # Preserve space and punctuation in the reconstructed sentence
                else:
                    try:
                        similar_words = Search.perfectHomophones(word)
                        if similar_words:
                            original_case = word[0].isupper()
                            similar_word = random.choice(similar_words)
                            if original_case and similar_word[0].islower():
                                similar_word = similar_word.capitalize()
                            elif not original_case and similar_word[0].isupper():
                                similar_word = similar_word.lower()

                            if similar_word.lower() == word.lower():
                                similar_word = word

                            if similar_word != word and (random.random() < prob):
                                start_index = sentence.index(word, index_offset)
                                end_index = start_index + len(word)
                                converted_sentence.append(similar_word)
                                new_word_length = len(similar_word)
                                transformations.append(
                                    Transformation(
                                        original_span=Span(start=start_index, end=end_index, word=word),
                                        new_span=Span(start=start_index, end=start_index + new_word_length,
                                                      word=similar_word),
                                        ignore=False
                                    )
                                )
                                index_offset = end_index
                            else:
                                converted_sentence.append(word)

                        else:
                            converted_sentence.append(word)

                    except ValueError:
                        converted_sentence.append(word)

            perturbed_text = ''.join(converted_sentence)

            return perturbed_text, transformations

        for idx, sample in enumerate(sample_list):
            if isinstance(sample, str):
                sample_list[idx], _ = convertToSimilarHarmony(sample)
            else:
                sample.test_case, transformations = convertToSimilarHarmony(sample.original)
                if sample.task in ("ner", "text-classification"):
                    sample.transformations = transformations
                sample.category = "robustness"

        return sample_list

class AddSlangifyTypo(BaseRobustness):
    """A class for adding slangs to text typos to the input text."""

    alias_name = "add_slangs"

    @staticmethod
    def transform(sample_list: List[Sample], prob: Optional[float] = 1.0) -> List[Sample]:
        """
        Transforms the given sample list by adding slang words.
        Args:
            sample_list (List[Sample]): The list of samples to transform.
            prob (Optional[float]): The probability controlling the proportion of words to be perturbed.
                If None, no threshold is applied.
        Returns:
            List[Sample]: The transformed list of samples with slangs added.
        """
        def slangify_typo(text):
            slang_words = [
                list(map(list, zip(*Slang_Nouns))),
                list(map(list, zip(*Slang_Adverbs))),
                list(map(list, zip(*Slang_Adjectives)))
            ]

            modified_toks = []
            tokens = re.findall(r"\w+(?:[-']\w+)*|[^\w\s]|[\s]+", text)    # Include hyphenated and possessive words as single tokens
            transformations = []
            start_offset = 0

            for token in tokens:
                if token.isspace() or all(ch in string.punctuation for ch in token):
                    modified_toks.append(token)  # Preserve space and punctuation in the reconstructed text
                    continue    
                is_cap = token[0].isupper()
                replaced = False

                for slang in slang_words:
                    if token.lower() in slang[0]:
                        replacements = [i for i, x in enumerate(slang[0]) if x == token.lower()]
                        chosen_index = random.choice(replacements)
                        temp = slang[1][chosen_index]

                        if is_cap:
                            temp = temp[0].upper() + temp[1:]

                        if temp != token and (random.random() < prob):
                            start_index = text.index(token, start_offset)
                            end_index = start_index + len(token)
                            modified_toks.append(temp)
                            new_word_length = len(temp)
                            transformations.append(
                                Transformation(
                                    original_span=Span(start=start_index, end=end_index, word=token),
                                    new_span=Span(start=start_index, end=start_index + new_word_length,
                                                word=temp),
                                    ignore=False
                                )
                            )
                            start_offset = end_index
                        else:
                            modified_toks.append(token)

                        replaced = True
                        break

                if not replaced:
                    modified_toks.append(token)

            modified_text = "".join(modified_toks)

            return modified_text, transformations
        

        for idx, sample in enumerate(sample_list):
            if isinstance(sample, str):
                sample_list[idx], _ = slangify_typo(sample)
            else:
                sample.test_case, transformations = slangify_typo(sample.original)
                if sample.task in ("ner", "text-classification"):
                    sample.transformations = transformations
                sample.category = "robustness"

        return sample_list
    
class MultiplePerturbations(BaseRobustness):
    alias_name = "multiple_perturbations"

    @staticmethod
    def transform(sample_list: List[Sample], perturbations: List[str],config) -> List[Sample]:      
        """
        Transforms the given sample list by applying multiple perturbations.

        Args:
            sample_list (List[Sample]): The list of samples to transform.
            perturbations (List[str]): The list of perturbations to apply.

        Returns:
            transformed_list: The transformed list of samples.
        """
        
        def apply_transformation(sample, order):
            if order == "uppercase":
                transformed_list = UpperCase.transform(sample)
            elif order == "lowercase":
                transformed_list = LowerCase.transform(sample)
            elif order == "titlecase":
                transformed_list = TitleCase.transform(sample)
            elif order == 'add_punctuation':
                transformed_list = AddPunctuation.transform(sample)
            elif order == "strip_punctuation":
                transformed_list = StripPunctuation.transform(sample)
            elif order == 'add_typo':
                transformed_list = AddTypo.transform(sample)
            elif order ==  "american_to_british":
                transformed_list = ConvertAccent.transform(sample,**config.get('american_to_british', {}).get('parameters', {}))
            elif order == "british_to_american":
                transformed_list = ConvertAccent.transform(sample,**config.get('british_to_american', {}).get('parameters', {}))
            elif next(iter(order)) == "add_context" :
                transformed_list = AddContext.transform(sample,order["add_context"]["parameters"]["starting_context"],order["add_context"]["parameters"]["ending_context"])
            elif order == "add_contraction":
                transformed_list = AddContraction.transform(sample)
            elif order == "dyslexia_word_swap":
                transformed_list = DyslexiaWordSwap.transform(sample)
            elif order == "number_to_word":
                transformed_list = NumberToWord.transform(sample)
            elif order == 'add_abbreviation':
                transformed_list = AbbreviationInsertion.transform(sample)
            elif order == 'add_ocr_typo':
                transformed_list = AddOcrTypo.transform(sample)
            elif order == "add_speech_to_text_typo":
                transformed_list = AddSpeechToTextTypo.transform(sample)
            elif order == "add_slangs":
                transformed_list = AddSlangifyTypo.transform(sample)
            else:
                raise ValueError(f"Unknown transformation: {order}")
            return transformed_list
        if isinstance(sample_list[0], SequenceClassificationSample):
            for idx, transformation in enumerate(perturbations):
                if idx == 0:
                    transformed_list = apply_transformation(sample_list, transformation)
                else:
                    new_list = []
                    for sample in transformed_list:
                        new_sample = SequenceClassificationSample(original=sample.test_case, category="robustness",expected_results=sample.expected_results)
                        new_list.append(new_sample)
                    transformed_list = apply_transformation(new_list, perturbations[idx])

            for i, sample in enumerate(transformed_list):
                sample.original = sample_list[i].original
                sample.transformations=None


        elif isinstance(sample_list[0], str):
            for idx, transformation in enumerate(perturbations):
                
                transformed_list = apply_transformation(sample_list, transformation)
        

        return transformed_list<|MERGE_RESOLUTION|>--- conflicted
+++ resolved
@@ -809,12 +809,7 @@
     alias_name = "add_ocr_typo"
     
     @staticmethod
-<<<<<<< HEAD
-    def transform(sample_list: List[Sample]) -> List[Sample]:
-
-=======
     def transform(sample_list: List[Sample], prob: Optional[float] = 1.0) -> List[Sample]:
->>>>>>> 15e23121
         """
         Add OCR typos to the input samples.
 

--- conflicted
+++ resolved
@@ -1021,12 +1021,9 @@
                     new_sample = SequenceClassificationSample(original=sample.test_case, category="robustness")
                     new_list.append(new_sample)
                 transformed_list = apply_transformation(new_list, perturbations[idx])
-<<<<<<< HEAD
-=======
 
         for i, sample in enumerate(transformed_list):
             sample.original = sample_list[i].original
             sample.transformations=None
->>>>>>> 81d51815
 
         return transformed_list
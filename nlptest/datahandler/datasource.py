import csv
import os
import re
from abc import ABC, abstractmethod
from typing import List, Dict

from ..utils.custom_types import NEROutput, SequenceClassificationOutput, NERPrediction, SequenceLabel, Sample


class _IDataset(ABC):
    """Abstract base class for Dataset.

    Defines the load_data method that all subclasses must implement.
    """

    @abstractmethod
    def load_data(self):
        """Load data from the file_path."""
        return NotImplemented
    
    @abstractmethod
    def export_data(self):
        return NotImplemented

    @abstractmethod
    def export_data(self):
        return NotImplemented


class DataFactory:
    """Data factory for creating Dataset objects.

    The DataFactory class is responsible for creating instances of the
    correct Dataset type based on the file extension.
    """

    def __init__(
            self,
            file_path: str,
            task: str,
    ) -> None:
        """Initializes DataFactory object.

        Args:
            file_path (str): Path to the dataset.
        """

        self._file_path = file_path
        self._class_map = {cls.__name__.replace('Dataset', '').lower(): cls for cls in _IDataset.__subclasses__()}
        _, self.file_ext = os.path.splitext(self._file_path)
        self.task = task

    def load(self):
        """Loads the data for the correct Dataset type.

        Returns:
            list[str]: Loaded text data.
        """
<<<<<<< HEAD
        self.init_cls = self._class_map[self.file_ext.replace('.', '')](self._file_path)
        return self.init_cls.load_data()

    def export(self, data: List[Sample], output_path:str):
=======
        self.init_cls = self._class_map[self.file_ext.replace('.', '')](self._file_path, task=self.task)
        return self.init_cls.load_data()

    def export(self, data: List[Sample], output_path: str):
>>>>>>> 67709899
        return self.init_cls.export_data(data, output_path)


class ConllDataset(_IDataset):
    """Class to handle Conll files. Subclass of _IDataset.
    """

    def __init__(self, file_path: str, task: str) -> None:
        """Initializes ConllDataset object.

        Args:
            file_path (str): Path to the data file.
        """
        super().__init__()
        self._file_path = file_path

        if task != 'ner':
            raise OSError(f'Given task ({task}) is not matched with ner. CoNLL dataset can ne only loaded for ner!')
        self.task = task

    def load_data(self) -> List[Sample]:
        """Loads data from a CoNLL file.

        Returns:
            list: List of sentences in the dataset.
        """
        data = []
        with open(self._file_path) as f:
            content = f.read()
            docs_strings = re.findall(r"-DOCSTART- \S+ \S+ O", content.strip())
            docs = [i.strip() for i in re.split(r"-DOCSTART- \S+ \S+ O", content.strip()) if i != '']
            for d_id, doc in enumerate(docs[:5]):
                #  file content to sentence split
                sentences = doc.strip().split('\n\n')

                if sentences == ['']:
                    data.append(([''], ['']))
                    continue

                for sent in sentences:
                    # sentence string to token level split
                    tokens = sent.strip().split('\n')

                    # get annotations from token level split
                    token_list = [t.split() for t in tokens]

                    #  get token and labels from the split
                    ner_labels = []
                    cursor = 0
                    for split in token_list:
                        ner_labels.append(
                            NERPrediction.from_span(
                                entity=split[-1],
                                word=split[0],
                                start=cursor,
                                end=cursor + len(split[0]),
                                doc_id=d_id,
                                doc_name=(docs_strings[d_id] if len(docs_strings) > 0 else '') ,
                                pos_tag=split[1],
                                chunk_tag=split[2]
                            )
                        )
                        cursor += len(split[0]) + 1  # +1 to account for the white space

                    original = " ".join([label.span.word for label in ner_labels])

                    data.append(
                        Sample(original=original, expected_results=NEROutput(predictions=ner_labels))
                    )

        return data

    def export_data(self, data: List[Sample], output_path: str):
<<<<<<< HEAD
        temp_id = None
        text = ""
        for i in data:
            test_case = i.test_case
            original = i.original
            if test_case:
                test_case_items = test_case.split()
                # original_items = original.split()
                norm_test_case_items = test_case.lower().split()
                norm_original_items = original.lower().split()
                # if len(test_case_items) == len(original_items):
                for jdx, item in enumerate(norm_test_case_items):
                    # print(item, norm_original_items)
                    if item in norm_original_items:
                        oitem_index = norm_original_items.index(item)
                        j = i.expected_results.predictions[oitem_index]
                        if temp_id != j.doc_id and jdx == 0:
                            text += f"{j.doc_name}\n\n"
                            temp_id = j.doc_id
                        else:
                            text+=f"{test_case_items[jdx]} {j.pos_tag} {j.chunk_tag} {j.entity}\n"
                        norm_original_items.pop(oitem_index)
                    else:
                        text+=f"{test_case_items[jdx]} {j.pos_tag} {j.chunk_tag} O\n"
                text+="\n"
               
            else:
                for j in i.expected_results.predictions:
                    if temp_id != j.doc_id:
                        text += f"{j.doc_name}\n\n"
                        temp_id = j.doc_id
                    else:
                        text+=f"{j.span.word} {j.pos_tag} {j.chunk_tag} {j.entity}\n"
                text+="\n"
        with open(output_path, "wb") as fwriter:
            fwriter.write(bytes(text, encoding="utf-8"))

=======
        pass
>>>>>>> 67709899


class JSONDataset(_IDataset):
    """Class to handle JSON dataset files. Subclass of _IDataset.
    """

    def __init__(self, file_path) -> None:
        """Initializes JSONDataset object.

        Args:
            file_path (str): Path to the data file.
        """
        super().__init__()
        self._file_path = file_path

    def load_data(self):
        pass

    def export_data(self):
        pass


class CSVDataset(_IDataset):
    """Class to handle CSV files dataset. Subclass of _IDataset.
    """
    COLUMN_NAMES = {
        'text-classification': {
            'text': ['text', 'sentences', 'sentence', 'sample'],
            'label': ['label', 'labels ', 'class', 'classes']
        },
        'ner': {
            'text': ['text', 'sentences', 'sentence', 'sample'],
            'ner': ['label', 'labels ', 'class', 'classes', 'ner_tag', 'ner_tags', 'ner', 'entity'],
            'pos': ['pos_tags', 'pos_tag', 'pos', 'part_of_speech'],
            'chunk': ['chunk_tags', 'chunk_tag']
        }
    }

    def __init__(self, file_path: str, task: str) -> None:
        """Initializes CSVDataset object.

        Args:
            file_path (str): Path to the data file.
        """
        super().__init__()
        self._file_path = file_path
        self.task = task
        self.delimiter = self.find_delimiter(file_path)
        self.COLUMN_NAMES = self.COLUMN_NAMES[self.task]
        self.column_map = None

    def load_data(self) -> List[Sample]:
        """Loads data from a csv file.

        Returns:

        """
<<<<<<< HEAD
        return pd.read_csv(self._file_path)
    
    def export_data(self):
        pass
=======
        with open(self._file_path, newline='') as csv_file:
            csv_reader = csv.DictReader(csv_file, delimiter=self.delimiter)

            samples = []
            for sent_indx, row in enumerate(csv_reader):
                if not self.column_map:
                    self.column_map = self.match_column_names(list(row.keys()))

                if self.task == 'ner':
                    samples.append(
                        self.row_to_ner_sample(row, sent_indx)
                    )

                elif self.task == 'text-classification':
                    samples.append(
                        self.row_to_seq_classification_sample(row)
                    )

        return samples

    def export_data(self):
        pass

    #   helpers
    @staticmethod
    def find_delimiter(file_path):
        sniffer = csv.Sniffer()
        with open(file_path) as fp:
            first_line = fp.readline()
            delimiter = sniffer.sniff(first_line).delimiter
        return delimiter

    def row_to_ner_sample(self, row: Dict[str, List[str]], sent_indx: int) -> Sample:
        assert all(isinstance(value, list) for value in row.values()), \
            ValueError(f"Column ({sent_indx}th) values should be list that contains tokens or labels. "
                       "Given CSV file has invalid values")

        token_num = len(row['text'])
        assert all(len(value) == token_num for value in row.values()), \
            ValueError(f"Column ({sent_indx}th) values should have same length with number of token in text, "
                       f"which is {token_num}")

        original = " ".join(self.column_map['text'])
        ner_labels = list()
        cursor = 0
        for token_indx in range(len(self.column_map['text'])):
            token = row[self.column_map['text']][token_indx]
            ner_labels.append(
                NERPrediction.from_span(
                    entity=row[self.column_map['ner']][token_indx],
                    word=token,
                    start=cursor,
                    end=cursor + len(token),
                    pos_tag=row[self.column_map['pos']][token_indx]
                    if row.get(self.column_map['pos'], None) else None,
                    chunk_tag=row[self.column_map['chunk']][token_indx]
                    if row.get(self.column_map['chunk'], None) else None,
                )
            )
            cursor += len(token) + 1  # +1 to account for the white space

        return Sample(original=original, expected_results=NEROutput(predictions=ner_labels))

    def row_to_seq_classification_sample(self, row: Dict[str, str]) -> Sample:

        original = row[self.column_map['text']]
        #   label score should be 1 since it is ground truth, required for __eq__
        label = SequenceLabel(label=row[self.column_map['label']], score=1)

        return Sample(original=original, expected_results=SequenceClassificationOutput(predictions=[label]))

    def match_column_names(self, column_names: List[str]):
        column_map = {k: None for k in self.COLUMN_NAMES}
        for c in column_names:
            for key, reference_columns in self.COLUMN_NAMES.items():
                if c.lower() in reference_columns:
                    column_map[key] = c

        not_referenced_columns = {k: self.COLUMN_NAMES[k] for k, v in column_map.items() if v is None}
        if not_referenced_columns:
            raise OSError(
                f"CSV file is invalid. CSV handler works with template column names!\n"
                f"{', '.join(not_referenced_columns.keys())} column could not be found in header.\n"
                f"You can use following namespaces:\n{not_referenced_columns}"
            )
        return column_map
>>>>>>> 67709899
<|MERGE_RESOLUTION|>--- conflicted
+++ resolved
@@ -16,10 +16,6 @@
     @abstractmethod
     def load_data(self):
         """Load data from the file_path."""
-        return NotImplemented
-    
-    @abstractmethod
-    def export_data(self):
         return NotImplemented
 
     @abstractmethod
@@ -56,17 +52,10 @@
         Returns:
             list[str]: Loaded text data.
         """
-<<<<<<< HEAD
-        self.init_cls = self._class_map[self.file_ext.replace('.', '')](self._file_path)
-        return self.init_cls.load_data()
-
-    def export(self, data: List[Sample], output_path:str):
-=======
         self.init_cls = self._class_map[self.file_ext.replace('.', '')](self._file_path, task=self.task)
         return self.init_cls.load_data()
 
     def export(self, data: List[Sample], output_path: str):
->>>>>>> 67709899
         return self.init_cls.export_data(data, output_path)
 
 
@@ -140,7 +129,6 @@
         return data
 
     def export_data(self, data: List[Sample], output_path: str):
-<<<<<<< HEAD
         temp_id = None
         text = ""
         for i in data:
@@ -178,9 +166,7 @@
         with open(output_path, "wb") as fwriter:
             fwriter.write(bytes(text, encoding="utf-8"))
 
-=======
-        pass
->>>>>>> 67709899
+
 
 
 class JSONDataset(_IDataset):
@@ -238,12 +224,6 @@
         Returns:
 
         """
-<<<<<<< HEAD
-        return pd.read_csv(self._file_path)
-    
-    def export_data(self):
-        pass
-=======
         with open(self._file_path, newline='') as csv_file:
             csv_reader = csv.DictReader(csv_file, delimiter=self.delimiter)
 
@@ -329,5 +309,4 @@
                 f"{', '.join(not_referenced_columns.keys())} column could not be found in header.\n"
                 f"You can use following namespaces:\n{not_referenced_columns}"
             )
-        return column_map
->>>>>>> 67709899
+        return column_map
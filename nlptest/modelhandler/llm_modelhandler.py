import inspect
from typing import Union
import langchain.llms as lc
from langchain import LLMChain, PromptTemplate
from pydantic import ValidationError
from ..modelhandler.modelhandler import _ModelHandler, LANGCHAIN_HUBS


class PretrainedModelForQA(_ModelHandler):

    def __init__(self,  hub: str, model: str, *args, **kwargs):
        self.model = model
        self.hub = LANGCHAIN_HUBS[hub]
        self.kwargs = kwargs

    @classmethod
    def load_model(cls, hub: str, path: str, *args, **kwargs):
        """"""

        try:
            model = getattr(lc, LANGCHAIN_HUBS[hub])
            default_args = inspect.getfullargspec(model).kwonlyargs
            if 'model' in default_args:
                cls.model = model(model=path, *args, **kwargs)
            elif 'model_name' in default_args:
                cls.model = model(model_name=path, *args, **kwargs)
            elif 'model_id' in default_args:
                cls.model = model(model_id=path, *args, **kwargs)
            elif 'repo_id' in default_args:
                cls.model = model(repo_id=path, model_kwargs=kwargs)
            return cls.model
        except ImportError:
            raise ValueError(
                f'''Model "{path}" is not found online or local.
                Please install langchain by pip install langchain''')
        except ValidationError as e:
            error_msg = [err['loc'][0] for err in e.errors()]

<<<<<<< HEAD
    def predict(self, text: str, *args, **kwargs):
        return self.model(text, *args, **kwargs)
    
    def predict_raw(self, text: str, *args, **kwargs):
        return self.model(text, *args, **kwargs)
=======
            raise ConfigError(
                f"\nPlease update model_parameters section in config.yml file for {path} model in {hub}.\nmodel_parameters:\n\t{error_msg[0]}: value \n\n{error_msg} is required field(s), please provide them in config.yml "
            )
>>>>>>> c9c0772a

    def predict(self, text: Union[str, dict], prompt: dict, *args, **kwargs):
        prompt_template = PromptTemplate(**prompt)
        llmchain = LLMChain(prompt=prompt_template, llm=self.model)
        return llmchain.run(**text)

    def __call__(self, text: Union[str, dict], prompt: dict, *args, **kwargs):
        """Alias of the 'predict' method"""
        return self.predict(text, prompt, *args, **kwargs)


class ConfigError(BaseException):

    def __init__(self, message: str):
        self.message = message
        super().__init__(self.message)

    def __str__(self):
        return self.message<|MERGE_RESOLUTION|>--- conflicted
+++ resolved
@@ -35,24 +35,20 @@
                 Please install langchain by pip install langchain''')
         except ValidationError as e:
             error_msg = [err['loc'][0] for err in e.errors()]
-
-<<<<<<< HEAD
-    def predict(self, text: str, *args, **kwargs):
-        return self.model(text, *args, **kwargs)
-    
-    def predict_raw(self, text: str, *args, **kwargs):
-        return self.model(text, *args, **kwargs)
-=======
             raise ConfigError(
                 f"\nPlease update model_parameters section in config.yml file for {path} model in {hub}.\nmodel_parameters:\n\t{error_msg[0]}: value \n\n{error_msg} is required field(s), please provide them in config.yml "
             )
->>>>>>> c9c0772a
+    
 
     def predict(self, text: Union[str, dict], prompt: dict, *args, **kwargs):
         prompt_template = PromptTemplate(**prompt)
         llmchain = LLMChain(prompt=prompt_template, llm=self.model)
         return llmchain.run(**text)
 
+    def predict_raw(self, text: Union[str, dict], prompt: dict, *args, **kwargs):
+        """Alias of the 'predict' method"""
+        return self.predict(text, prompt, *args, **kwargs)
+    
     def __call__(self, text: Union[str, dict], prompt: dict, *args, **kwargs):
         """Alias of the 'predict' method"""
         return self.predict(text, prompt, *args, **kwargs)

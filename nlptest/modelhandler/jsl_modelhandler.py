--- conflicted
+++ resolved
@@ -1,5 +1,5 @@
 import os
-from typing import Union
+from typing import Union, List
 
 from .modelhandler import _ModelHandler
 from ..utils.custom_types import NEROutput, NERPrediction, SequenceClassificationOutput
@@ -151,18 +151,6 @@
         """
         prediction = self.model.fullAnnotate(text)[0][self.output_col]
         return NEROutput(
-<<<<<<< HEAD
-                predictions=[
-                    NERPrediction.from_span(
-                        entity=ent.result,
-                        word=ent.metadata['word'],
-                        start=ent.begin,
-                        end=ent.end,
-                        score=ent.metadata[ent.result]
-                    ) for ent in prediction
-                ]
-            )
-=======
             predictions=[
                 NERPrediction.from_span(
                     entity=ent.result,
@@ -173,7 +161,6 @@
                 ) for ent in prediction
             ]
         )
->>>>>>> 3dc2a5fe
 
     def predict_raw(self, text: str) -> List[str]:
         """Perform predictions with SparkNLP LightPipeline on the input text.
@@ -284,17 +271,13 @@
             labels=prediction
         )
 
-<<<<<<< HEAD
     def predict_raw(self, text: str) -> List[str]:
         prediction_metadata = self.model.fullAnnotate(text)[0][self.output_col][0].metadata
         prediction = [{'label': c, 'score': float(prediction_metadata[c])} for c in self.classes]
         prediction = [max(prediction, key=lambda x: x['score'])]
         return [x["label"] for x in prediction]
 
-    def __call__(self, text: str) -> List[NEROutput]:
-=======
     def __call__(self, text: str) -> SequenceClassificationOutput:
->>>>>>> 3dc2a5fe
         """Alias of the 'predict' method"""
         return self.predict(text=text)
 

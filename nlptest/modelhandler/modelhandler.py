from abc import ABC, abstractmethod
from typing import List

import spacy
from transformers import pipeline

from ..utils.custom_types import NEROutput, NERPrediction, SequenceClassificationOutput


class _ModelHandler(ABC):
    """Abstract base class for handling different models.

    Implementations should inherit from this class and override load_model() and predict() methods.
    """

    @classmethod
    @abstractmethod
    def load_model(cls, path):
        """Load the model.
        """
        return NotImplementedError()

    @abstractmethod
    def predict(self, text: str, *args, **kwargs):
        """Perform predictions on input text.
        """
        return NotImplementedError()


class ModelFactory:
    """
    A factory class for instantiating models.
    """
    SUPPORTED_TASKS = ["ner", "text-classification"]

    def __init__(
            self,
            model,
            task: str,
    ):
        """Initializes the ModelFactory object.
        Args:
            model: SparkNLP, HuggingFace or Spacy model to test.
            task (str): task to perform

        Raises:
            ValueError: If the task specified is not supported.
        """
        assert task in self.SUPPORTED_TASKS, \
            ValueError(f"Task '{task}' not supported. Please choose one of: {', '.join(self.SUPPORTED_TASKS)}")

        self.model_class = model
        self.task = task

    @classmethod
    def load_model(
        cls,
        task: str,
        hub: str,
        path: str
    ) -> 'ModelFactory':
        """Load the model.

        Args:
            path (str): path to model to use
            task (str): task to perform
            hub (str): model hub to load custom model from the path
        """

        class_map = {
            cls.__name__.replace("PretrainedModel", "").lower(): cls for cls in _ModelHandler.__subclasses__()
        }
        model_class_name = task + hub
        model_class = class_map[model_class_name].load_model(path)
        return cls(
            model_class,
            task
        )

    def predict(self, text: str, **kwargs) -> List[NEROutput]:
        """Perform predictions on input text.

        Args:
            text (str): Input text to perform predictions on.

        Returns:
            List[NEROutput]:
                List of NEROutput objects representing the entities and their corresponding labels.
        """
        return self.model_class(text=text, **kwargs)

    def __call__(self, text: str, *args, **kwargs) -> List[NEROutput]:
        """Alias of the 'predict' method"""
        return self.model_class(text=text, **kwargs)


class NERTransformersPretrainedModel(_ModelHandler):
    """
    Args:
        model (transformers.pipeline.Pipeline): Pretrained HuggingFace NER pipeline for predictions.
    """

    def __init__(
            self,
            model
    ):
        """
        Attributes:
            model (transformers.pipeline.Pipeline):
                Loaded NER pipeline for predictions.
        """
        self.model = model

    @classmethod
    def load_model(cls, path) -> 'NERTransformersPretrainedModel':
        """Load the NER model into the `model` attribute.
        """
<<<<<<< HEAD
        return cls(
            model=pipeline(model=path, task="ner", ignore_labels=[])
        )
=======
        self.model = pipeline(model=self.model_path, task="ner", ignore_labels=["O"], aggregation_strategy="max")
>>>>>>> edd7c1f4

    def predict(self, text: str, **kwargs) -> NEROutput:
        """Perform predictions on the input text.

        Args:
            text (str): Input text to perform NER on.
            kwargs: Additional keyword arguments.

        Keyword Args:
            group_entities (bool): Option to group entities.

        Returns:
            List[NEROutput]: A list of named entities recognized in the input text.

        Raises:
            OSError: If the `model` attribute is None, meaning the model has not been loaded yet.
        """
        prediction = self.model(text, **kwargs)

        # prediction = [group for group in self.model.group_entities(prediction) if group["entity_group"] != "O"]
        return NEROutput(predictions=[NERPrediction.from_span(
            entity=pred.get('entity_group', pred.get('entity', None)),
            word=pred['word'],
            start=pred['start'],
            end=pred['end']
        ) for pred in prediction])

    def __call__(self, text: str, *args, **kwargs) -> NEROutput:
        """Alias of the 'predict' method"""
        return self.predict(text=text, **kwargs)


class NERSpaCyPretrainedModel(_ModelHandler):
    """
    Args:
        model: Pretrained spacy model.
    """

    def __init__(
            self,
            model
    ):
        self.model = model

    @classmethod
    def load_model(cls, path) -> 'NERSpaCyPretrainedModel':
        """"""
        return cls(
            model=spacy.load(path)
        )

    def predict(self, text: str, *args, **kwargs) -> NEROutput:
        """"""
<<<<<<< HEAD
=======
        if self.model is None:
            raise OSError(f"The model '{self.model_path}' has not been loaded yet. Please call "
                          f"the '.load_model' method before running predictions.")
        text = text.lower()
        kwargs["group_entities"] = True
>>>>>>> edd7c1f4
        doc = self.model(text)

        if kwargs.get("group_entities"):
            return NEROutput(
                predictions=[
                    NERPrediction.from_span(
                        entity=ent.label_,
                        word=ent.text,
                        start=ent.start_char,
                        end=ent.end_char
                    ) for ent in doc.ents
                ]
            )

    def __call__(self, text: str, *args, **kwargs) -> NEROutput:
        """Alias of the 'predict' method"""
        return self.predict(text=text)


class TextClassificationTransformersPretrainedModel(_ModelHandler):
    """
    Args:
        model_path (str):
            path to model to use
    """

    def __init__(
            self,
            model_path: str
    ):
        self.model_path = model_path
        self.model = None

    @property
    def labels(self):
        """"""
        return list(self.model.model.config.id2label.values())

    def load_model(self) -> None:
        """"""
        self.model = pipeline(model=self.model_path, task="text-classification")

    def predict(self, text: str, return_all_scores: bool = False, *args, **kwargs) -> SequenceClassificationOutput:
        """"""
        if return_all_scores:
            kwargs["top_k"] = len(self.labels)

        output = self.model(text, **kwargs)
        return SequenceClassificationOutput(
            text=text,
            labels=output
        )

    def __call__(self, text: str, return_all_scores: bool = False, *args, **kwargs) -> SequenceClassificationOutput:
        """"""
        return self.predict(text=text, return_all_scores=return_all_scores, **kwargs)


class TextClassificationSpacyPretrainedModel(_ModelHandler):
    """
    Args:
        model_path (str):
            path to model to use
    """

    def __init__(
            self,
            model_path: str
    ):
        self.model_path = model_path
        self.model = None

    @property
    def labels(self):
        """"""
        return self.model.get_pipe("textcat").labels

    def load_model(self) -> None:
        """"""
        self.model = spacy.load(self.model_path)

    def predict(self, text: str, return_all_scores: bool = False, *args, **kwargs) -> SequenceClassificationOutput:
        """"""
        output = self.model(text).cats
        if not return_all_scores:
            output = max(output, key=output.get)

        return SequenceClassificationOutput(
            text=text,
            labels=output
        )

    def __call__(self, text: str, return_all_scores: bool = False, *args, **kwargs) -> SequenceClassificationOutput:
        """"""
        return self.predict(text=text, return_all_scores=return_all_scores, **kwargs)<|MERGE_RESOLUTION|>--- conflicted
+++ resolved
@@ -115,13 +115,9 @@
     def load_model(cls, path) -> 'NERTransformersPretrainedModel':
         """Load the NER model into the `model` attribute.
         """
-<<<<<<< HEAD
         return cls(
             model=pipeline(model=path, task="ner", ignore_labels=[])
         )
-=======
-        self.model = pipeline(model=self.model_path, task="ner", ignore_labels=["O"], aggregation_strategy="max")
->>>>>>> edd7c1f4
 
     def predict(self, text: str, **kwargs) -> NEROutput:
         """Perform predictions on the input text.
@@ -175,14 +171,6 @@
 
     def predict(self, text: str, *args, **kwargs) -> NEROutput:
         """"""
-<<<<<<< HEAD
-=======
-        if self.model is None:
-            raise OSError(f"The model '{self.model_path}' has not been loaded yet. Please call "
-                          f"the '.load_model' method before running predictions.")
-        text = text.lower()
-        kwargs["group_entities"] = True
->>>>>>> edd7c1f4
         doc = self.model(text)
 
         if kwargs.get("group_entities"):

from nlptest.datahandler.datasource import DataFactory
from nlptest.modelhandler.modelhandler import ModelFactory
<<<<<<< HEAD
from nlptest.transform.perturbation import PerturbationFactory
=======
from nlptest.nlptest import Harness
from nlptest.transform.perturbation import PerturbationFactory

>>>>>>> 767c6385

"""
nlptest is python library package which can useful for testing of nlp models
Like Spacy, HuggingFace, SparkNLP ...etc

To testing of NLP Models by import this library as follows

Harness is a class, which can be instaniting and do testing in flow like
workflow: generate --> run --> report --> save 
>>> from nlptest import Harness 

ModelFactory is for handling of strings to models 
like access or download resources from cloud.
>>> from nlptest import ModelFactory

DataFactory is for handling of like csv, json, conll ...
>>> from nlptest import DataFactory

Augumentation of NLP datasets like Perturbations(
uppercase, lowercase, add_context, add_contractions) 
>>> from nlptest import PerturbationFactory

"""
__all__ = [
    Harness,
    ModelFactory,
    DataFactory,
    PerturbationFactory
]<|MERGE_RESOLUTION|>--- conflicted
+++ resolved
@@ -1,12 +1,8 @@
 from nlptest.datahandler.datasource import DataFactory
 from nlptest.modelhandler.modelhandler import ModelFactory
-<<<<<<< HEAD
-from nlptest.transform.perturbation import PerturbationFactory
-=======
 from nlptest.nlptest import Harness
 from nlptest.transform.perturbation import PerturbationFactory
 
->>>>>>> 767c6385
 
 """
 nlptest is python library package which can useful for testing of nlp models
